/*  Prototype JavaScript framework, version 1.6.1_rc3
 *  (c) 2005-2009 Sam Stephenson
 *
 *  Prototype is freely distributable under the terms of an MIT-style license.
 *  For details, see the Prototype web site: http://www.prototypejs.org/
 *
 *--------------------------------------------------------------------------*/

var Prototype = {
  Version: '1.6.1_rc3',

  Browser: (function(){
    var ua = navigator.userAgent;
    var isOpera = Object.prototype.toString.call(window.opera) == '[object Opera]';
    return {
      IE:             !!window.attachEvent && !isOpera,
      Opera:          isOpera,
      WebKit:         ua.indexOf('AppleWebKit/') > -1,
      Gecko:          ua.indexOf('Gecko') > -1 && ua.indexOf('KHTML') === -1,
      MobileSafari:   /Apple.*Mobile.*Safari/.test(ua)
    }
  })(),

  BrowserFeatures: {
    XPath: !!document.evaluate,
    SelectorsAPI: !!document.querySelector,
    ElementExtensions: (function() {
      var constructor = window.Element || window.HTMLElement;
      return !!(constructor && constructor.prototype);
    })(),
    SpecificElementExtensions: (function() {
      if (typeof window.HTMLDivElement !== 'undefined')
        return true;

      var div = document.createElement('div');
      var form = document.createElement('form');
      var isSupported = false;

      if (div['__proto__'] && (div['__proto__'] !== form['__proto__'])) {
        isSupported = true;
      }

      div = form = null;

      return isSupported;
    })()
  },

  ScriptFragment: '<script[^>]*>([\\S\\s]*?)<\/script>',
  JSONFilter: /^\/\*-secure-([\s\S]*)\*\/\s*$/,

  emptyFunction: function() { },
  K: function(x) { return x }
};

if (Prototype.Browser.MobileSafari)
  Prototype.BrowserFeatures.SpecificElementExtensions = false;


var Abstract = { };


var Try = {
  these: function() {
    var returnValue;

    for (var i = 0, length = arguments.length; i < length; i++) {
      var lambda = arguments[i];
      try {
        returnValue = lambda();
        break;
      } catch (e) { }
    }

    return returnValue;
  }
};

/* Based on Alex Arnell's inheritance implementation. */

var Class = (function() {
  function subclass() {};
  function create() {
    var parent = null, properties = $A(arguments);
    if (Object.isFunction(properties[0]))
      parent = properties.shift();

    function klass() {
      this.initialize.apply(this, arguments);
    }

    Object.extend(klass, Class.Methods);
    klass.superclass = parent;
    klass.subclasses = [];

    if (parent) {
      subclass.prototype = parent.prototype;
      klass.prototype = new subclass;
      parent.subclasses.push(klass);
    }

    for (var i = 0; i < properties.length; i++)
      klass.addMethods(properties[i]);

    if (!klass.prototype.initialize)
      klass.prototype.initialize = Prototype.emptyFunction;

    klass.prototype.constructor = klass;
    return klass;
  }

  function addMethods(source) {
    var ancestor   = this.superclass && this.superclass.prototype;
    var properties = Object.keys(source);

    if (!Object.keys({ toString: true }).length) {
      if (source.toString != Object.prototype.toString)
        properties.push("toString");
      if (source.valueOf != Object.prototype.valueOf)
        properties.push("valueOf");
    }

    for (var i = 0, length = properties.length; i < length; i++) {
      var property = properties[i], value = source[property];
      if (ancestor && Object.isFunction(value) &&
          value.argumentNames().first() == "$super") {
        var method = value;
        value = (function(m) {
          return function() { return ancestor[m].apply(this, arguments); };
        })(property).wrap(method);

        value.valueOf = method.valueOf.bind(method);
        value.toString = method.toString.bind(method);
      }
      this.prototype[property] = value;
    }

    return this;
  }

  return {
    create: create,
    Methods: {
      addMethods: addMethods
    }
  };
})();
(function() {

  var _toString = Object.prototype.toString;

  function extend(destination, source) {
    for (var property in source)
      destination[property] = source[property];
    return destination;
  }

  function inspect(object) {
    try {
      if (isUndefined(object)) return 'undefined';
      if (object === null) return 'null';
      return object.inspect ? object.inspect() : String(object);
    } catch (e) {
      if (e instanceof RangeError) return '...';
      throw e;
    }
  }

  function toJSON(object) {
    var type = typeof object;
    switch (type) {
      case 'undefined':
      case 'function':
      case 'unknown': return;
      case 'boolean': return object.toString();
    }

    if (object === null) return 'null';
    if (object.toJSON) return object.toJSON();
    if (isElement(object)) return;

    var results = [];
    for (var property in object) {
      var value = toJSON(object[property]);
      if (!isUndefined(value))
        results.push(property.toJSON() + ': ' + value);
    }

    return '{' + results.join(', ') + '}';
  }

  function toQueryString(object) {
    return $H(object).toQueryString();
  }

  function toHTML(object) {
    return object && object.toHTML ? object.toHTML() : String.interpret(object);
  }

  function keys(object) {
    var results = [];
    for (var property in object)
      results.push(property);
    return results;
  }

  function values(object) {
    var results = [];
    for (var property in object)
      results.push(object[property]);
    return results;
  }

  function clone(object) {
    return extend({ }, object);
  }

  function isElement(object) {
    return !!(object && object.nodeType == 1);
  }

  function isArray(object) {
    return _toString.call(object) == "[object Array]";
  }


  function isHash(object) {
    return object instanceof Hash;
  }

  function isFunction(object) {
    return typeof object === "function";
  }

  function isString(object) {
    return _toString.call(object) == "[object String]";
  }

  function isNumber(object) {
    return _toString.call(object) == "[object Number]";
  }

  function isUndefined(object) {
    return typeof object === "undefined";
  }

  extend(Object, {
    extend:        extend,
    inspect:       inspect,
    toJSON:        toJSON,
    toQueryString: toQueryString,
    toHTML:        toHTML,
    keys:          keys,
    values:        values,
    clone:         clone,
    isElement:     isElement,
    isArray:       isArray,
    isHash:        isHash,
    isFunction:    isFunction,
    isString:      isString,
    isNumber:      isNumber,
    isUndefined:   isUndefined
  });
})();
Object.extend(Function.prototype, (function() {
  var slice = Array.prototype.slice;

  function update(array, args) {
    var arrayLength = array.length, length = args.length;
    while (length--) array[arrayLength + length] = args[length];
    return array;
  }

  function merge(array, args) {
    array = slice.call(array, 0);
    return update(array, args);
  }

  function argumentNames() {
    var names = this.toString().match(/^[\s\(]*function[^(]*\(([^)]*)\)/)[1]
      .replace(/\/\/.*?[\r\n]|\/\*(?:.|[\r\n])*?\*\//g, '')
      .replace(/\s+/g, '').split(',');
    return names.length == 1 && !names[0] ? [] : names;
  }

  function bind(context) {
    if (arguments.length < 2 && Object.isUndefined(arguments[0])) return this;
    var __method = this, args = slice.call(arguments, 1);
    return function() {
      var a = merge(args, arguments);
      return __method.apply(context, a);
    }
  }

  function bindAsEventListener(context) {
    var __method = this, args = slice.call(arguments, 1);
    return function(event) {
      var a = update([event || window.event], args);
      return __method.apply(context, a);
    }
  }

  function curry() {
    if (!arguments.length) return this;
    var __method = this, args = slice.call(arguments, 0);
    return function() {
      var a = merge(args, arguments);
      return __method.apply(this, a);
    }
  }

  function delay(timeout) {
    var __method = this, args = slice.call(arguments, 1);
    timeout = timeout * 1000
    return window.setTimeout(function() {
      return __method.apply(__method, args);
    }, timeout);
  }

  function defer() {
    var args = update([0.01], arguments);
    return this.delay.apply(this, args);
  }

  function wrap(wrapper) {
    var __method = this;
    return function() {
      var a = update([__method.bind(this)], arguments);
      return wrapper.apply(this, a);
    }
  }

  function methodize() {
    if (this._methodized) return this._methodized;
    var __method = this;
    return this._methodized = function() {
      var a = update([this], arguments);
      return __method.apply(null, a);
    };
  }

  return {
    argumentNames:       argumentNames,
    bind:                bind,
    bindAsEventListener: bindAsEventListener,
    curry:               curry,
    delay:               delay,
    defer:               defer,
    wrap:                wrap,
    methodize:           methodize
  }
})());


Date.prototype.toJSON = function() {
  return '"' + this.getUTCFullYear() + '-' +
    (this.getUTCMonth() + 1).toPaddedString(2) + '-' +
    this.getUTCDate().toPaddedString(2) + 'T' +
    this.getUTCHours().toPaddedString(2) + ':' +
    this.getUTCMinutes().toPaddedString(2) + ':' +
    this.getUTCSeconds().toPaddedString(2) + 'Z"';
};


RegExp.prototype.match = RegExp.prototype.test;

RegExp.escape = function(str) {
  return String(str).replace(/([.*+?^=!:${}()|[\]\/\\])/g, '\\$1');
};
var PeriodicalExecuter = Class.create({
  initialize: function(callback, frequency) {
    this.callback = callback;
    this.frequency = frequency;
    this.currentlyExecuting = false;

    this.registerCallback();
  },

  registerCallback: function() {
    this.timer = setInterval(this.onTimerEvent.bind(this), this.frequency * 1000);
  },

  execute: function() {
    this.callback(this);
  },

  stop: function() {
    if (!this.timer) return;
    clearInterval(this.timer);
    this.timer = null;
  },

  onTimerEvent: function() {
    if (!this.currentlyExecuting) {
      try {
        this.currentlyExecuting = true;
        this.execute();
        this.currentlyExecuting = false;
      } catch(e) {
        this.currentlyExecuting = false;
        throw e;
      }
    }
  }
});
Object.extend(String, {
  interpret: function(value) {
    return value == null ? '' : String(value);
  },
  specialChar: {
    '\b': '\\b',
    '\t': '\\t',
    '\n': '\\n',
    '\f': '\\f',
    '\r': '\\r',
    '\\': '\\\\'
  }
});

Object.extend(String.prototype, (function() {

  function prepareReplacement(replacement) {
    if (Object.isFunction(replacement)) return replacement;
    var template = new Template(replacement);
    return function(match) { return template.evaluate(match) };
  }

  function gsub(pattern, replacement) {
    var result = '', source = this, match;
    replacement = prepareReplacement(replacement);

    if (Object.isString(pattern))
      pattern = RegExp.escape(pattern);

    if (!(pattern.length || pattern.source)) {
      replacement = replacement('');
      return replacement + source.split('').join(replacement) + replacement;
    }

    while (source.length > 0) {
      if (match = source.match(pattern)) {
        result += source.slice(0, match.index);
        result += String.interpret(replacement(match));
        source  = source.slice(match.index + match[0].length);
      } else {
        result += source, source = '';
      }
    }
    return result;
  }

  function sub(pattern, replacement, count) {
    replacement = prepareReplacement(replacement);
    count = Object.isUndefined(count) ? 1 : count;

    return this.gsub(pattern, function(match) {
      if (--count < 0) return match[0];
      return replacement(match);
    });
  }

  function scan(pattern, iterator) {
    this.gsub(pattern, iterator);
    return String(this);
  }

  function truncate(length, truncation) {
    length = length || 30;
    truncation = Object.isUndefined(truncation) ? '...' : truncation;
    return this.length > length ?
      this.slice(0, length - truncation.length) + truncation : String(this);
  }

  function strip() {
    return this.replace(/^\s+/, '').replace(/\s+$/, '');
  }

  function stripTags() {
    return this.replace(/<\w+(\s+("[^"]*"|'[^']*'|[^>])+)?>|<\/\w+>/gi, '');
  }

  function stripScripts() {
    return this.replace(new RegExp(Prototype.ScriptFragment, 'img'), '');
  }

  function extractScripts() {
    var matchAll = new RegExp(Prototype.ScriptFragment, 'img');
    var matchOne = new RegExp(Prototype.ScriptFragment, 'im');
    return (this.match(matchAll) || []).map(function(scriptTag) {
      return (scriptTag.match(matchOne) || ['', ''])[1];
    });
  }

  function evalScripts() {
    return this.extractScripts().map(function(script) { return eval(script) });
  }

  function escapeHTML() {
    escapeHTML.text.data = this;
    return escapeHTML.div.innerHTML;
  }

  function unescapeHTML() {
    var div = document.createElement('div');
    div.innerHTML = this.stripTags();
    return div.childNodes[0] ? (div.childNodes.length > 1 ?
      $A(div.childNodes).inject('', function(memo, node) { return memo+node.nodeValue }) :
      div.childNodes[0].nodeValue) : '';
  }


  function toQueryParams(separator) {
    var match = this.strip().match(/([^?#]*)(#.*)?$/);
    if (!match) return { };

    return match[1].split(separator || '&').inject({ }, function(hash, pair) {
      if ((pair = pair.split('='))[0]) {
        var key = decodeURIComponent(pair.shift());
        var value = pair.length > 1 ? pair.join('=') : pair[0];
        if (value != undefined) value = decodeURIComponent(value);

        if (key in hash) {
          if (!Object.isArray(hash[key])) hash[key] = [hash[key]];
          hash[key].push(value);
        }
        else hash[key] = value;
      }
      return hash;
    });
  }

  function toArray() {
    return this.split('');
  }

  function succ() {
    return this.slice(0, this.length - 1) +
      String.fromCharCode(this.charCodeAt(this.length - 1) + 1);
  }

  function times(count) {
    return count < 1 ? '' : new Array(count + 1).join(this);
  }

  function camelize() {
    var parts = this.split('-'), len = parts.length;
    if (len == 1) return parts[0];

    var camelized = this.charAt(0) == '-'
      ? parts[0].charAt(0).toUpperCase() + parts[0].substring(1)
      : parts[0];

    for (var i = 1; i < len; i++)
      camelized += parts[i].charAt(0).toUpperCase() + parts[i].substring(1);

    return camelized;
  }

  function capitalize() {
    return this.charAt(0).toUpperCase() + this.substring(1).toLowerCase();
  }

  function underscore() {
    return this.replace(/::/g, '/')
               .replace(/([A-Z]+)([A-Z][a-z])/g, '$1_$2')
               .replace(/([a-z\d])([A-Z])/g, '$1_$2')
               .replace(/-/g, '_')
               .toLowerCase();
  }

  function dasherize() {
    return this.replace(/_/g, '-');
  }

  function inspect(useDoubleQuotes) {
    var escapedString = this.replace(/[\x00-\x1f\\]/g, function(character) {
      if (character in String.specialChar) {
        return String.specialChar[character];
      }
      return '\\u00' + character.charCodeAt().toPaddedString(2, 16);
    });
    if (useDoubleQuotes) return '"' + escapedString.replace(/"/g, '\\"') + '"';
    return "'" + escapedString.replace(/'/g, '\\\'') + "'";
  }

  function toJSON() {
    return this.inspect(true);
  }

  function unfilterJSON(filter) {
    return this.replace(filter || Prototype.JSONFilter, '$1');
  }

  function isJSON() {
    var str = this;
    if (str.blank()) return false;
    str = this.replace(/\\./g, '@').replace(/"[^"\\\n\r]*"/g, '');
    return (/^[,:{}\[\]0-9.\-+Eaeflnr-u \n\r\t]*$/).test(str);
  }

  function evalJSON(sanitize) {
    var json = this.unfilterJSON();
    try {
      if (!sanitize || json.isJSON()) return eval('(' + json + ')');
    } catch (e) { }
    throw new SyntaxError('Badly formed JSON string: ' + this.inspect());
  }

  function include(pattern) {
    return this.indexOf(pattern) > -1;
  }

  function startsWith(pattern) {
    return this.indexOf(pattern) === 0;
  }

  function endsWith(pattern) {
    var d = this.length - pattern.length;
    return d >= 0 && this.lastIndexOf(pattern) === d;
  }

  function empty() {
    return this == '';
  }

  function blank() {
    return /^\s*$/.test(this);
  }

  function interpolate(object, pattern) {
    return new Template(this, pattern).evaluate(object);
  }

  return {
    gsub:           gsub,
    sub:            sub,
    scan:           scan,
    truncate:       truncate,
    strip:          String.prototype.trim ? String.prototype.trim : strip,
    stripTags:      stripTags,
    stripScripts:   stripScripts,
    extractScripts: extractScripts,
    evalScripts:    evalScripts,
    escapeHTML:     escapeHTML,
    unescapeHTML:   unescapeHTML,
    toQueryParams:  toQueryParams,
    parseQuery:     toQueryParams,
    toArray:        toArray,
    succ:           succ,
    times:          times,
    camelize:       camelize,
    capitalize:     capitalize,
    underscore:     underscore,
    dasherize:      dasherize,
    inspect:        inspect,
    toJSON:         toJSON,
    unfilterJSON:   unfilterJSON,
    isJSON:         isJSON,
    evalJSON:       evalJSON,
    include:        include,
    startsWith:     startsWith,
    endsWith:       endsWith,
    empty:          empty,
    blank:          blank,
    interpolate:    interpolate
  };
})());

Object.extend(String.prototype.escapeHTML, {
  div:  document.createElement('div'),
  text: document.createTextNode('')
});

String.prototype.escapeHTML.div.appendChild(String.prototype.escapeHTML.text);

if ('<\n>'.escapeHTML() !== '&lt;\n&gt;') {
  String.prototype.escapeHTML = function() {
    return this.replace(/&/g,'&amp;').replace(/</g,'&lt;').replace(/>/g,'&gt;');
  };
}

if ('&lt;\n&gt;'.unescapeHTML() !== '<\n>') {
  String.prototype.unescapeHTML = function() {
    return this.stripTags().replace(/&lt;/g,'<').replace(/&gt;/g,'>').replace(/&amp;/g,'&');
  };
}
var Template = Class.create({
  initialize: function(template, pattern) {
    this.template = template.toString();
    this.pattern = pattern || Template.Pattern;
  },

  evaluate: function(object) {
    if (object && Object.isFunction(object.toTemplateReplacements))
      object = object.toTemplateReplacements();

    return this.template.gsub(this.pattern, function(match) {
      if (object == null) return (match[1] + '');

      var before = match[1] || '';
      if (before == '\\') return match[2];

      var ctx = object, expr = match[3];
      var pattern = /^([^.[]+|\[((?:.*?[^\\])?)\])(\.|\[|$)/;
      match = pattern.exec(expr);
      if (match == null) return before;

      while (match != null) {
        var comp = match[1].startsWith('[') ? match[2].replace(/\\\\]/g, ']') : match[1];
        ctx = ctx[comp];
        if (null == ctx || '' == match[3]) break;
        expr = expr.substring('[' == match[3] ? match[1].length : match[0].length);
        match = pattern.exec(expr);
      }

      return before + String.interpret(ctx);
    });
  }
});
Template.Pattern = /(^|.|\r|\n)(#\{(.*?)\})/;

var $break = { };

var Enumerable = (function() {
  function each(iterator, context) {
    var index = 0;
    try {
      this._each(function(value) {
        iterator.call(context, value, index++);
      });
    } catch (e) {
      if (e != $break) throw e;
    }
    return this;
  }

  function eachSlice(number, iterator, context) {
    var index = -number, slices = [], array = this.toArray();
    if (number < 1) return array;
    while ((index += number) < array.length)
      slices.push(array.slice(index, index+number));
    return slices.collect(iterator, context);
  }

  function all(iterator, context) {
    iterator = iterator || Prototype.K;
    var result = true;
    this.each(function(value, index) {
      result = result && !!iterator.call(context, value, index);
      if (!result) throw $break;
    });
    return result;
  }

  function any(iterator, context) {
    iterator = iterator || Prototype.K;
    var result = false;
    this.each(function(value, index) {
      if (result = !!iterator.call(context, value, index))
        throw $break;
    });
    return result;
  }

  function collect(iterator, context) {
    iterator = iterator || Prototype.K;
    var results = [];
    this.each(function(value, index) {
      results.push(iterator.call(context, value, index));
    });
    return results;
  }

  function detect(iterator, context) {
    var result;
    this.each(function(value, index) {
      if (iterator.call(context, value, index)) {
        result = value;
        throw $break;
      }
    });
    return result;
  }

  function findAll(iterator, context) {
    var results = [];
    this.each(function(value, index) {
      if (iterator.call(context, value, index))
        results.push(value);
    });
    return results;
  }

  function grep(filter, iterator, context) {
    iterator = iterator || Prototype.K;
    var results = [];

    if (Object.isString(filter))
      filter = new RegExp(RegExp.escape(filter));

    this.each(function(value, index) {
      if (filter.match(value))
        results.push(iterator.call(context, value, index));
    });
    return results;
  }

  function include(object) {
    if (Object.isFunction(this.indexOf))
      if (this.indexOf(object) != -1) return true;

    var found = false;
    this.each(function(value) {
      if (value == object) {
        found = true;
        throw $break;
      }
    });
    return found;
  }

  function inGroupsOf(number, fillWith) {
    fillWith = Object.isUndefined(fillWith) ? null : fillWith;
    return this.eachSlice(number, function(slice) {
      while(slice.length < number) slice.push(fillWith);
      return slice;
    });
  }

  function inject(memo, iterator, context) {
    this.each(function(value, index) {
      memo = iterator.call(context, memo, value, index);
    });
    return memo;
  }

  function invoke(method) {
    var args = $A(arguments).slice(1);
    return this.map(function(value) {
      return value[method].apply(value, args);
    });
  }

  function max(iterator, context) {
    iterator = iterator || Prototype.K;
    var result;
    this.each(function(value, index) {
      value = iterator.call(context, value, index);
      if (result == null || value >= result)
        result = value;
    });
    return result;
  }

  function min(iterator, context) {
    iterator = iterator || Prototype.K;
    var result;
    this.each(function(value, index) {
      value = iterator.call(context, value, index);
      if (result == null || value < result)
        result = value;
    });
    return result;
  }

  function partition(iterator, context) {
    iterator = iterator || Prototype.K;
    var trues = [], falses = [];
    this.each(function(value, index) {
      (iterator.call(context, value, index) ?
        trues : falses).push(value);
    });
    return [trues, falses];
  }

  function pluck(property) {
    var results = [];
    this.each(function(value) {
      results.push(value[property]);
    });
    return results;
  }

  function reject(iterator, context) {
    var results = [];
    this.each(function(value, index) {
      if (!iterator.call(context, value, index))
        results.push(value);
    });
    return results;
  }

  function sortBy(iterator, context) {
    return this.map(function(value, index) {
      return {
        value: value,
        criteria: iterator.call(context, value, index)
      };
    }).sort(function(left, right) {
      var a = left.criteria, b = right.criteria;
      return a < b ? -1 : a > b ? 1 : 0;
    }).pluck('value');
  }

  function toArray() {
    return this.map();
  }

  function zip() {
    var iterator = Prototype.K, args = $A(arguments);
    if (Object.isFunction(args.last()))
      iterator = args.pop();

    var collections = [this].concat(args).map($A);
    return this.map(function(value, index) {
      return iterator(collections.pluck(index));
    });
  }

  function size() {
    return this.toArray().length;
  }

  function inspect() {
    return '#<Enumerable:' + this.toArray().inspect() + '>';
  }









  return {
    each:       each,
    eachSlice:  eachSlice,
    all:        all,
    every:      all,
    any:        any,
    some:       any,
    collect:    collect,
    map:        collect,
    detect:     detect,
    findAll:    findAll,
    select:     findAll,
    filter:     findAll,
    grep:       grep,
    include:    include,
    member:     include,
    inGroupsOf: inGroupsOf,
    inject:     inject,
    invoke:     invoke,
    max:        max,
    min:        min,
    partition:  partition,
    pluck:      pluck,
    reject:     reject,
    sortBy:     sortBy,
    toArray:    toArray,
    entries:    toArray,
    zip:        zip,
    size:       size,
    inspect:    inspect,
    find:       detect
  };
})();
function $A(iterable) {
  if (!iterable) return [];
  if ('toArray' in Object(iterable)) return iterable.toArray();
  var length = iterable.length || 0, results = new Array(length);
  while (length--) results[length] = iterable[length];
  return results;
}

function $w(string) {
  if (!Object.isString(string)) return [];
  string = string.strip();
  return string ? string.split(/\s+/) : [];
}

Array.from = $A;


(function() {
  var arrayProto = Array.prototype,
      slice = arrayProto.slice,
      _each = arrayProto.forEach; // use native browser JS 1.6 implementation if available

  function each(iterator) {
    for (var i = 0, length = this.length; i < length; i++)
      iterator(this[i]);
  }
  if (!_each) _each = each;

  function clear() {
    this.length = 0;
    return this;
  }

  function first() {
    return this[0];
  }

  function last() {
    return this[this.length - 1];
  }

  function compact() {
    return this.select(function(value) {
      return value != null;
    });
  }

  function flatten() {
    return this.inject([], function(array, value) {
      if (Object.isArray(value))
        return array.concat(value.flatten());
      array.push(value);
      return array;
    });
  }

  function without() {
    var values = slice.call(arguments, 0);
    return this.select(function(value) {
      return !values.include(value);
    });
  }

  function reverse(inline) {
    return (inline !== false ? this : this.toArray())._reverse();
  }

  function uniq(sorted) {
    return this.inject([], function(array, value, index) {
      if (0 == index || (sorted ? array.last() != value : !array.include(value)))
        array.push(value);
      return array;
    });
  }

  function intersect(array) {
    return this.uniq().findAll(function(item) {
      return array.detect(function(value) { return item === value });
    });
  }


  function clone() {
    return slice.call(this, 0);
  }

  function size() {
    return this.length;
  }

  function inspect() {
    return '[' + this.map(Object.inspect).join(', ') + ']';
  }

  function toJSON() {
    var results = [];
    this.each(function(object) {
      var value = Object.toJSON(object);
      if (!Object.isUndefined(value)) results.push(value);
    });
    return '[' + results.join(', ') + ']';
  }

  function indexOf(item, i) {
    i || (i = 0);
    var length = this.length;
    if (i < 0) i = length + i;
    for (; i < length; i++)
      if (this[i] === item) return i;
    return -1;
  }

  function lastIndexOf(item, i) {
    i = isNaN(i) ? this.length : (i < 0 ? this.length + i : i) + 1;
    var n = this.slice(0, i).reverse().indexOf(item);
    return (n < 0) ? n : i - n - 1;
  }

  function concat() {
    var array = slice.call(this, 0), item;
    for (var i = 0, length = arguments.length; i < length; i++) {
      item = arguments[i];
      if (Object.isArray(item) && !('callee' in item)) {
        for (var j = 0, arrayLength = item.length; j < arrayLength; j++)
          array.push(item[j]);
      } else {
        array.push(item);
      }
    }
    return array;
  }

  Object.extend(arrayProto, Enumerable);

  if (!arrayProto._reverse)
    arrayProto._reverse = arrayProto.reverse;

  Object.extend(arrayProto, {
    _each:     _each,
    clear:     clear,
    first:     first,
    last:      last,
    compact:   compact,
    flatten:   flatten,
    without:   without,
    reverse:   reverse,
    uniq:      uniq,
    intersect: intersect,
    clone:     clone,
    toArray:   clone,
    size:      size,
    inspect:   inspect,
    toJSON:    toJSON
  });

  var CONCAT_ARGUMENTS_BUGGY = (function() {
    return [].concat(arguments)[0][0] !== 1;
  })(1,2)

  if (CONCAT_ARGUMENTS_BUGGY) arrayProto.concat = concat;

  if (!arrayProto.indexOf) arrayProto.indexOf = indexOf;
  if (!arrayProto.lastIndexOf) arrayProto.lastIndexOf = lastIndexOf;
})();
function $H(object) {
  return new Hash(object);
};

var Hash = Class.create(Enumerable, (function() {
  function initialize(object) {
    this._object = Object.isHash(object) ? object.toObject() : Object.clone(object);
  }

  function _each(iterator) {
    for (var key in this._object) {
      var value = this._object[key], pair = [key, value];
      pair.key = key;
      pair.value = value;
      iterator(pair);
    }
  }

  function set(key, value) {
    return this._object[key] = value;
  }

  function get(key) {
    if (this._object[key] !== Object.prototype[key])
      return this._object[key];
  }

  function unset(key) {
    var value = this._object[key];
    delete this._object[key];
    return value;
  }

  function toObject() {
    return Object.clone(this._object);
  }

  function keys() {
    return this.pluck('key');
  }

  function values() {
    return this.pluck('value');
  }

  function index(value) {
    var match = this.detect(function(pair) {
      return pair.value === value;
    });
    return match && match.key;
  }

  function merge(object) {
    return this.clone().update(object);
  }

  function update(object) {
    return new Hash(object).inject(this, function(result, pair) {
      result.set(pair.key, pair.value);
      return result;
    });
  }

  function toQueryPair(key, value) {
    if (Object.isUndefined(value)) return key;
    return key + '=' + encodeURIComponent(String.interpret(value));
  }

  function toQueryString() {
    return this.inject([], function(results, pair) {
      var key = encodeURIComponent(pair.key), values = pair.value;

      if (values && typeof values == 'object') {
        if (Object.isArray(values))
          return results.concat(values.map(toQueryPair.curry(key)));
      } else results.push(toQueryPair(key, values));
      return results;
    }).join('&');
  }

  function inspect() {
    return '#<Hash:{' + this.map(function(pair) {
      return pair.map(Object.inspect).join(': ');
    }).join(', ') + '}>';
  }

  function toJSON() {
    return Object.toJSON(this.toObject());
  }

  function clone() {
    return new Hash(this);
  }

  return {
    initialize:             initialize,
    _each:                  _each,
    set:                    set,
    get:                    get,
    unset:                  unset,
    toObject:               toObject,
    toTemplateReplacements: toObject,
    keys:                   keys,
    values:                 values,
    index:                  index,
    merge:                  merge,
    update:                 update,
    toQueryString:          toQueryString,
    inspect:                inspect,
    toJSON:                 toJSON,
    clone:                  clone
  };
})());

Hash.from = $H;
Object.extend(Number.prototype, (function() {
  function toColorPart() {
    return this.toPaddedString(2, 16);
  }

  function succ() {
    return this + 1;
  }

  function times(iterator, context) {
    $R(0, this, true).each(iterator, context);
    return this;
  }

  function toPaddedString(length, radix) {
    var string = this.toString(radix || 10);
    return '0'.times(length - string.length) + string;
  }

  function toJSON() {
    return isFinite(this) ? this.toString() : 'null';
  }

  function abs() {
    return Math.abs(this);
  }

  function round() {
    return Math.round(this);
  }

  function ceil() {
    return Math.ceil(this);
  }

  function floor() {
    return Math.floor(this);
  }

  return {
    toColorPart:    toColorPart,
    succ:           succ,
    times:          times,
    toPaddedString: toPaddedString,
    toJSON:         toJSON,
    abs:            abs,
    round:          round,
    ceil:           ceil,
    floor:          floor
  };
})());

function $R(start, end, exclusive) {
  return new ObjectRange(start, end, exclusive);
}

var ObjectRange = Class.create(Enumerable, (function() {
  function initialize(start, end, exclusive) {
    this.start = start;
    this.end = end;
    this.exclusive = exclusive;
  }

  function _each(iterator) {
    var value = this.start;
    while (this.include(value)) {
      iterator(value);
      value = value.succ();
    }
  }

  function include(value) {
    if (value < this.start)
      return false;
    if (this.exclusive)
      return value < this.end;
    return value <= this.end;
  }

  return {
    initialize: initialize,
    _each:      _each,
    include:    include
  };
})());



var Ajax = {
  getTransport: function() {
    return Try.these(
      function() {return new XMLHttpRequest()},
      function() {return new ActiveXObject('Msxml2.XMLHTTP')},
      function() {return new ActiveXObject('Microsoft.XMLHTTP')}
    ) || false;
  },

  activeRequestCount: 0
};

Ajax.Responders = {
  responders: [],

  _each: function(iterator) {
    this.responders._each(iterator);
  },

  register: function(responder) {
    if (!this.include(responder))
      this.responders.push(responder);
  },

  unregister: function(responder) {
    this.responders = this.responders.without(responder);
  },

  dispatch: function(callback, request, transport, json) {
    this.each(function(responder) {
      if (Object.isFunction(responder[callback])) {
        try {
          responder[callback].apply(responder, [request, transport, json]);
        } catch (e) { }
      }
    });
  }
};

Object.extend(Ajax.Responders, Enumerable);

Ajax.Responders.register({
  onCreate:   function() { Ajax.activeRequestCount++ },
  onComplete: function() { Ajax.activeRequestCount-- }
});
Ajax.Base = Class.create({
  initialize: function(options) {
    this.options = {
      method:       'post',
      asynchronous: true,
      contentType:  'application/x-www-form-urlencoded',
      encoding:     'UTF-8',
      parameters:   '',
      evalJSON:     true,
      evalJS:       true
    };
    Object.extend(this.options, options || { });

    this.options.method = this.options.method.toLowerCase();

    if (Object.isString(this.options.parameters))
      this.options.parameters = this.options.parameters.toQueryParams();
    else if (Object.isHash(this.options.parameters))
      this.options.parameters = this.options.parameters.toObject();
  }
});
Ajax.Request = Class.create(Ajax.Base, {
  _complete: false,

  initialize: function($super, url, options) {
    $super(options);
    this.transport = Ajax.getTransport();
    this.request(url);
  },

  request: function(url) {
    this.url = url;
    this.method = this.options.method;
    var params = Object.clone(this.options.parameters);

    if (!['get', 'post'].include(this.method)) {
      params['_method'] = this.method;
      this.method = 'post';
    }

    this.parameters = params;

    if (params = Object.toQueryString(params)) {
      if (this.method == 'get')
        this.url += (this.url.include('?') ? '&' : '?') + params;
      else if (/Konqueror|Safari|KHTML/.test(navigator.userAgent))
        params += '&_=';
    }

    try {
      var response = new Ajax.Response(this);
      if (this.options.onCreate) this.options.onCreate(response);
      Ajax.Responders.dispatch('onCreate', this, response);

      this.transport.open(this.method.toUpperCase(), this.url,
        this.options.asynchronous);

      if (this.options.asynchronous) this.respondToReadyState.bind(this).defer(1);

      this.transport.onreadystatechange = this.onStateChange.bind(this);
      this.setRequestHeaders();

      this.body = this.method == 'post' ? (this.options.postBody || params) : null;
      this.transport.send(this.body);

      /* Force Firefox to handle ready state 4 for synchronous requests */
      if (!this.options.asynchronous && this.transport.overrideMimeType)
        this.onStateChange();

    }
    catch (e) {
      this.dispatchException(e);
    }
  },

  onStateChange: function() {
    var readyState = this.transport.readyState;
    if (readyState > 1 && !((readyState == 4) && this._complete))
      this.respondToReadyState(this.transport.readyState);
  },

  setRequestHeaders: function() {
    var headers = {
      'X-Requested-With': 'XMLHttpRequest',
      'X-Prototype-Version': Prototype.Version,
      'Accept': 'text/javascript, text/html, application/xml, text/xml, */*'
    };

    if (this.method == 'post') {
      headers['Content-type'] = this.options.contentType +
        (this.options.encoding ? '; charset=' + this.options.encoding : '');

      /* Force "Connection: close" for older Mozilla browsers to work
       * around a bug where XMLHttpRequest sends an incorrect
       * Content-length header. See Mozilla Bugzilla #246651.
       */
      if (this.transport.overrideMimeType &&
          (navigator.userAgent.match(/Gecko\/(\d{4})/) || [0,2005])[1] < 2005)
            headers['Connection'] = 'close';
    }

    if (typeof this.options.requestHeaders == 'object') {
      var extras = this.options.requestHeaders;

      if (Object.isFunction(extras.push))
        for (var i = 0, length = extras.length; i < length; i += 2)
          headers[extras[i]] = extras[i+1];
      else
        $H(extras).each(function(pair) { headers[pair.key] = pair.value });
    }

    for (var name in headers)
      this.transport.setRequestHeader(name, headers[name]);
  },

  success: function() {
    var status = this.getStatus();
    return !status || (status >= 200 && status < 300);
  },

  getStatus: function() {
    try {
      return this.transport.status || 0;
    } catch (e) { return 0 }
  },

  respondToReadyState: function(readyState) {
    var state = Ajax.Request.Events[readyState], response = new Ajax.Response(this);

    if (state == 'Complete') {
      try {
        this._complete = true;
        (this.options['on' + response.status]
         || this.options['on' + (this.success() ? 'Success' : 'Failure')]
         || Prototype.emptyFunction)(response, response.headerJSON);
      } catch (e) {
        this.dispatchException(e);
      }

      var contentType = response.getHeader('Content-type');
      if (this.options.evalJS == 'force'
          || (this.options.evalJS && this.isSameOrigin() && contentType
          && contentType.match(/^\s*(text|application)\/(x-)?(java|ecma)script(;.*)?\s*$/i)))
        this.evalResponse();
    }

    try {
      (this.options['on' + state] || Prototype.emptyFunction)(response, response.headerJSON);
      Ajax.Responders.dispatch('on' + state, this, response, response.headerJSON);
    } catch (e) {
      this.dispatchException(e);
    }

    if (state == 'Complete') {
      this.transport.onreadystatechange = Prototype.emptyFunction;
    }
  },

  isSameOrigin: function() {
    var m = this.url.match(/^\s*https?:\/\/[^\/]*/);
    return !m || (m[0] == '#{protocol}//#{domain}#{port}'.interpolate({
      protocol: location.protocol,
      domain: document.domain,
      port: location.port ? ':' + location.port : ''
    }));
  },

  getHeader: function(name) {
    try {
      return this.transport.getResponseHeader(name) || null;
    } catch (e) { return null; }
  },

  evalResponse: function() {
    try {
      return eval((this.transport.responseText || '').unfilterJSON());
    } catch (e) {
      this.dispatchException(e);
    }
  },

  dispatchException: function(exception) {
    (this.options.onException || Prototype.emptyFunction)(this, exception);
    Ajax.Responders.dispatch('onException', this, exception);
  }
});

Ajax.Request.Events =
  ['Uninitialized', 'Loading', 'Loaded', 'Interactive', 'Complete'];








Ajax.Response = Class.create({
  initialize: function(request){
    this.request = request;
    var transport  = this.transport  = request.transport,
        readyState = this.readyState = transport.readyState;

    if((readyState > 2 && !Prototype.Browser.IE) || readyState == 4) {
      this.status       = this.getStatus();
      this.statusText   = this.getStatusText();
      this.responseText = String.interpret(transport.responseText);
      this.headerJSON   = this._getHeaderJSON();
    }

    if(readyState == 4) {
      var xml = transport.responseXML;
      this.responseXML  = Object.isUndefined(xml) ? null : xml;
      this.responseJSON = this._getResponseJSON();
    }
  },

  status:      0,

  statusText: '',

  getStatus: Ajax.Request.prototype.getStatus,

  getStatusText: function() {
    try {
      return this.transport.statusText || '';
    } catch (e) { return '' }
  },

  getHeader: Ajax.Request.prototype.getHeader,

  getAllHeaders: function() {
    try {
      return this.getAllResponseHeaders();
    } catch (e) { return null }
  },

  getResponseHeader: function(name) {
    return this.transport.getResponseHeader(name);
  },

  getAllResponseHeaders: function() {
    return this.transport.getAllResponseHeaders();
  },

  _getHeaderJSON: function() {
    var json = this.getHeader('X-JSON');
    if (!json) return null;
    json = decodeURIComponent(escape(json));
    try {
      return json.evalJSON(this.request.options.sanitizeJSON ||
        !this.request.isSameOrigin());
    } catch (e) {
      this.request.dispatchException(e);
    }
  },

  _getResponseJSON: function() {
    var options = this.request.options;
    if (!options.evalJSON || (options.evalJSON != 'force' &&
      !(this.getHeader('Content-type') || '').include('application/json')) ||
        this.responseText.blank())
          return null;
    try {
      return this.responseText.evalJSON(options.sanitizeJSON ||
        !this.request.isSameOrigin());
    } catch (e) {
      this.request.dispatchException(e);
    }
  }
});

Ajax.Updater = Class.create(Ajax.Request, {
  initialize: function($super, container, url, options) {
    this.container = {
      success: (container.success || container),
      failure: (container.failure || (container.success ? null : container))
    };

    options = Object.clone(options);
    var onComplete = options.onComplete;
    options.onComplete = (function(response, json) {
      this.updateContent(response.responseText);
      if (Object.isFunction(onComplete)) onComplete(response, json);
    }).bind(this);

    $super(url, options);
  },

  updateContent: function(responseText) {
    var receiver = this.container[this.success() ? 'success' : 'failure'],
        options = this.options;

    if (!options.evalScripts) responseText = responseText.stripScripts();

    if (receiver = $(receiver)) {
      if (options.insertion) {
        if (Object.isString(options.insertion)) {
          var insertion = { }; insertion[options.insertion] = responseText;
          receiver.insert(insertion);
        }
        else options.insertion(receiver, responseText);
      }
      else receiver.update(responseText);
    }
  }
});

Ajax.PeriodicalUpdater = Class.create(Ajax.Base, {
  initialize: function($super, container, url, options) {
    $super(options);
    this.onComplete = this.options.onComplete;

    this.frequency = (this.options.frequency || 2);
    this.decay = (this.options.decay || 1);

    this.updater = { };
    this.container = container;
    this.url = url;

    this.start();
  },

  start: function() {
    this.options.onComplete = this.updateComplete.bind(this);
    this.onTimerEvent();
  },

  stop: function() {
    this.updater.options.onComplete = undefined;
    clearTimeout(this.timer);
    (this.onComplete || Prototype.emptyFunction).apply(this, arguments);
  },

  updateComplete: function(response) {
    if (this.options.decay) {
      this.decay = (response.responseText == this.lastText ?
        this.decay * this.options.decay : 1);

      this.lastText = response.responseText;
    }
    this.timer = this.onTimerEvent.bind(this).delay(this.decay * this.frequency);
  },

  onTimerEvent: function() {
    this.updater = new Ajax.Updater(this.container, this.url, this.options);
  }
});



function $(element) {
  if (arguments.length > 1) {
    for (var i = 0, elements = [], length = arguments.length; i < length; i++)
      elements.push($(arguments[i]));
    return elements;
  }
  if (Object.isString(element))
    element = document.getElementById(element);
  return Element.extend(element);
}

if (Prototype.BrowserFeatures.XPath) {
  document._getElementsByXPath = function(expression, parentElement) {
    var results = [];
    var query = document.evaluate(expression, $(parentElement) || document,
      null, XPathResult.ORDERED_NODE_SNAPSHOT_TYPE, null);
    for (var i = 0, length = query.snapshotLength; i < length; i++)
      results.push(Element.extend(query.snapshotItem(i)));
    return results;
  };
}

/*--------------------------------------------------------------------------*/

if (!window.Node) var Node = { };

if (!Node.ELEMENT_NODE) {
  Object.extend(Node, {
    ELEMENT_NODE: 1,
    ATTRIBUTE_NODE: 2,
    TEXT_NODE: 3,
    CDATA_SECTION_NODE: 4,
    ENTITY_REFERENCE_NODE: 5,
    ENTITY_NODE: 6,
    PROCESSING_INSTRUCTION_NODE: 7,
    COMMENT_NODE: 8,
    DOCUMENT_NODE: 9,
    DOCUMENT_TYPE_NODE: 10,
    DOCUMENT_FRAGMENT_NODE: 11,
    NOTATION_NODE: 12
  });
}


(function(global) {

  var SETATTRIBUTE_IGNORES_NAME = (function(){
    var elForm = document.createElement("form");
    var elInput = document.createElement("input");
    var root = document.documentElement;
    elInput.setAttribute("name", "test");
    elForm.appendChild(elInput);
    root.appendChild(elForm);
    var isBuggy = elForm.elements
      ? (typeof elForm.elements.test == "undefined")
      : null;
    root.removeChild(elForm);
    elForm = elInput = null;
    return isBuggy;
  })();

  var element = global.Element;
  global.Element = function(tagName, attributes) {
    attributes = attributes || { };
    tagName = tagName.toLowerCase();
    var cache = Element.cache;
    if (SETATTRIBUTE_IGNORES_NAME && attributes.name) {
      tagName = '<' + tagName + ' name="' + attributes.name + '">';
      delete attributes.name;
      return Element.writeAttribute(document.createElement(tagName), attributes);
    }
    if (!cache[tagName]) cache[tagName] = Element.extend(document.createElement(tagName));
    return Element.writeAttribute(cache[tagName].cloneNode(false), attributes);
  };
  Object.extend(global.Element, element || { });
  if (element) global.Element.prototype = element.prototype;
})(this);

Element.cache = { };
Element.idCounter = 1;

Element.Methods = {
  visible: function(element) {
    return $(element).style.display != 'none';
  },

  toggle: function(element) {
    element = $(element);
    Element[Element.visible(element) ? 'hide' : 'show'](element);
    return element;
  },


  hide: function(element) {
    element = $(element);
    element.style.display = 'none';
    return element;
  },

  show: function(element) {
    element = $(element);
    element.style.display = '';
    return element;
  },

  remove: function(element) {
    element = $(element);
    element.parentNode.removeChild(element);
    return element;
  },

  update: (function(){

    var SELECT_ELEMENT_INNERHTML_BUGGY = (function(){
      var el = document.createElement("select"),
          isBuggy = true;
      el.innerHTML = "<option value=\"test\">test</option>";
      if (el.options && el.options[0]) {
        isBuggy = el.options[0].nodeName.toUpperCase() !== "OPTION";
      }
      el = null;
      return isBuggy;
    })();

    var TABLE_ELEMENT_INNERHTML_BUGGY = (function(){
      try {
        var el = document.createElement("table");
        if (el && el.tBodies) {
          el.innerHTML = "<tbody><tr><td>test</td></tr></tbody>";
          var isBuggy = typeof el.tBodies[0] == "undefined";
          el = null;
          return isBuggy;
        }
      } catch (e) {
        return true;
      }
    })();

    var SCRIPT_ELEMENT_REJECTS_TEXTNODE_APPENDING = (function () {
      var s = document.createElement("script"),
          isBuggy = false;
      try {
        s.appendChild(document.createTextNode(""));
        isBuggy = !s.firstChild ||
          s.firstChild && s.firstChild.nodeType !== 3;
      } catch (e) {
        isBuggy = true;
      }
      s = null;
      return isBuggy;
    })();

    function update(element, content) {
      element = $(element);

      if (content && content.toElement)
        content = content.toElement();

      if (Object.isElement(content))
        return element.update().insert(content);

      content = Object.toHTML(content);

      var tagName = element.tagName.toUpperCase();

      if (tagName === 'SCRIPT' && SCRIPT_ELEMENT_REJECTS_TEXTNODE_APPENDING) {
        element.text = content;
        return element;
      }

      if (SELECT_ELEMENT_INNERHTML_BUGGY || TABLE_ELEMENT_INNERHTML_BUGGY) {
        if (tagName in Element._insertionTranslations.tags) {
          while (element.firstChild) {
            element.removeChild(element.firstChild);
          }
          Element._getContentFromAnonymousElement(tagName, content.stripScripts())
            .each(function(node) {
              element.appendChild(node)
            });
        }
        else {
          element.innerHTML = content.stripScripts();
        }
      }
      else {
        element.innerHTML = content.stripScripts();
      }

      content.evalScripts.bind(content).defer();
      return element;
    }

    return update;
  })(),

  replace: function(element, content) {
    element = $(element);
    if (content && content.toElement) content = content.toElement();
    else if (!Object.isElement(content)) {
      content = Object.toHTML(content);
      var range = element.ownerDocument.createRange();
      range.selectNode(element);
      content.evalScripts.bind(content).defer();
      content = range.createContextualFragment(content.stripScripts());
    }
    element.parentNode.replaceChild(content, element);
    return element;
  },

  insert: function(element, insertions) {
    element = $(element);

    if (Object.isString(insertions) || Object.isNumber(insertions) ||
        Object.isElement(insertions) || (insertions && (insertions.toElement || insertions.toHTML)))
          insertions = {bottom:insertions};

    var content, insert, tagName, childNodes;

    for (var position in insertions) {
      content  = insertions[position];
      position = position.toLowerCase();
      insert = Element._insertionTranslations[position];

      if (content && content.toElement) content = content.toElement();
      if (Object.isElement(content)) {
        insert(element, content);
        continue;
      }

      content = Object.toHTML(content);

      tagName = ((position == 'before' || position == 'after')
        ? element.parentNode : element).tagName.toUpperCase();

      childNodes = Element._getContentFromAnonymousElement(tagName, content.stripScripts());

      if (position == 'top' || position == 'after') childNodes.reverse();
      childNodes.each(insert.curry(element));

      content.evalScripts.bind(content).defer();
    }

    return element;
  },

  wrap: function(element, wrapper, attributes) {
    element = $(element);
    if (Object.isElement(wrapper))
      $(wrapper).writeAttribute(attributes || { });
    else if (Object.isString(wrapper)) wrapper = new Element(wrapper, attributes);
    else wrapper = new Element('div', wrapper);
    if (element.parentNode)
      element.parentNode.replaceChild(wrapper, element);
    wrapper.appendChild(element);
    return wrapper;
  },

  inspect: function(element) {
    element = $(element);
    var result = '<' + element.tagName.toLowerCase();
    $H({'id': 'id', 'className': 'class'}).each(function(pair) {
      var property = pair.first(), attribute = pair.last();
      var value = (element[property] || '').toString();
      if (value) result += ' ' + attribute + '=' + value.inspect(true);
    });
    return result + '>';
  },

  recursivelyCollect: function(element, property) {
    element = $(element);
    var elements = [];
    while (element = element[property])
      if (element.nodeType == 1)
        elements.push(Element.extend(element));
    return elements;
  },

  ancestors: function(element) {
    return Element.recursivelyCollect(element, 'parentNode');
  },

  descendants: function(element) {
    return Element.select(element, "*");
  },

  firstDescendant: function(element) {
    element = $(element).firstChild;
    while (element && element.nodeType != 1) element = element.nextSibling;
    return $(element);
  },

  immediateDescendants: function(element) {
    if (!(element = $(element).firstChild)) return [];
    while (element && element.nodeType != 1) element = element.nextSibling;
    if (element) return [element].concat($(element).nextSiblings());
    return [];
  },

  previousSiblings: function(element) {
    return Element.recursivelyCollect(element, 'previousSibling');
  },

  nextSiblings: function(element) {
    return Element.recursivelyCollect(element, 'nextSibling');
  },

  siblings: function(element) {
    element = $(element);
    return Element.previousSiblings(element).reverse()
      .concat(Element.nextSiblings(element));
  },

  match: function(element, selector) {
    if (Object.isString(selector))
      selector = new Selector(selector);
    return selector.match($(element));
  },

  up: function(element, expression, index) {
    element = $(element);
    if (arguments.length == 1) return $(element.parentNode);
    var ancestors = Element.ancestors(element);
    return Object.isNumber(expression) ? ancestors[expression] :
      Selector.findElement(ancestors, expression, index);
  },

  down: function(element, expression, index) {
    element = $(element);
    if (arguments.length == 1) return Element.firstDescendant(element);
    return Object.isNumber(expression) ? Element.descendants(element)[expression] :
      Element.select(element, expression)[index || 0];
  },

  previous: function(element, expression, index) {
    element = $(element);
    if (arguments.length == 1) return $(Selector.handlers.previousElementSibling(element));
    var previousSiblings = Element.previousSiblings(element);
    return Object.isNumber(expression) ? previousSiblings[expression] :
      Selector.findElement(previousSiblings, expression, index);
  },

  next: function(element, expression, index) {
    element = $(element);
    if (arguments.length == 1) return $(Selector.handlers.nextElementSibling(element));
    var nextSiblings = Element.nextSiblings(element);
    return Object.isNumber(expression) ? nextSiblings[expression] :
      Selector.findElement(nextSiblings, expression, index);
  },


  select: function(element) {
    var args = Array.prototype.slice.call(arguments, 1);
    return Selector.findChildElements(element, args);
  },

  adjacent: function(element) {
    var args = Array.prototype.slice.call(arguments, 1);
    return Selector.findChildElements(element.parentNode, args).without(element);
  },

  identify: function(element) {
    element = $(element);
    var id = Element.readAttribute(element, 'id');
    if (id) return id;
    do { id = 'anonymous_element_' + Element.idCounter++ } while ($(id));
    Element.writeAttribute(element, 'id', id);
    return id;
  },

  readAttribute: function(element, name) {
    element = $(element);
    if (Prototype.Browser.IE) {
      if (name === 'type' &&
        element.tagName.toUpperCase() == 'IFRAME') {
        return element.getAttribute('type');
      }
      var t = Element._attributeTranslations.read;
      if (t.values[name]) return t.values[name](element, name);
      if (t.names[name]) name = t.names[name];
      if (name.include(':')) {
        return (!element.attributes || !element.attributes[name]) ? null :
         element.attributes[name].value;
      }
    }
    return element.getAttribute(name);
  },

  writeAttribute: function(element, name, value) {
    element = $(element);
    var attributes = { }, t = Element._attributeTranslations.write;

    if (typeof name == 'object') attributes = name;
    else attributes[name] = Object.isUndefined(value) ? true : value;

    for (var attr in attributes) {
      name = t.names[attr] || attr;
      value = attributes[attr];
      if (t.values[attr]) name = t.values[attr](element, value);
      if (value === false || value === null)
        element.removeAttribute(name);
      else if (value === true)
        element.setAttribute(name, name);
      else element.setAttribute(name, value);
    }
    return element;
  },

  getHeight: function(element) {
    return Element.getDimensions(element).height;
  },

  getWidth: function(element) {
    return Element.getDimensions(element).width;
  },

  classNames: function(element) {
    return new Element.ClassNames(element);
  },

  hasClassName: function(element, className) {
    if (!(element = $(element))) return;
    var elementClassName = element.className;
    return (elementClassName.length > 0 && (elementClassName == className ||
      new RegExp("(^|\\s)" + className + "(\\s|$)").test(elementClassName)));
  },

  addClassName: function(element, className) {
    if (!(element = $(element))) return;
    if (!Element.hasClassName(element, className))
      element.className += (element.className ? ' ' : '') + className;
    return element;
  },

  removeClassName: function(element, className) {
    if (!(element = $(element))) return;
    element.className = element.className.replace(
      new RegExp("(^|\\s+)" + className + "(\\s+|$)"), ' ').strip();
    return element;
  },

  toggleClassName: function(element, className) {
    if (!(element = $(element))) return;
    return Element[Element.hasClassName(element, className) ?
      'removeClassName' : 'addClassName'](element, className);
  },

  cleanWhitespace: function(element) {
    element = $(element);
    var node = element.firstChild;
    while (node) {
      var nextNode = node.nextSibling;
      if (node.nodeType == 3 && !/\S/.test(node.nodeValue))
        element.removeChild(node);
      node = nextNode;
    }
    return element;
  },

  empty: function(element) {
    return $(element).innerHTML.blank();
  },

  descendantOf: function(element, ancestor) {
    element = $(element), ancestor = $(ancestor);

    if (element.compareDocumentPosition)
      return (element.compareDocumentPosition(ancestor) & 8) === 8;

    if (ancestor.contains)
      return ancestor.contains(element) && ancestor !== element;

    while (element = element.parentNode)
      if (element == ancestor) return true;

    return false;
  },

  scrollTo: function(element) {
    element = $(element);
    var pos = Element.cumulativeOffset(element);
    window.scrollTo(pos[0], pos[1]);
    return element;
  },

  getStyle: function(element, style) {
    element = $(element);
    style = style == 'float' ? 'cssFloat' : style.camelize();
    var value = element.style[style];
    if (!value || value == 'auto') {
      var css = document.defaultView.getComputedStyle(element, null);
      value = css ? css[style] : null;
    }
    if (style == 'opacity') return value ? parseFloat(value) : 1.0;
    return value == 'auto' ? null : value;
  },

  getOpacity: function(element) {
    return $(element).getStyle('opacity');
  },

  setStyle: function(element, styles) {
    element = $(element);
    var elementStyle = element.style, match;
    if (Object.isString(styles)) {
      element.style.cssText += ';' + styles;
      return styles.include('opacity') ?
        element.setOpacity(styles.match(/opacity:\s*(\d?\.?\d*)/)[1]) : element;
    }
    for (var property in styles)
      if (property == 'opacity') element.setOpacity(styles[property]);
      else
        elementStyle[(property == 'float' || property == 'cssFloat') ?
          (Object.isUndefined(elementStyle.styleFloat) ? 'cssFloat' : 'styleFloat') :
            property] = styles[property];

    return element;
  },

  setOpacity: function(element, value) {
    element = $(element);
    element.style.opacity = (value == 1 || value === '') ? '' :
      (value < 0.00001) ? 0 : value;
    return element;
  },

  getDimensions: function(element) {
    element = $(element);
    var display = Element.getStyle(element, 'display');
    if (display != 'none' && display != null) // Safari bug
      return {width: element.offsetWidth, height: element.offsetHeight};

    var els = element.style;
    var originalVisibility = els.visibility;
    var originalPosition = els.position;
    var originalDisplay = els.display;
    els.visibility = 'hidden';
    if (originalPosition != 'fixed') // Switching fixed to absolute causes issues in Safari
      els.position = 'absolute';
    els.display = 'block';
    var originalWidth = element.clientWidth;
    var originalHeight = element.clientHeight;
    els.display = originalDisplay;
    els.position = originalPosition;
    els.visibility = originalVisibility;
    return {width: originalWidth, height: originalHeight};
  },

  makePositioned: function(element) {
    element = $(element);
    var pos = Element.getStyle(element, 'position');
    if (pos == 'static' || !pos) {
      element._madePositioned = true;
      element.style.position = 'relative';
      if (Prototype.Browser.Opera) {
        element.style.top = 0;
        element.style.left = 0;
      }
    }
    return element;
  },

  undoPositioned: function(element) {
    element = $(element);
    if (element._madePositioned) {
      element._madePositioned = undefined;
      element.style.position =
        element.style.top =
        element.style.left =
        element.style.bottom =
        element.style.right = '';
    }
    return element;
  },

  makeClipping: function(element) {
    element = $(element);
    if (element._overflow) return element;
    element._overflow = Element.getStyle(element, 'overflow') || 'auto';
    if (element._overflow !== 'hidden')
      element.style.overflow = 'hidden';
    return element;
  },

  undoClipping: function(element) {
    element = $(element);
    if (!element._overflow) return element;
    element.style.overflow = element._overflow == 'auto' ? '' : element._overflow;
    element._overflow = null;
    return element;
  },

  cumulativeOffset: function(element) {
    var valueT = 0, valueL = 0;
    do {
      valueT += element.offsetTop  || 0;
      valueL += element.offsetLeft || 0;
      element = element.offsetParent;
    } while (element);
    return Element._returnOffset(valueL, valueT);
  },

  positionedOffset: function(element) {
    var valueT = 0, valueL = 0;
    do {
      valueT += element.offsetTop  || 0;
      valueL += element.offsetLeft || 0;
      element = element.offsetParent;
      if (element) {
        if (element.tagName.toUpperCase() == 'BODY') break;
        var p = Element.getStyle(element, 'position');
        if (p !== 'static') break;
      }
    } while (element);
    return Element._returnOffset(valueL, valueT);
  },

  absolutize: function(element) {
    element = $(element);
    if (Element.getStyle(element, 'position') == 'absolute') return element;

    var offsets = Element.positionedOffset(element);
    var top     = offsets[1];
    var left    = offsets[0];
    var width   = element.clientWidth;
    var height  = element.clientHeight;

    element._originalLeft   = left - parseFloat(element.style.left  || 0);
    element._originalTop    = top  - parseFloat(element.style.top || 0);
    element._originalWidth  = element.style.width;
    element._originalHeight = element.style.height;

    element.style.position = 'absolute';
    element.style.top    = top + 'px';
    element.style.left   = left + 'px';
    element.style.width  = width + 'px';
    element.style.height = height + 'px';
    return element;
  },

  relativize: function(element) {
    element = $(element);
    if (Element.getStyle(element, 'position') == 'relative') return element;

    element.style.position = 'relative';
    var top  = parseFloat(element.style.top  || 0) - (element._originalTop || 0);
    var left = parseFloat(element.style.left || 0) - (element._originalLeft || 0);

    element.style.top    = top + 'px';
    element.style.left   = left + 'px';
    element.style.height = element._originalHeight;
    element.style.width  = element._originalWidth;
    return element;
  },

  cumulativeScrollOffset: function(element) {
    var valueT = 0, valueL = 0;
    do {
      valueT += element.scrollTop  || 0;
      valueL += element.scrollLeft || 0;
      element = element.parentNode;
    } while (element);
    return Element._returnOffset(valueL, valueT);
  },

  getOffsetParent: function(element) {
    if (element.offsetParent) return $(element.offsetParent);
    if (element == document.body) return $(element);

    while ((element = element.parentNode) && element != document.body)
      if (Element.getStyle(element, 'position') != 'static')
        return $(element);

    return $(document.body);
  },

  viewportOffset: function(forElement) {
    var valueT = 0, valueL = 0;

    var element = forElement;
    do {
      valueT += element.offsetTop  || 0;
      valueL += element.offsetLeft || 0;

      if (element.offsetParent == document.body &&
        Element.getStyle(element, 'position') == 'absolute') break;

    } while (element = element.offsetParent);

    element = forElement;
    do {
      if (!Prototype.Browser.Opera || (element.tagName && (element.tagName.toUpperCase() == 'BODY'))) {
        valueT -= element.scrollTop  || 0;
        valueL -= element.scrollLeft || 0;
      }
    } while (element = element.parentNode);

    return Element._returnOffset(valueL, valueT);
  },

  clonePosition: function(element, source) {
    var options = Object.extend({
      setLeft:    true,
      setTop:     true,
      setWidth:   true,
      setHeight:  true,
      offsetTop:  0,
      offsetLeft: 0
    }, arguments[2] || { });

    source = $(source);
    var p = Element.viewportOffset(source);

    element = $(element);
    var delta = [0, 0];
    var parent = null;
    if (Element.getStyle(element, 'position') == 'absolute') {
      parent = Element.getOffsetParent(element);
      delta = Element.viewportOffset(parent);
    }

    if (parent == document.body) {
      delta[0] -= document.body.offsetLeft;
      delta[1] -= document.body.offsetTop;
    }

    if (options.setLeft)   element.style.left  = (p[0] - delta[0] + options.offsetLeft) + 'px';
    if (options.setTop)    element.style.top   = (p[1] - delta[1] + options.offsetTop) + 'px';
    if (options.setWidth)  element.style.width = source.offsetWidth + 'px';
    if (options.setHeight) element.style.height = source.offsetHeight + 'px';
    return element;
  }
};

Object.extend(Element.Methods, {
  getElementsBySelector: Element.Methods.select,

  childElements: Element.Methods.immediateDescendants
});

Element._attributeTranslations = {
  write: {
    names: {
      className: 'class',
      htmlFor:   'for'
    },
    values: { }
  }
};

if (Prototype.Browser.Opera) {
  Element.Methods.getStyle = Element.Methods.getStyle.wrap(
    function(proceed, element, style) {
      switch (style) {
        case 'left': case 'top': case 'right': case 'bottom':
          if (proceed(element, 'position') === 'static') return null;
        case 'height': case 'width':
          if (!Element.visible(element)) return null;

          var dim = parseInt(proceed(element, style), 10);

          if (dim !== element['offset' + style.capitalize()])
            return dim + 'px';

          var properties;
          if (style === 'height') {
            properties = ['border-top-width', 'padding-top',
             'padding-bottom', 'border-bottom-width'];
          }
          else {
            properties = ['border-left-width', 'padding-left',
             'padding-right', 'border-right-width'];
          }
          return properties.inject(dim, function(memo, property) {
            var val = proceed(element, property);
            return val === null ? memo : memo - parseInt(val, 10);
          }) + 'px';
        default: return proceed(element, style);
      }
    }
  );

  Element.Methods.readAttribute = Element.Methods.readAttribute.wrap(
    function(proceed, element, attribute) {
      if (attribute === 'title') return element.title;
      return proceed(element, attribute);
    }
  );
}

else if (Prototype.Browser.IE) {
  Element.Methods.getOffsetParent = Element.Methods.getOffsetParent.wrap(
    function(proceed, element) {
      element = $(element);
      try { element.offsetParent }
      catch(e) { return $(document.body) }
      var position = element.getStyle('position');
      if (position !== 'static') return proceed(element);
      element.setStyle({ position: 'relative' });
      var value = proceed(element);
      element.setStyle({ position: position });
      return value;
    }
  );

  $w('positionedOffset viewportOffset').each(function(method) {
    Element.Methods[method] = Element.Methods[method].wrap(
      function(proceed, element) {
        element = $(element);
        try { element.offsetParent }
        catch(e) { return Element._returnOffset(0,0) }
        var position = element.getStyle('position');
        if (position !== 'static') return proceed(element);
        var offsetParent = element.getOffsetParent();
        if (offsetParent && offsetParent.getStyle('position') === 'fixed')
          offsetParent.setStyle({ zoom: 1 });
        element.setStyle({ position: 'relative' });
        var value = proceed(element);
        element.setStyle({ position: position });
        return value;
      }
    );
  });

  Element.Methods.cumulativeOffset = Element.Methods.cumulativeOffset.wrap(
    function(proceed, element) {
      try { element.offsetParent }
      catch(e) { return Element._returnOffset(0,0) }
      return proceed(element);
    }
  );

  Element.Methods.getStyle = function(element, style) {
    element = $(element);
    style = (style == 'float' || style == 'cssFloat') ? 'styleFloat' : style.camelize();
    var value = element.style[style];
    if (!value && element.currentStyle) value = element.currentStyle[style];

    if (style == 'opacity') {
      if (value = (element.getStyle('filter') || '').match(/alpha\(opacity=(.*)\)/))
        if (value[1]) return parseFloat(value[1]) / 100;
      return 1.0;
    }

    if (value == 'auto') {
      if ((style == 'width' || style == 'height') && (element.getStyle('display') != 'none'))
        return element['offset' + style.capitalize()] + 'px';
      return null;
    }
    return value;
  };

  Element.Methods.setOpacity = function(element, value) {
    function stripAlpha(filter){
      return filter.replace(/alpha\([^\)]*\)/gi,'');
    }
    element = $(element);
    var currentStyle = element.currentStyle;
    if ((currentStyle && !currentStyle.hasLayout) ||
      (!currentStyle && element.style.zoom == 'normal'))
        element.style.zoom = 1;

    var filter = element.getStyle('filter'), style = element.style;
    if (value == 1 || value === '') {
      (filter = stripAlpha(filter)) ?
        style.filter = filter : style.removeAttribute('filter');
      return element;
    } else if (value < 0.00001) value = 0;
    style.filter = stripAlpha(filter) +
      'alpha(opacity=' + (value * 100) + ')';
    return element;
  };

  Element._attributeTranslations = (function(){

    var classProp = 'className';
    var forProp = 'for';

    var el = document.createElement('div');

    el.setAttribute(classProp, 'x');

    if (el.className !== 'x') {
      el.setAttribute('class', 'x');
      if (el.className === 'x') {
        classProp = 'class';
      }
    }
    el = null;

    el = document.createElement('label');
    el.setAttribute(forProp, 'x');
    if (el.htmlFor !== 'x') {
      el.setAttribute('htmlFor', 'x');
      if (el.htmlFor === 'x') {
        forProp = 'htmlFor';
      }
    }
    el = null;

    return {
      read: {
        names: {
          'class':      classProp,
          'className':  classProp,
          'for':        forProp,
          'htmlFor':    forProp
        },
        values: {
          _getAttr: function(element, attribute) {
            return element.getAttribute(attribute);
          },
          _getAttr2: function(element, attribute) {
            return element.getAttribute(attribute, 2);
          },
          _getAttrNode: function(element, attribute) {
            var node = element.getAttributeNode(attribute);
            return node ? node.value : "";
          },
          _getEv: (function(){

            var el = document.createElement('div');
            el.onclick = Prototype.emptyFunction;
            var value = el.getAttribute('onclick');
            var f;

            if (String(value).indexOf('{') > -1) {
              f = function(element, attribute) {
                attribute = element.getAttribute(attribute);
                if (!attribute) return null;
                attribute = attribute.toString();
                attribute = attribute.split('{')[1];
                attribute = attribute.split('}')[0];
                return attribute.strip();
              };
            }
            else if (value === '') {
              f = function(element, attribute) {
                attribute = element.getAttribute(attribute);
                if (!attribute) return null;
                return attribute.strip();
              };
            }
            el = null;
            return f;
          })(),
          _flag: function(element, attribute) {
            return $(element).hasAttribute(attribute) ? attribute : null;
          },
          style: function(element) {
            return element.style.cssText.toLowerCase();
          },
          title: function(element) {
            return element.title;
          }
        }
      }
    }
  })();

  Element._attributeTranslations.write = {
    names: Object.extend({
      cellpadding: 'cellPadding',
      cellspacing: 'cellSpacing'
    }, Element._attributeTranslations.read.names),
    values: {
      checked: function(element, value) {
        element.checked = !!value;
      },

      style: function(element, value) {
        element.style.cssText = value ? value : '';
      }
    }
  };

  Element._attributeTranslations.has = {};

  $w('colSpan rowSpan vAlign dateTime accessKey tabIndex ' +
      'encType maxLength readOnly longDesc frameBorder').each(function(attr) {
    Element._attributeTranslations.write.names[attr.toLowerCase()] = attr;
    Element._attributeTranslations.has[attr.toLowerCase()] = attr;
  });

  (function(v) {
    Object.extend(v, {
      href:        v._getAttr2,
      src:         v._getAttr2,
      type:        v._getAttr,
      action:      v._getAttrNode,
      disabled:    v._flag,
      checked:     v._flag,
      readonly:    v._flag,
      multiple:    v._flag,
      onload:      v._getEv,
      onunload:    v._getEv,
      onclick:     v._getEv,
      ondblclick:  v._getEv,
      onmousedown: v._getEv,
      onmouseup:   v._getEv,
      onmouseover: v._getEv,
      onmousemove: v._getEv,
      onmouseout:  v._getEv,
      onfocus:     v._getEv,
      onblur:      v._getEv,
      onkeypress:  v._getEv,
      onkeydown:   v._getEv,
      onkeyup:     v._getEv,
      onsubmit:    v._getEv,
      onreset:     v._getEv,
      onselect:    v._getEv,
      onchange:    v._getEv
    });
  })(Element._attributeTranslations.read.values);

  if (Prototype.BrowserFeatures.ElementExtensions) {
    (function() {
      function _descendants(element) {
        var nodes = element.getElementsByTagName('*'), results = [];
        for (var i = 0, node; node = nodes[i]; i++)
          if (node.tagName !== "!") // Filter out comment nodes.
            results.push(node);
        return results;
      }

      Element.Methods.down = function(element, expression, index) {
        element = $(element);
        if (arguments.length == 1) return element.firstDescendant();
        return Object.isNumber(expression) ? _descendants(element)[expression] :
          Element.select(element, expression)[index || 0];
      }
    })();
  }

}

else if (Prototype.Browser.Gecko && /rv:1\.8\.0/.test(navigator.userAgent)) {
  Element.Methods.setOpacity = function(element, value) {
    element = $(element);
    element.style.opacity = (value == 1) ? 0.999999 :
      (value === '') ? '' : (value < 0.00001) ? 0 : value;
    return element;
  };
}

else if (Prototype.Browser.WebKit) {
  Element.Methods.setOpacity = function(element, value) {
    element = $(element);
    element.style.opacity = (value == 1 || value === '') ? '' :
      (value < 0.00001) ? 0 : value;

    if (value == 1)
      if(element.tagName.toUpperCase() == 'IMG' && element.width) {
        element.width++; element.width--;
      } else try {
        var n = document.createTextNode(' ');
        element.appendChild(n);
        element.removeChild(n);
      } catch (e) { }

    return element;
  };

  Element.Methods.cumulativeOffset = function(element) {
    var valueT = 0, valueL = 0;
    do {
      valueT += element.offsetTop  || 0;
      valueL += element.offsetLeft || 0;
      if (element.offsetParent == document.body)
        if (Element.getStyle(element, 'position') == 'absolute') break;

      element = element.offsetParent;
    } while (element);

    return Element._returnOffset(valueL, valueT);
  };
}

if ('outerHTML' in document.documentElement) {
  Element.Methods.replace = function(element, content) {
    element = $(element);

    if (content && content.toElement) content = content.toElement();
    if (Object.isElement(content)) {
      element.parentNode.replaceChild(content, element);
      return element;
    }

    content = Object.toHTML(content);
    var parent = element.parentNode, tagName = parent.tagName.toUpperCase();

    if (Element._insertionTranslations.tags[tagName]) {
      var nextSibling = element.next();
      var fragments = Element._getContentFromAnonymousElement(tagName, content.stripScripts());
      parent.removeChild(element);
      if (nextSibling)
        fragments.each(function(node) { parent.insertBefore(node, nextSibling) });
      else
        fragments.each(function(node) { parent.appendChild(node) });
    }
    else element.outerHTML = content.stripScripts();

    content.evalScripts.bind(content).defer();
    return element;
  };
}

Element._returnOffset = function(l, t) {
  var result = [l, t];
  result.left = l;
  result.top = t;
  return result;
};

Element._getContentFromAnonymousElement = function(tagName, html) {
  var div = new Element('div'), t = Element._insertionTranslations.tags[tagName];
  if (t) {
    div.innerHTML = t[0] + html + t[1];
    t[2].times(function() { div = div.firstChild });
  } else div.innerHTML = html;
  return $A(div.childNodes);
};

Element._insertionTranslations = {
  before: function(element, node) {
    element.parentNode.insertBefore(node, element);
  },
  top: function(element, node) {
    element.insertBefore(node, element.firstChild);
  },
  bottom: function(element, node) {
    element.appendChild(node);
  },
  after: function(element, node) {
    element.parentNode.insertBefore(node, element.nextSibling);
  },
  tags: {
    TABLE:  ['<table>',                '</table>',                   1],
    TBODY:  ['<table><tbody>',         '</tbody></table>',           2],
    TR:     ['<table><tbody><tr>',     '</tr></tbody></table>',      3],
    TD:     ['<table><tbody><tr><td>', '</td></tr></tbody></table>', 4],
    SELECT: ['<select>',               '</select>',                  1]
  }
};

(function() {
  var tags = Element._insertionTranslations.tags;
  Object.extend(tags, {
    THEAD: tags.TBODY,
    TFOOT: tags.TBODY,
    TH:    tags.TD
  });
})();

Element.Methods.Simulated = {
  hasAttribute: function(element, attribute) {
    attribute = Element._attributeTranslations.has[attribute] || attribute;
    var node = $(element).getAttributeNode(attribute);
    return !!(node && node.specified);
  }
};

Element.Methods.ByTag = { };

Object.extend(Element, Element.Methods);

(function(div) {

  if (!Prototype.BrowserFeatures.ElementExtensions && div['__proto__']) {
    window.HTMLElement = { };
    window.HTMLElement.prototype = div['__proto__'];
    Prototype.BrowserFeatures.ElementExtensions = true;
  }

  div = null;

})(document.createElement('div'))

Element.extend = (function() {

  function checkDeficiency(tagName) {
    if (typeof window.Element != 'undefined') {
      var proto = window.Element.prototype;
      if (proto) {
        var id = '_' + (Math.random()+'').slice(2);
        var el = document.createElement(tagName);
        proto[id] = 'x';
        var isBuggy = (el[id] !== 'x');
        delete proto[id];
        el = null;
        return isBuggy;
      }
    }
    return false;
  }

  function extendElementWith(element, methods) {
    for (var property in methods) {
      var value = methods[property];
      if (Object.isFunction(value) && !(property in element))
        element[property] = value.methodize();
    }
  }

  var HTMLOBJECTELEMENT_PROTOTYPE_BUGGY = checkDeficiency('object');
  var HTMLAPPLETELEMENT_PROTOTYPE_BUGGY = checkDeficiency('applet');

  if (Prototype.BrowserFeatures.SpecificElementExtensions) {
    if (HTMLOBJECTELEMENT_PROTOTYPE_BUGGY &&
        HTMLAPPLETELEMENT_PROTOTYPE_BUGGY) {
      return function(element) {
        if (element && typeof element._extendedByPrototype == 'undefined') {
          var t = element.tagName;
          if (t && (/^(?:object|applet|embed)$/i.test(t))) {
            extendElementWith(element, Element.Methods);
            extendElementWith(element, Element.Methods.Simulated);
            extendElementWith(element, Element.Methods.ByTag[t.toUpperCase()]);
          }
        }
        return element;
      }
    }
    return Prototype.K;
  }

  var Methods = { }, ByTag = Element.Methods.ByTag;

  var extend = Object.extend(function(element) {
    if (!element || typeof element._extendedByPrototype != 'undefined' ||
        element.nodeType != 1 || element == window) return element;

    var methods = Object.clone(Methods),
        tagName = element.tagName.toUpperCase();

    if (ByTag[tagName]) Object.extend(methods, ByTag[tagName]);

    extendElementWith(element, methods);

    element._extendedByPrototype = Prototype.emptyFunction;
    return element;

  }, {
    refresh: function() {
      if (!Prototype.BrowserFeatures.ElementExtensions) {
        Object.extend(Methods, Element.Methods);
        Object.extend(Methods, Element.Methods.Simulated);
      }
    }
  });

  extend.refresh();
  return extend;
})();

Element.hasAttribute = function(element, attribute) {
  if (element.hasAttribute) return element.hasAttribute(attribute);
  return Element.Methods.Simulated.hasAttribute(element, attribute);
};

Element.addMethods = function(methods) {
  var F = Prototype.BrowserFeatures, T = Element.Methods.ByTag;

  if (!methods) {
    Object.extend(Form, Form.Methods);
    Object.extend(Form.Element, Form.Element.Methods);
    Object.extend(Element.Methods.ByTag, {
      "FORM":     Object.clone(Form.Methods),
      "INPUT":    Object.clone(Form.Element.Methods),
      "SELECT":   Object.clone(Form.Element.Methods),
      "TEXTAREA": Object.clone(Form.Element.Methods)
    });
  }

  if (arguments.length == 2) {
    var tagName = methods;
    methods = arguments[1];
  }

  if (!tagName) Object.extend(Element.Methods, methods || { });
  else {
    if (Object.isArray(tagName)) tagName.each(extend);
    else extend(tagName);
  }

  function extend(tagName) {
    tagName = tagName.toUpperCase();
    if (!Element.Methods.ByTag[tagName])
      Element.Methods.ByTag[tagName] = { };
    Object.extend(Element.Methods.ByTag[tagName], methods);
  }

  function copy(methods, destination, onlyIfAbsent) {
    onlyIfAbsent = onlyIfAbsent || false;
    for (var property in methods) {
      var value = methods[property];
      if (!Object.isFunction(value)) continue;
      if (!onlyIfAbsent || !(property in destination))
        destination[property] = value.methodize();
    }
  }

  function findDOMClass(tagName) {
    var klass;
    var trans = {
      "OPTGROUP": "OptGroup", "TEXTAREA": "TextArea", "P": "Paragraph",
      "FIELDSET": "FieldSet", "UL": "UList", "OL": "OList", "DL": "DList",
      "DIR": "Directory", "H1": "Heading", "H2": "Heading", "H3": "Heading",
      "H4": "Heading", "H5": "Heading", "H6": "Heading", "Q": "Quote",
      "INS": "Mod", "DEL": "Mod", "A": "Anchor", "IMG": "Image", "CAPTION":
      "TableCaption", "COL": "TableCol", "COLGROUP": "TableCol", "THEAD":
      "TableSection", "TFOOT": "TableSection", "TBODY": "TableSection", "TR":
      "TableRow", "TH": "TableCell", "TD": "TableCell", "FRAMESET":
      "FrameSet", "IFRAME": "IFrame"
    };
    if (trans[tagName]) klass = 'HTML' + trans[tagName] + 'Element';
    if (window[klass]) return window[klass];
    klass = 'HTML' + tagName + 'Element';
    if (window[klass]) return window[klass];
    klass = 'HTML' + tagName.capitalize() + 'Element';
    if (window[klass]) return window[klass];

    var element = document.createElement(tagName);
    var proto = element['__proto__'] || element.constructor.prototype;
    element = null;
    return proto;
  }

  var elementPrototype = window.HTMLElement ? HTMLElement.prototype :
   Element.prototype;

  if (F.ElementExtensions) {
    copy(Element.Methods, elementPrototype);
    copy(Element.Methods.Simulated, elementPrototype, true);
  }

  if (F.SpecificElementExtensions) {
    for (var tag in Element.Methods.ByTag) {
      var klass = findDOMClass(tag);
      if (Object.isUndefined(klass)) continue;
      copy(T[tag], klass.prototype);
    }
  }

  Object.extend(Element, Element.Methods);
  delete Element.ByTag;

  if (Element.extend.refresh) Element.extend.refresh();
  Element.cache = { };
};


document.viewport = {

  getDimensions: function() {
    return { width: this.getWidth(), height: this.getHeight() };
  },

  getScrollOffsets: function() {
    return Element._returnOffset(
      window.pageXOffset || document.documentElement.scrollLeft || document.body.scrollLeft,
      window.pageYOffset || document.documentElement.scrollTop  || document.body.scrollTop);
  }
};

(function(viewport) {
  var B = Prototype.Browser, doc = document, element, property = {};

  function getRootElement() {
    if (B.WebKit && !doc.evaluate)
      return document;

    if (B.Opera && window.parseFloat(window.opera.version()) < 9.5)
      return document.body;

    return document.documentElement;
  }

  function define(D) {
    if (!element) element = getRootElement();

    property[D] = 'client' + D;

    viewport['get' + D] = function() { return element[property[D]] };
    return viewport['get' + D]();
  }

  viewport.getWidth  = define.curry('Width');

  viewport.getHeight = define.curry('Height');
})(document.viewport);


Element.Storage = {
  UID: 1
};

Element.addMethods({
  getStorage: function(element) {
    if (!(element = $(element))) return;

    var uid;
    if (element === window) {
      uid = 0;
    } else {
      if (typeof element._prototypeUID === "undefined")
        element._prototypeUID = [Element.Storage.UID++];
      uid = element._prototypeUID[0];
    }

    if (!Element.Storage[uid])
      Element.Storage[uid] = $H();

    return Element.Storage[uid];
  },

  store: function(element, key, value) {
    if (!(element = $(element))) return;

    if (arguments.length === 2) {
      Element.getStorage(element).update(key);
    } else {
      Element.getStorage(element).set(key, value);
    }

    return element;
  },

  retrieve: function(element, key, defaultValue) {
    if (!(element = $(element))) return;
    var hash = Element.getStorage(element), value = hash.get(key);

    if (Object.isUndefined(value)) {
      hash.set(key, defaultValue);
      value = defaultValue;
    }

    return value;
  },

  clone: function(element, deep) {
    if (!(element = $(element))) return;
    var clone = element.cloneNode(deep);
    clone._prototypeUID = void 0;
    if (deep) {
      var descendants = Element.select(clone, '*'),
          i = descendants.length;
      while (i--) {
        descendants[i]._prototypeUID = void 0;
      }
    }
    return Element.extend(clone);
  }
});
/* Portions of the Selector class are derived from Jack Slocum's DomQuery,
 * part of YUI-Ext version 0.40, distributed under the terms of an MIT-style
 * license.  Please see http://www.yui-ext.com/ for more information. */

var Selector = Class.create({
  initialize: function(expression) {
    this.expression = expression.strip();

    if (this.shouldUseSelectorsAPI()) {
      this.mode = 'selectorsAPI';
    } else if (this.shouldUseXPath()) {
      this.mode = 'xpath';
      this.compileXPathMatcher();
    } else {
      this.mode = "normal";
      this.compileMatcher();
    }

  },

  shouldUseXPath: (function() {

    var IS_DESCENDANT_SELECTOR_BUGGY = (function(){
      var isBuggy = false;
      if (document.evaluate && window.XPathResult) {
        var el = document.createElement('div');
        el.innerHTML = '<ul><li></li></ul><div><ul><li></li></ul></div>';

        var xpath = ".//*[local-name()='ul' or local-name()='UL']" +
          "//*[local-name()='li' or local-name()='LI']";

        var result = document.evaluate(xpath, el, null,
          XPathResult.ORDERED_NODE_SNAPSHOT_TYPE, null);

        isBuggy = (result.snapshotLength !== 2);
        el = null;
      }
      return isBuggy;
    })();

    return function() {
      if (!Prototype.BrowserFeatures.XPath) return false;

      var e = this.expression;

      if (Prototype.Browser.WebKit &&
       (e.include("-of-type") || e.include(":empty")))
        return false;

      if ((/(\[[\w-]*?:|:checked)/).test(e))
        return false;

      if (IS_DESCENDANT_SELECTOR_BUGGY) return false;

      return true;
    }

  })(),

  shouldUseSelectorsAPI: function() {
    if (!Prototype.BrowserFeatures.SelectorsAPI) return false;

    if (Selector.CASE_INSENSITIVE_CLASS_NAMES) return false;

    if (!Selector._div) Selector._div = new Element('div');

    try {
      Selector._div.querySelector(this.expression);
    } catch(e) {
      return false;
    }

    return true;
  },

  compileMatcher: function() {
    var e = this.expression, ps = Selector.patterns, h = Selector.handlers,
        c = Selector.criteria, le, p, m, len = ps.length, name;

    if (Selector._cache[e]) {
      this.matcher = Selector._cache[e];
      return;
    }

    this.matcher = ["this.matcher = function(root) {",
                    "var r = root, h = Selector.handlers, c = false, n;"];

    while (e && le != e && (/\S/).test(e)) {
      le = e;
      for (var i = 0; i<len; i++) {
        p = ps[i].re;
        name = ps[i].name;
        if (m = e.match(p)) {
          this.matcher.push(Object.isFunction(c[name]) ? c[name](m) :
            new Template(c[name]).evaluate(m));
          e = e.replace(m[0], '');
          break;
        }
      }
    }

    this.matcher.push("return h.unique(n);\n}");
    eval(this.matcher.join('\n'));
    Selector._cache[this.expression] = this.matcher;
  },

  compileXPathMatcher: function() {
    var e = this.expression, ps = Selector.patterns,
        x = Selector.xpath, le, m, len = ps.length, name;

    if (Selector._cache[e]) {
      this.xpath = Selector._cache[e]; return;
    }

    this.matcher = ['.//*'];
    while (e && le != e && (/\S/).test(e)) {
      le = e;
      for (var i = 0; i<len; i++) {
        name = ps[i].name;
        if (m = e.match(ps[i].re)) {
          this.matcher.push(Object.isFunction(x[name]) ? x[name](m) :
            new Template(x[name]).evaluate(m));
          e = e.replace(m[0], '');
          break;
        }
      }
    }

    this.xpath = this.matcher.join('');
    Selector._cache[this.expression] = this.xpath;
  },

  findElements: function(root) {
    root = root || document;
    var e = this.expression, results;

    switch (this.mode) {
      case 'selectorsAPI':
        if (root !== document) {
          var oldId = root.id, id = $(root).identify();
          id = id.replace(/([\.:])/g, "\\$1");
          e = "#" + id + " " + e;
        }

        results = $A(root.querySelectorAll(e)).map(Element.extend);
        root.id = oldId;

        return results;
      case 'xpath':
        return document._getElementsByXPath(this.xpath, root);
      default:
       return this.matcher(root);
    }
  },

  match: function(element) {
    this.tokens = [];

    var e = this.expression, ps = Selector.patterns, as = Selector.assertions;
    var le, p, m, len = ps.length, name;

    while (e && le !== e && (/\S/).test(e)) {
      le = e;
      for (var i = 0; i<len; i++) {
        p = ps[i].re;
        name = ps[i].name;
        if (m = e.match(p)) {
          if (as[name]) {
            this.tokens.push([name, Object.clone(m)]);
            e = e.replace(m[0], '');
          } else {
            return this.findElements(document).include(element);
          }
        }
      }
    }

    var match = true, name, matches;
    for (var i = 0, token; token = this.tokens[i]; i++) {
      name = token[0], matches = token[1];
      if (!Selector.assertions[name](element, matches)) {
        match = false; break;
      }
    }

    return match;
  },

  toString: function() {
    return this.expression;
  },

  inspect: function() {
    return "#<Selector:" + this.expression.inspect() + ">";
  }
});

if (Prototype.BrowserFeatures.SelectorsAPI &&
 document.compatMode === 'BackCompat') {
  Selector.CASE_INSENSITIVE_CLASS_NAMES = (function(){
    var div = document.createElement('div'),
     span = document.createElement('span');

    div.id = "prototype_test_id";
    span.className = 'Test';
    div.appendChild(span);
    var isIgnored = (div.querySelector('#prototype_test_id .test') !== null);
    div = span = null;
    return isIgnored;
  })();
}

Object.extend(Selector, {
  _cache: { },

  xpath: {
    descendant:   "//*",
    child:        "/*",
    adjacent:     "/following-sibling::*[1]",
    laterSibling: '/following-sibling::*',
    tagName:      function(m) {
      if (m[1] == '*') return '';
      return "[local-name()='" + m[1].toLowerCase() +
             "' or local-name()='" + m[1].toUpperCase() + "']";
    },
    className:    "[contains(concat(' ', @class, ' '), ' #{1} ')]",
    id:           "[@id='#{1}']",
    attrPresence: function(m) {
      m[1] = m[1].toLowerCase();
      return new Template("[@#{1}]").evaluate(m);
    },
    attr: function(m) {
      m[1] = m[1].toLowerCase();
      m[3] = m[5] || m[6];
      return new Template(Selector.xpath.operators[m[2]]).evaluate(m);
    },
    pseudo: function(m) {
      var h = Selector.xpath.pseudos[m[1]];
      if (!h) return '';
      if (Object.isFunction(h)) return h(m);
      return new Template(Selector.xpath.pseudos[m[1]]).evaluate(m);
    },
    operators: {
      '=':  "[@#{1}='#{3}']",
      '!=': "[@#{1}!='#{3}']",
      '^=': "[starts-with(@#{1}, '#{3}')]",
      '$=': "[substring(@#{1}, (string-length(@#{1}) - string-length('#{3}') + 1))='#{3}']",
      '*=': "[contains(@#{1}, '#{3}')]",
      '~=': "[contains(concat(' ', @#{1}, ' '), ' #{3} ')]",
      '|=': "[contains(concat('-', @#{1}, '-'), '-#{3}-')]"
    },
    pseudos: {
      'first-child': '[not(preceding-sibling::*)]',
      'last-child':  '[not(following-sibling::*)]',
      'only-child':  '[not(preceding-sibling::* or following-sibling::*)]',
      'empty':       "[count(*) = 0 and (count(text()) = 0)]",
      'checked':     "[@checked]",
      'disabled':    "[(@disabled) and (@type!='hidden')]",
      'enabled':     "[not(@disabled) and (@type!='hidden')]",
      'not': function(m) {
        var e = m[6], p = Selector.patterns,
            x = Selector.xpath, le, v, len = p.length, name;

        var exclusion = [];
        while (e && le != e && (/\S/).test(e)) {
          le = e;
          for (var i = 0; i<len; i++) {
            name = p[i].name
            if (m = e.match(p[i].re)) {
              v = Object.isFunction(x[name]) ? x[name](m) : new Template(x[name]).evaluate(m);
              exclusion.push("(" + v.substring(1, v.length - 1) + ")");
              e = e.replace(m[0], '');
              break;
            }
          }
        }
        return "[not(" + exclusion.join(" and ") + ")]";
      },
      'nth-child':      function(m) {
        return Selector.xpath.pseudos.nth("(count(./preceding-sibling::*) + 1) ", m);
      },
      'nth-last-child': function(m) {
        return Selector.xpath.pseudos.nth("(count(./following-sibling::*) + 1) ", m);
      },
      'nth-of-type':    function(m) {
        return Selector.xpath.pseudos.nth("position() ", m);
      },
      'nth-last-of-type': function(m) {
        return Selector.xpath.pseudos.nth("(last() + 1 - position()) ", m);
      },
      'first-of-type':  function(m) {
        m[6] = "1"; return Selector.xpath.pseudos['nth-of-type'](m);
      },
      'last-of-type':   function(m) {
        m[6] = "1"; return Selector.xpath.pseudos['nth-last-of-type'](m);
      },
      'only-of-type':   function(m) {
        var p = Selector.xpath.pseudos; return p['first-of-type'](m) + p['last-of-type'](m);
      },
      nth: function(fragment, m) {
        var mm, formula = m[6], predicate;
        if (formula == 'even') formula = '2n+0';
        if (formula == 'odd')  formula = '2n+1';
        if (mm = formula.match(/^(\d+)$/)) // digit only
          return '[' + fragment + "= " + mm[1] + ']';
        if (mm = formula.match(/^(-?\d*)?n(([+-])(\d+))?/)) { // an+b
          if (mm[1] == "-") mm[1] = -1;
          var a = mm[1] ? Number(mm[1]) : 1;
          var b = mm[2] ? Number(mm[2]) : 0;
          predicate = "[((#{fragment} - #{b}) mod #{a} = 0) and " +
          "((#{fragment} - #{b}) div #{a} >= 0)]";
          return new Template(predicate).evaluate({
            fragment: fragment, a: a, b: b });
        }
      }
    }
  },

  criteria: {
    tagName:      'n = h.tagName(n, r, "#{1}", c);      c = false;',
    className:    'n = h.className(n, r, "#{1}", c);    c = false;',
    id:           'n = h.id(n, r, "#{1}", c);           c = false;',
    attrPresence: 'n = h.attrPresence(n, r, "#{1}", c); c = false;',
    attr: function(m) {
      m[3] = (m[5] || m[6]);
      return new Template('n = h.attr(n, r, "#{1}", "#{3}", "#{2}", c); c = false;').evaluate(m);
    },
    pseudo: function(m) {
      if (m[6]) m[6] = m[6].replace(/"/g, '\\"');
      return new Template('n = h.pseudo(n, "#{1}", "#{6}", r, c); c = false;').evaluate(m);
    },
    descendant:   'c = "descendant";',
    child:        'c = "child";',
    adjacent:     'c = "adjacent";',
    laterSibling: 'c = "laterSibling";'
  },

  patterns: [
    { name: 'laterSibling', re: /^\s*~\s*/ },
    { name: 'child',        re: /^\s*>\s*/ },
    { name: 'adjacent',     re: /^\s*\+\s*/ },
    { name: 'descendant',   re: /^\s/ },

    { name: 'tagName',      re: /^\s*(\*|[\w\-]+)(\b|$)?/ },
    { name: 'id',           re: /^#([\w\-\*]+)(\b|$)/ },
    { name: 'className',    re: /^\.([\w\-\*]+)(\b|$)/ },
    { name: 'pseudo',       re: /^:((first|last|nth|nth-last|only)(-child|-of-type)|empty|checked|(en|dis)abled|not)(\((.*?)\))?(\b|$|(?=\s|[:+~>]))/ },
    { name: 'attrPresence', re: /^\[((?:[\w-]+:)?[\w-]+)\]/ },
    { name: 'attr',         re: /\[((?:[\w-]*:)?[\w-]+)\s*(?:([!^$*~|]?=)\s*((['"])([^\4]*?)\4|([^'"][^\]]*?)))?\]/ }
  ],

  assertions: {
    tagName: function(element, matches) {
      return matches[1].toUpperCase() == element.tagName.toUpperCase();
    },

    className: function(element, matches) {
      return Element.hasClassName(element, matches[1]);
    },

    id: function(element, matches) {
      return element.id === matches[1];
    },

    attrPresence: function(element, matches) {
      return Element.hasAttribute(element, matches[1]);
    },

    attr: function(element, matches) {
      var nodeValue = Element.readAttribute(element, matches[1]);
      return nodeValue && Selector.operators[matches[2]](nodeValue, matches[5] || matches[6]);
    }
  },

  handlers: {
    concat: function(a, b) {
      for (var i = 0, node; node = b[i]; i++)
        a.push(node);
      return a;
    },

    mark: function(nodes) {
      var _true = Prototype.emptyFunction;
      for (var i = 0, node; node = nodes[i]; i++)
        node._countedByPrototype = _true;
      return nodes;
    },

    unmark: (function(){

      var PROPERTIES_ATTRIBUTES_MAP = (function(){
        var el = document.createElement('div'),
            isBuggy = false,
            propName = '_countedByPrototype',
            value = 'x'
        el[propName] = value;
        isBuggy = (el.getAttribute(propName) === value);
        el = null;
        return isBuggy;
      })();

      return PROPERTIES_ATTRIBUTES_MAP ?
        function(nodes) {
          for (var i = 0, node; node = nodes[i]; i++)
            node.removeAttribute('_countedByPrototype');
          return nodes;
        } :
        function(nodes) {
          for (var i = 0, node; node = nodes[i]; i++)
            node._countedByPrototype = void 0;
          return nodes;
        }
    })(),

    index: function(parentNode, reverse, ofType) {
      parentNode._countedByPrototype = Prototype.emptyFunction;
      if (reverse) {
        for (var nodes = parentNode.childNodes, i = nodes.length - 1, j = 1; i >= 0; i--) {
          var node = nodes[i];
          if (node.nodeType == 1 && (!ofType || node._countedByPrototype)) node.nodeIndex = j++;
        }
      } else {
        for (var i = 0, j = 1, nodes = parentNode.childNodes; node = nodes[i]; i++)
          if (node.nodeType == 1 && (!ofType || node._countedByPrototype)) node.nodeIndex = j++;
      }
    },

    unique: function(nodes) {
      if (nodes.length == 0) return nodes;
      var results = [], n;
      for (var i = 0, l = nodes.length; i < l; i++)
        if (typeof (n = nodes[i])._countedByPrototype == 'undefined') {
          n._countedByPrototype = Prototype.emptyFunction;
          results.push(Element.extend(n));
        }
      return Selector.handlers.unmark(results);
    },

    descendant: function(nodes) {
      var h = Selector.handlers;
      for (var i = 0, results = [], node; node = nodes[i]; i++)
        h.concat(results, node.getElementsByTagName('*'));
      return results;
    },

    child: function(nodes) {
      var h = Selector.handlers;
      for (var i = 0, results = [], node; node = nodes[i]; i++) {
        for (var j = 0, child; child = node.childNodes[j]; j++)
          if (child.nodeType == 1 && child.tagName != '!') results.push(child);
      }
      return results;
    },

    adjacent: function(nodes) {
      for (var i = 0, results = [], node; node = nodes[i]; i++) {
        var next = this.nextElementSibling(node);
        if (next) results.push(next);
      }
      return results;
    },

    laterSibling: function(nodes) {
      var h = Selector.handlers;
      for (var i = 0, results = [], node; node = nodes[i]; i++)
        h.concat(results, Element.nextSiblings(node));
      return results;
    },

    nextElementSibling: function(node) {
      while (node = node.nextSibling)
        if (node.nodeType == 1) return node;
      return null;
    },

    previousElementSibling: function(node) {
      while (node = node.previousSibling)
        if (node.nodeType == 1) return node;
      return null;
    },

    tagName: function(nodes, root, tagName, combinator) {
      var uTagName = tagName.toUpperCase();
      var results = [], h = Selector.handlers;
      if (nodes) {
        if (combinator) {
          if (combinator == "descendant") {
            for (var i = 0, node; node = nodes[i]; i++)
              h.concat(results, node.getElementsByTagName(tagName));
            return results;
          } else nodes = this[combinator](nodes);
          if (tagName == "*") return nodes;
        }
        for (var i = 0, node; node = nodes[i]; i++)
          if (node.tagName.toUpperCase() === uTagName) results.push(node);
        return results;
      } else return root.getElementsByTagName(tagName);
    },

    id: function(nodes, root, id, combinator) {
      var targetNode = $(id), h = Selector.handlers;

      if (root == document) {
        if (!targetNode) return [];
        if (!nodes) return [targetNode];
      } else {
        if (!root.sourceIndex || root.sourceIndex < 1) {
          var nodes = root.getElementsByTagName('*');
          for (var j = 0, node; node = nodes[j]; j++) {
            if (node.id === id) return [node];
          }
        }
      }

      if (nodes) {
        if (combinator) {
          if (combinator == 'child') {
            for (var i = 0, node; node = nodes[i]; i++)
              if (targetNode.parentNode == node) return [targetNode];
          } else if (combinator == 'descendant') {
            for (var i = 0, node; node = nodes[i]; i++)
              if (Element.descendantOf(targetNode, node)) return [targetNode];
          } else if (combinator == 'adjacent') {
            for (var i = 0, node; node = nodes[i]; i++)
              if (Selector.handlers.previousElementSibling(targetNode) == node)
                return [targetNode];
          } else nodes = h[combinator](nodes);
        }
        for (var i = 0, node; node = nodes[i]; i++)
          if (node == targetNode) return [targetNode];
        return [];
      }
      return (targetNode && Element.descendantOf(targetNode, root)) ? [targetNode] : [];
    },

    className: function(nodes, root, className, combinator) {
      if (nodes && combinator) nodes = this[combinator](nodes);
      return Selector.handlers.byClassName(nodes, root, className);
    },

    byClassName: function(nodes, root, className) {
      if (!nodes) nodes = Selector.handlers.descendant([root]);
      var needle = ' ' + className + ' ';
      for (var i = 0, results = [], node, nodeClassName; node = nodes[i]; i++) {
        nodeClassName = node.className;
        if (nodeClassName.length == 0) continue;
        if (nodeClassName == className || (' ' + nodeClassName + ' ').include(needle))
          results.push(node);
      }
      return results;
    },

    attrPresence: function(nodes, root, attr, combinator) {
      if (!nodes) nodes = root.getElementsByTagName("*");
      if (nodes && combinator) nodes = this[combinator](nodes);
      var results = [];
      for (var i = 0, node; node = nodes[i]; i++)
        if (Element.hasAttribute(node, attr)) results.push(node);
      return results;
    },

    attr: function(nodes, root, attr, value, operator, combinator) {
      if (!nodes) nodes = root.getElementsByTagName("*");
      if (nodes && combinator) nodes = this[combinator](nodes);
      var handler = Selector.operators[operator], results = [];
      for (var i = 0, node; node = nodes[i]; i++) {
        var nodeValue = Element.readAttribute(node, attr);
        if (nodeValue === null) continue;
        if (handler(nodeValue, value)) results.push(node);
      }
      return results;
    },

    pseudo: function(nodes, name, value, root, combinator) {
      if (nodes && combinator) nodes = this[combinator](nodes);
      if (!nodes) nodes = root.getElementsByTagName("*");
      return Selector.pseudos[name](nodes, value, root);
    }
  },

  pseudos: {
    'first-child': function(nodes, value, root) {
      for (var i = 0, results = [], node; node = nodes[i]; i++) {
        if (Selector.handlers.previousElementSibling(node)) continue;
          results.push(node);
      }
      return results;
    },
    'last-child': function(nodes, value, root) {
      for (var i = 0, results = [], node; node = nodes[i]; i++) {
        if (Selector.handlers.nextElementSibling(node)) continue;
          results.push(node);
      }
      return results;
    },
    'only-child': function(nodes, value, root) {
      var h = Selector.handlers;
      for (var i = 0, results = [], node; node = nodes[i]; i++)
        if (!h.previousElementSibling(node) && !h.nextElementSibling(node))
          results.push(node);
      return results;
    },
    'nth-child':        function(nodes, formula, root) {
      return Selector.pseudos.nth(nodes, formula, root);
    },
    'nth-last-child':   function(nodes, formula, root) {
      return Selector.pseudos.nth(nodes, formula, root, true);
    },
    'nth-of-type':      function(nodes, formula, root) {
      return Selector.pseudos.nth(nodes, formula, root, false, true);
    },
    'nth-last-of-type': function(nodes, formula, root) {
      return Selector.pseudos.nth(nodes, formula, root, true, true);
    },
    'first-of-type':    function(nodes, formula, root) {
      return Selector.pseudos.nth(nodes, "1", root, false, true);
    },
    'last-of-type':     function(nodes, formula, root) {
      return Selector.pseudos.nth(nodes, "1", root, true, true);
    },
    'only-of-type':     function(nodes, formula, root) {
      var p = Selector.pseudos;
      return p['last-of-type'](p['first-of-type'](nodes, formula, root), formula, root);
    },

    getIndices: function(a, b, total) {
      if (a == 0) return b > 0 ? [b] : [];
      return $R(1, total).inject([], function(memo, i) {
        if (0 == (i - b) % a && (i - b) / a >= 0) memo.push(i);
        return memo;
      });
    },

    nth: function(nodes, formula, root, reverse, ofType) {
      if (nodes.length == 0) return [];
      if (formula == 'even') formula = '2n+0';
      if (formula == 'odd')  formula = '2n+1';
      var h = Selector.handlers, results = [], indexed = [], m;
      h.mark(nodes);
      for (var i = 0, node; node = nodes[i]; i++) {
        if (!node.parentNode._countedByPrototype) {
          h.index(node.parentNode, reverse, ofType);
          indexed.push(node.parentNode);
        }
      }
      if (formula.match(/^\d+$/)) { // just a number
        formula = Number(formula);
        for (var i = 0, node; node = nodes[i]; i++)
          if (node.nodeIndex == formula) results.push(node);
      } else if (m = formula.match(/^(-?\d*)?n(([+-])(\d+))?/)) { // an+b
        if (m[1] == "-") m[1] = -1;
        var a = m[1] ? Number(m[1]) : 1;
        var b = m[2] ? Number(m[2]) : 0;
        var indices = Selector.pseudos.getIndices(a, b, nodes.length);
        for (var i = 0, node, l = indices.length; node = nodes[i]; i++) {
          for (var j = 0; j < l; j++)
            if (node.nodeIndex == indices[j]) results.push(node);
        }
      }
      h.unmark(nodes);
      h.unmark(indexed);
      return results;
    },

    'empty': function(nodes, value, root) {
      for (var i = 0, results = [], node; node = nodes[i]; i++) {
        if (node.tagName == '!' || node.firstChild) continue;
        results.push(node);
      }
      return results;
    },

    'not': function(nodes, selector, root) {
      var h = Selector.handlers, selectorType, m;
      var exclusions = new Selector(selector).findElements(root);
      h.mark(exclusions);
      for (var i = 0, results = [], node; node = nodes[i]; i++)
        if (!node._countedByPrototype) results.push(node);
      h.unmark(exclusions);
      return results;
    },

    'enabled': function(nodes, value, root) {
      for (var i = 0, results = [], node; node = nodes[i]; i++)
        if (!node.disabled && (!node.type || node.type !== 'hidden'))
          results.push(node);
      return results;
    },

    'disabled': function(nodes, value, root) {
      for (var i = 0, results = [], node; node = nodes[i]; i++)
        if (node.disabled) results.push(node);
      return results;
    },

    'checked': function(nodes, value, root) {
      for (var i = 0, results = [], node; node = nodes[i]; i++)
        if (node.checked) results.push(node);
      return results;
    }
  },

  operators: {
    '=':  function(nv, v) { return nv == v; },
    '!=': function(nv, v) { return nv != v; },
    '^=': function(nv, v) { return nv == v || nv && nv.startsWith(v); },
    '$=': function(nv, v) { return nv == v || nv && nv.endsWith(v); },
    '*=': function(nv, v) { return nv == v || nv && nv.include(v); },
    '~=': function(nv, v) { return (' ' + nv + ' ').include(' ' + v + ' '); },
    '|=': function(nv, v) { return ('-' + (nv || "").toUpperCase() +
     '-').include('-' + (v || "").toUpperCase() + '-'); }
  },

  split: function(expression) {
    var expressions = [];
    expression.scan(/(([\w#:.~>+()\s-]+|\*|\[.*?\])+)\s*(,|$)/, function(m) {
      expressions.push(m[1].strip());
    });
    return expressions;
  },

  matchElements: function(elements, expression) {
    var matches = $$(expression), h = Selector.handlers;
    h.mark(matches);
    for (var i = 0, results = [], element; element = elements[i]; i++)
      if (element._countedByPrototype) results.push(element);
    h.unmark(matches);
    return results;
  },

  findElement: function(elements, expression, index) {
    if (Object.isNumber(expression)) {
      index = expression; expression = false;
    }
    return Selector.matchElements(elements, expression || '*')[index || 0];
  },

  findChildElements: function(element, expressions) {
    expressions = Selector.split(expressions.join(','));
    var results = [], h = Selector.handlers;
    for (var i = 0, l = expressions.length, selector; i < l; i++) {
      selector = new Selector(expressions[i].strip());
      h.concat(results, selector.findElements(element));
    }
    return (l > 1) ? h.unique(results) : results;
  }
});

if (Prototype.Browser.IE) {
  Object.extend(Selector.handlers, {
    concat: function(a, b) {
      for (var i = 0, node; node = b[i]; i++)
        if (node.tagName !== "!") a.push(node);
      return a;
    }
  });
}

function $$() {
  return Selector.findChildElements(document, $A(arguments));
}

var Form = {
  reset: function(form) {
    form = $(form);
    form.reset();
    return form;
  },

  serializeElements: function(elements, options) {
    if (typeof options != 'object') options = { hash: !!options };
    else if (Object.isUndefined(options.hash)) options.hash = true;
    var key, value, submitted = false, submit = options.submit;

    var data = elements.inject({ }, function(result, element) {
      if (!element.disabled && element.name) {
        key = element.name; value = $(element).getValue();
        if (value != null && element.type != 'file' && (element.type != 'submit' || (!submitted &&
            submit !== false && (!submit || key == submit) && (submitted = true)))) {
          if (key in result) {
            if (!Object.isArray(result[key])) result[key] = [result[key]];
            result[key].push(value);
          }
          else result[key] = value;
        }
      }
      return result;
    });

    return options.hash ? data : Object.toQueryString(data);
  }
};

Form.Methods = {
  serialize: function(form, options) {
    return Form.serializeElements(Form.getElements(form), options);
  },

  getElements: function(form) {
    var elements = $(form).getElementsByTagName('*'),
        element,
        arr = [ ],
        serializers = Form.Element.Serializers;
    for (var i = 0; element = elements[i]; i++) {
      arr.push(element);
    }
    return arr.inject([], function(elements, child) {
      if (serializers[child.tagName.toLowerCase()])
        elements.push(Element.extend(child));
      return elements;
    })
  },

  getInputs: function(form, typeName, name) {
    form = $(form);
    var inputs = form.getElementsByTagName('input');

    if (!typeName && !name) return $A(inputs).map(Element.extend);

    for (var i = 0, matchingInputs = [], length = inputs.length; i < length; i++) {
      var input = inputs[i];
      if ((typeName && input.type != typeName) || (name && input.name != name))
        continue;
      matchingInputs.push(Element.extend(input));
    }

    return matchingInputs;
  },

  disable: function(form) {
    form = $(form);
    Form.getElements(form).invoke('disable');
    return form;
  },

  enable: function(form) {
    form = $(form);
    Form.getElements(form).invoke('enable');
    return form;
  },

  findFirstElement: function(form) {
    var elements = $(form).getElements().findAll(function(element) {
      return 'hidden' != element.type && !element.disabled;
    });
    var firstByIndex = elements.findAll(function(element) {
      return element.hasAttribute('tabIndex') && element.tabIndex >= 0;
    }).sortBy(function(element) { return element.tabIndex }).first();

    return firstByIndex ? firstByIndex : elements.find(function(element) {
      return /^(?:input|select|textarea)$/i.test(element.tagName);
    });
  },

  focusFirstElement: function(form) {
    form = $(form);
    form.findFirstElement().activate();
    return form;
  },

  request: function(form, options) {
    form = $(form), options = Object.clone(options || { });

    var params = options.parameters, action = form.readAttribute('action') || '';
    if (action.blank()) action = window.location.href;
    options.parameters = form.serialize(true);

    if (params) {
      if (Object.isString(params)) params = params.toQueryParams();
      Object.extend(options.parameters, params);
    }

    if (form.hasAttribute('method') && !options.method)
      options.method = form.method;

    return new Ajax.Request(action, options);
  }
};

/*--------------------------------------------------------------------------*/


Form.Element = {
  focus: function(element) {
    $(element).focus();
    return element;
  },

  select: function(element) {
    $(element).select();
    return element;
  }
};

Form.Element.Methods = {

  serialize: function(element) {
    element = $(element);
    if (!element.disabled && element.name) {
      var value = element.getValue();
      if (value != undefined) {
        var pair = { };
        pair[element.name] = value;
        return Object.toQueryString(pair);
      }
    }
    return '';
  },

  getValue: function(element) {
    element = $(element);
    var method = element.tagName.toLowerCase();
    return Form.Element.Serializers[method](element);
  },

  setValue: function(element, value) {
    element = $(element);
    var method = element.tagName.toLowerCase();
    Form.Element.Serializers[method](element, value);
    return element;
  },

  clear: function(element) {
    $(element).value = '';
    return element;
  },

  present: function(element) {
    return $(element).value != '';
  },

  activate: function(element) {
    element = $(element);
    try {
      element.focus();
      if (element.select && (element.tagName.toLowerCase() != 'input' ||
          !(/^(?:button|reset|submit)$/i.test(element.type))))
        element.select();
    } catch (e) { }
    return element;
  },

  disable: function(element) {
    element = $(element);
    element.disabled = true;
    return element;
  },

  enable: function(element) {
    element = $(element);
    element.disabled = false;
    return element;
  }
};

/*--------------------------------------------------------------------------*/

var Field = Form.Element;

var $F = Form.Element.Methods.getValue;

/*--------------------------------------------------------------------------*/

Form.Element.Serializers = {
  input: function(element, value) {
    switch (element.type.toLowerCase()) {
      case 'checkbox':
      case 'radio':
        return Form.Element.Serializers.inputSelector(element, value);
      default:
        return Form.Element.Serializers.textarea(element, value);
    }
  },

  inputSelector: function(element, value) {
    if (Object.isUndefined(value)) return element.checked ? element.value : null;
    else element.checked = !!value;
  },

  textarea: function(element, value) {
    if (Object.isUndefined(value)) return element.value;
    else element.value = value;
  },

  select: function(element, value) {
    if (Object.isUndefined(value))
      return this[element.type == 'select-one' ?
        'selectOne' : 'selectMany'](element);
    else {
      var opt, currentValue, single = !Object.isArray(value);
      for (var i = 0, length = element.length; i < length; i++) {
        opt = element.options[i];
        currentValue = this.optionValue(opt);
        if (single) {
          if (currentValue == value) {
            opt.selected = true;
            return;
          }
        }
        else opt.selected = value.include(currentValue);
      }
    }
  },

  selectOne: function(element) {
    var index = element.selectedIndex;
    return index >= 0 ? this.optionValue(element.options[index]) : null;
  },

  selectMany: function(element) {
    var values, length = element.length;
    if (!length) return null;

    for (var i = 0, values = []; i < length; i++) {
      var opt = element.options[i];
      if (opt.selected) values.push(this.optionValue(opt));
    }
    return values;
  },

  optionValue: function(opt) {
    return Element.extend(opt).hasAttribute('value') ? opt.value : opt.text;
  }
};

/*--------------------------------------------------------------------------*/


Abstract.TimedObserver = Class.create(PeriodicalExecuter, {
  initialize: function($super, element, frequency, callback) {
    $super(callback, frequency);
    this.element   = $(element);
    this.lastValue = this.getValue();
  },

  execute: function() {
    var value = this.getValue();
    if (Object.isString(this.lastValue) && Object.isString(value) ?
        this.lastValue != value : String(this.lastValue) != String(value)) {
      this.callback(this.element, value);
      this.lastValue = value;
    }
  }
});

Form.Element.Observer = Class.create(Abstract.TimedObserver, {
  getValue: function() {
    return Form.Element.getValue(this.element);
  }
});

Form.Observer = Class.create(Abstract.TimedObserver, {
  getValue: function() {
    return Form.serialize(this.element);
  }
});

/*--------------------------------------------------------------------------*/

Abstract.EventObserver = Class.create({
  initialize: function(element, callback) {
    this.element  = $(element);
    this.callback = callback;

    this.lastValue = this.getValue();
    if (this.element.tagName.toLowerCase() == 'form')
      this.registerFormCallbacks();
    else
      this.registerCallback(this.element);
  },

  onElementEvent: function() {
    var value = this.getValue();
    if (this.lastValue != value) {
      this.callback(this.element, value);
      this.lastValue = value;
    }
  },

  registerFormCallbacks: function() {
    Form.getElements(this.element).each(this.registerCallback, this);
  },

  registerCallback: function(element) {
    if (element.type) {
      switch (element.type.toLowerCase()) {
        case 'checkbox':
        case 'radio':
          Event.observe(element, 'click', this.onElementEvent.bind(this));
          break;
        default:
          Event.observe(element, 'change', this.onElementEvent.bind(this));
          break;
      }
    }
  }
});

Form.Element.EventObserver = Class.create(Abstract.EventObserver, {
  getValue: function() {
    return Form.Element.getValue(this.element);
  }
});

Form.EventObserver = Class.create(Abstract.EventObserver, {
  getValue: function() {
    return Form.serialize(this.element);
  }
});
(function() {

  var Event = {
    KEY_BACKSPACE: 8,
    KEY_TAB:       9,
    KEY_RETURN:   13,
    KEY_ESC:      27,
    KEY_LEFT:     37,
    KEY_UP:       38,
    KEY_RIGHT:    39,
    KEY_DOWN:     40,
    KEY_DELETE:   46,
    KEY_HOME:     36,
    KEY_END:      35,
    KEY_PAGEUP:   33,
    KEY_PAGEDOWN: 34,
    KEY_INSERT:   45,

    cache: {}
  };

  var docEl = document.documentElement;
  var MOUSEENTER_MOUSELEAVE_EVENTS_SUPPORTED = 'onmouseenter' in docEl
    && 'onmouseleave' in docEl;

  var _isButton;
  if (Prototype.Browser.IE) {
    var buttonMap = { 0: 1, 1: 4, 2: 2 };
    _isButton = function(event, code) {
      return event.button === buttonMap[code];
    };
  } else if (Prototype.Browser.WebKit) {
    _isButton = function(event, code) {
      switch (code) {
        case 0: return event.which == 1 && !event.metaKey;
        case 1: return event.which == 1 && event.metaKey;
        default: return false;
      }
    };
  } else {
    _isButton = function(event, code) {
      return event.which ? (event.which === code + 1) : (event.button === code);
    };
  }

  function isLeftClick(event)   { return _isButton(event, 0) }

  function isMiddleClick(event) { return _isButton(event, 1) }

  function isRightClick(event)  { return _isButton(event, 2) }

  function element(event) {
    event = Event.extend(event);

    var node = event.target, type = event.type,
     currentTarget = event.currentTarget;

    if (currentTarget && currentTarget.tagName) {
      if (type === 'load' || type === 'error' ||
        (type === 'click' && currentTarget.tagName.toLowerCase() === 'input'
          && currentTarget.type === 'radio'))
            node = currentTarget;
    }

    if (node.nodeType == Node.TEXT_NODE)
      node = node.parentNode;

    return Element.extend(node);
  }

  function findElement(event, expression) {
    var element = Event.element(event);
    if (!expression) return element;
    var elements = [element].concat(element.ancestors());
    return Selector.findElement(elements, expression, 0);
  }

  function pointer(event) {
    return { x: pointerX(event), y: pointerY(event) };
  }

  function pointerX(event) {
    var docElement = document.documentElement,
     body = document.body || { scrollLeft: 0 };

    return event.pageX || (event.clientX +
      (docElement.scrollLeft || body.scrollLeft) -
      (docElement.clientLeft || 0));
  }

  function pointerY(event) {
    var docElement = document.documentElement,
     body = document.body || { scrollTop: 0 };

    return  event.pageY || (event.clientY +
       (docElement.scrollTop || body.scrollTop) -
       (docElement.clientTop || 0));
  }


  function stop(event) {
    Event.extend(event);
    event.preventDefault();
    event.stopPropagation();

    event.stopped = true;
  }

  Event.Methods = {
    isLeftClick: isLeftClick,
    isMiddleClick: isMiddleClick,
    isRightClick: isRightClick,

    element: element,
    findElement: findElement,

    pointer: pointer,
    pointerX: pointerX,
    pointerY: pointerY,

    stop: stop
  };


  var methods = Object.keys(Event.Methods).inject({ }, function(m, name) {
    m[name] = Event.Methods[name].methodize();
    return m;
  });

  if (Prototype.Browser.IE) {
    function _relatedTarget(event) {
      var element;
      switch (event.type) {
        case 'mouseover': element = event.fromElement; break;
        case 'mouseout':  element = event.toElement;   break;
        default: return null;
      }
      return Element.extend(element);
    }

    Object.extend(methods, {
      stopPropagation: function() { this.cancelBubble = true },
      preventDefault:  function() { this.returnValue = false },
      inspect: function() { return '[object Event]' }
    });

    Event.extend = function(event, element) {
      if (!event) return false;
      if (event._extendedByPrototype) return event;

      event._extendedByPrototype = Prototype.emptyFunction;
      var pointer = Event.pointer(event);

      Object.extend(event, {
        target: event.srcElement || element,
        relatedTarget: _relatedTarget(event),
        pageX:  pointer.x,
        pageY:  pointer.y
      });

      return Object.extend(event, methods);
    };
  } else {
    Event.prototype = window.Event.prototype || document.createEvent('HTMLEvents').__proto__;
    Object.extend(Event.prototype, methods);
    Event.extend = Prototype.K;
  }

  function _createResponder(element, eventName, handler) {
    var registry = Element.retrieve(element, 'prototype_event_registry');

    if (Object.isUndefined(registry)) {
      CACHE.push(element);
      registry = Element.retrieve(element, 'prototype_event_registry', $H());
    }

    var respondersForEvent = registry.get(eventName);
    if (Object.isUndefined(respondersForEvent)) {
      respondersForEvent = [];
      registry.set(eventName, respondersForEvent);
    }

    if (respondersForEvent.pluck('handler').include(handler)) return false;

    var responder;
    if (eventName.include(":")) {
      responder = function(event) {
        if (Object.isUndefined(event.eventName))
          return false;

        if (event.eventName !== eventName)
          return false;

        Event.extend(event, element);
        handler.call(element, event);
      };
    } else {
      if (!MOUSEENTER_MOUSELEAVE_EVENTS_SUPPORTED &&
       (eventName === "mouseenter" || eventName === "mouseleave")) {
        if (eventName === "mouseenter" || eventName === "mouseleave") {
          responder = function(event) {
            Event.extend(event, element);

            var parent = event.relatedTarget;
            while (parent && parent !== element) {
              try { parent = parent.parentNode; }
              catch(e) { parent = element; }
            }

            if (parent === element) return;

            handler.call(element, event);
          };
        }
      } else {
        responder = function(event) {
          Event.extend(event, element);
          handler.call(element, event);
        };
      }
    }

    responder.handler = handler;
    respondersForEvent.push(responder);
    return responder;
  }

  function _destroyCache() {
    for (var i = 0, length = CACHE.length; i < length; i++) {
      Event.stopObserving(CACHE[i]);
      CACHE[i] = null;
    }
  }

  var CACHE = [];

  if (Prototype.Browser.IE)
    window.attachEvent('onunload', _destroyCache);

  if (Prototype.Browser.WebKit)
    window.addEventListener('unload', Prototype.emptyFunction, false);


  var _getDOMEventName = Prototype.K;

  if (!MOUSEENTER_MOUSELEAVE_EVENTS_SUPPORTED) {
    _getDOMEventName = function(eventName) {
      var translations = { mouseenter: "mouseover", mouseleave: "mouseout" };
      return eventName in translations ? translations[eventName] : eventName;
    };
  }

  function observe(element, eventName, handler) {
    element = $(element);

    var responder = _createResponder(element, eventName, handler);

    if (!responder) return element;

    if (eventName.include(':')) {
      if (element.addEventListener)
        element.addEventListener("dataavailable", responder, false);
      else {
        element.attachEvent("ondataavailable", responder);
        element.attachEvent("onfilterchange", responder);
      }
    } else {
      var actualEventName = _getDOMEventName(eventName);

      if (element.addEventListener)
        element.addEventListener(actualEventName, responder, false);
      else
        element.attachEvent("on" + actualEventName, responder);
    }

    return element;
  }

  function stopObserving(element, eventName, handler) {
    element = $(element);

    var registry = Element.retrieve(element, 'prototype_event_registry');

    if (Object.isUndefined(registry)) return element;

    if (eventName && !handler) {
      var responders = registry.get(eventName);

      if (Object.isUndefined(responders)) return element;

      responders.each( function(r) {
        Element.stopObserving(element, eventName, r.handler);
      });
      return element;
    } else if (!eventName) {
      registry.each( function(pair) {
        var eventName = pair.key, responders = pair.value;

        responders.each( function(r) {
          Element.stopObserving(element, eventName, r.handler);
        });
      });
      return element;
    }

    var responders = registry.get(eventName);

    if (!responders) return;

    var responder = responders.find( function(r) { return r.handler === handler; });
    if (!responder) return element;

    var actualEventName = _getDOMEventName(eventName);

    if (eventName.include(':')) {
      if (element.removeEventListener)
        element.removeEventListener("dataavailable", responder, false);
      else {
        element.detachEvent("ondataavailable", responder);
        element.detachEvent("onfilterchange",  responder);
      }
    } else {
      if (element.removeEventListener)
        element.removeEventListener(actualEventName, responder, false);
      else
        element.detachEvent('on' + actualEventName, responder);
    }

    registry.set(eventName, responders.without(responder));

    return element;
  }

  function fire(element, eventName, memo, bubble) {
    element = $(element);

    if (Object.isUndefined(bubble))
      bubble = true;

    if (element == document && document.createEvent && !element.dispatchEvent)
      element = document.documentElement;

    var event;
    if (document.createEvent) {
      event = document.createEvent('HTMLEvents');
      event.initEvent('dataavailable', true, true);
    } else {
      event = document.createEventObject();
      event.eventType = bubble ? 'ondataavailable' : 'onfilterchange';
    }

    event.eventName = eventName;
    event.memo = memo || { };

    if (document.createEvent)
      element.dispatchEvent(event);
    else
      element.fireEvent(event.eventType, event);

    return Event.extend(event);
  }


  Object.extend(Event, Event.Methods);

  Object.extend(Event, {
    fire:          fire,
    observe:       observe,
    stopObserving: stopObserving
  });

  Element.addMethods({
    fire:          fire,

    observe:       observe,

    stopObserving: stopObserving
  });

  Object.extend(document, {
    fire:          fire.methodize(),

    observe:       observe.methodize(),

    stopObserving: stopObserving.methodize(),

    loaded:        false
  });

  if (window.Event) Object.extend(window.Event, Event);
  else window.Event = Event;
})();

(function() {
  /* Support for the DOMContentLoaded event is based on work by Dan Webb,
     Matthias Miller, Dean Edwards, John Resig, and Diego Perini. */

  var timer;

  function fireContentLoadedEvent() {
    if (document.loaded) return;
    if (timer) window.clearTimeout(timer);
    document.loaded = true;
    document.fire('dom:loaded');
  }

  function checkReadyState() {
    if (document.readyState === 'complete') {
      document.stopObserving('readystatechange', checkReadyState);
      fireContentLoadedEvent();
    }
  }

  function pollDoScroll() {
    try { document.documentElement.doScroll('left'); }
    catch(e) {
      timer = pollDoScroll.defer();
      return;
    }
    fireContentLoadedEvent();
  }

  if (document.addEventListener) {
    document.addEventListener('DOMContentLoaded', fireContentLoadedEvent, false);
  } else {
    document.observe('readystatechange', checkReadyState);
    if (window == top)
      timer = pollDoScroll.defer();
  }

  Event.observe(window, 'load', fireContentLoadedEvent);
})();

Element.addMethods();

/*------------------------------- DEPRECATED -------------------------------*/

Hash.toQueryString = Object.toQueryString;

var Toggle = { display: Element.toggle };

Element.Methods.childOf = Element.Methods.descendantOf;

var Insertion = {
  Before: function(element, content) {
    return Element.insert(element, {before:content});
  },

  Top: function(element, content) {
    return Element.insert(element, {top:content});
  },

  Bottom: function(element, content) {
    return Element.insert(element, {bottom:content});
  },

  After: function(element, content) {
    return Element.insert(element, {after:content});
  }
};

var $continue = new Error('"throw $continue" is deprecated, use "return" instead');

var Position = {
  includeScrollOffsets: false,

  prepare: function() {
    this.deltaX =  window.pageXOffset
                || document.documentElement.scrollLeft
                || document.body.scrollLeft
                || 0;
    this.deltaY =  window.pageYOffset
                || document.documentElement.scrollTop
                || document.body.scrollTop
                || 0;
  },

  within: function(element, x, y) {
    if (this.includeScrollOffsets)
      return this.withinIncludingScrolloffsets(element, x, y);
    this.xcomp = x;
    this.ycomp = y;
    this.offset = Element.cumulativeOffset(element);

    return (y >= this.offset[1] &&
            y <  this.offset[1] + element.offsetHeight &&
            x >= this.offset[0] &&
            x <  this.offset[0] + element.offsetWidth);
  },

  withinIncludingScrolloffsets: function(element, x, y) {
    var offsetcache = Element.cumulativeScrollOffset(element);

    this.xcomp = x + offsetcache[0] - this.deltaX;
    this.ycomp = y + offsetcache[1] - this.deltaY;
    this.offset = Element.cumulativeOffset(element);

    return (this.ycomp >= this.offset[1] &&
            this.ycomp <  this.offset[1] + element.offsetHeight &&
            this.xcomp >= this.offset[0] &&
            this.xcomp <  this.offset[0] + element.offsetWidth);
  },

  overlap: function(mode, element) {
    if (!mode) return 0;
    if (mode == 'vertical')
      return ((this.offset[1] + element.offsetHeight) - this.ycomp) /
        element.offsetHeight;
    if (mode == 'horizontal')
      return ((this.offset[0] + element.offsetWidth) - this.xcomp) /
        element.offsetWidth;
  },


  cumulativeOffset: Element.Methods.cumulativeOffset,

  positionedOffset: Element.Methods.positionedOffset,

  absolutize: function(element) {
    Position.prepare();
    return Element.absolutize(element);
  },

  relativize: function(element) {
    Position.prepare();
    return Element.relativize(element);
  },

  realOffset: Element.Methods.cumulativeScrollOffset,

  offsetParent: Element.Methods.getOffsetParent,

  page: Element.Methods.viewportOffset,

  clone: function(source, target, options) {
    options = options || { };
    return Element.clonePosition(target, source, options);
  }
};

/*--------------------------------------------------------------------------*/

if (!document.getElementsByClassName) document.getElementsByClassName = function(instanceMethods){
  function iter(name) {
    return name.blank() ? null : "[contains(concat(' ', @class, ' '), ' " + name + " ')]";
  }

  instanceMethods.getElementsByClassName = Prototype.BrowserFeatures.XPath ?
  function(element, className) {
    className = className.toString().strip();
    var cond = /\s/.test(className) ? $w(className).map(iter).join('') : iter(className);
    return cond ? document._getElementsByXPath('.//*' + cond, element) : [];
  } : function(element, className) {
    className = className.toString().strip();
    var elements = [], classNames = (/\s/.test(className) ? $w(className) : null);
    if (!classNames && !className) return elements;

    var nodes = $(element).getElementsByTagName('*');
    className = ' ' + className + ' ';

    for (var i = 0, child, cn; child = nodes[i]; i++) {
      if (child.className && (cn = ' ' + child.className + ' ') && (cn.include(className) ||
          (classNames && classNames.all(function(name) {
            return !name.toString().blank() && cn.include(' ' + name + ' ');
          }))))
        elements.push(Element.extend(child));
    }
    return elements;
  };

  return function(className, parentElement) {
    return $(parentElement || document.body).getElementsByClassName(className);
  };
}(Element.Methods);

/*--------------------------------------------------------------------------*/

Element.ClassNames = Class.create();
Element.ClassNames.prototype = {
  initialize: function(element) {
    this.element = $(element);
  },

  _each: function(iterator) {
    this.element.className.split(/\s+/).select(function(name) {
      return name.length > 0;
    })._each(iterator);
  },

  set: function(className) {
    this.element.className = className;
  },

  add: function(classNameToAdd) {
    if (this.include(classNameToAdd)) return;
    this.set($A(this).concat(classNameToAdd).join(' '));
  },

  remove: function(classNameToRemove) {
    if (!this.include(classNameToRemove)) return;
    this.set($A(this).without(classNameToRemove).join(' '));
  },

  toString: function() {
    return $A(this).join(' ');
  }
};

Object.extend(Element.ClassNames.prototype, Enumerable);

/*--------------------------------------------------------------------------*/


var Scriptaculous = {
  Version: '1.8.2',
  require: function(libraryName) {
    document.write('<script type="text/javascript" src="'+libraryName+'"><\/script>');
  },
  REQUIRED_PROTOTYPE: '1.6.0.3',
  load: function() {
    function convertVersionString(versionString) {
      var v = versionString.replace(/_.*|\./g, '');
      v = parseInt(v + '0'.times(4-v.length));
      return versionString.indexOf('_') > -1 ? v-1 : v;
    }

    if((typeof Prototype=='undefined') ||
       (typeof Element == 'undefined') ||
       (typeof Element.Methods=='undefined') ||
       (convertVersionString(Prototype.Version) <
        convertVersionString(Scriptaculous.REQUIRED_PROTOTYPE)))
       throw("script.aculo.us requires the Prototype JavaScript framework >= " +
        Scriptaculous.REQUIRED_PROTOTYPE);

    var js = /scriptaculous\.js(\?.*)?$/;
    $$('head script[src]').findAll(function(s) {
      return s.src.match(js);
    }).each(function(s) {
      var path = s.src.replace(js, ''),
      includes = s.src.match(/\?.*load=([a-z,]*)/);
      (includes ? includes[1] : 'builder,effects,dragdrop,controls,slider,sound').split(',').each(
       function(include) { Scriptaculous.require(path+include+'.js') });
    });
  }
};

Scriptaculous.load();


String.prototype.parseColor = function() {
  var color = '#';
  if (this.slice(0,4) == 'rgb(') {
    var cols = this.slice(4,this.length-1).split(',');
    var i=0; do { color += parseInt(cols[i]).toColorPart() } while (++i<3);
  } else {
    if (this.slice(0,1) == '#') {
      if (this.length==4) for(var i=1;i<4;i++) color += (this.charAt(i) + this.charAt(i)).toLowerCase();
      if (this.length==7) color = this.toLowerCase();
    }
  }
  return (color.length==7 ? color : (arguments[0] || this));
};

/*--------------------------------------------------------------------------*/

Element.collectTextNodes = function(element) {
  return $A($(element).childNodes).collect( function(node) {
    return (node.nodeType==3 ? node.nodeValue :
      (node.hasChildNodes() ? Element.collectTextNodes(node) : ''));
  }).flatten().join('');
};

Element.collectTextNodesIgnoreClass = function(element, className) {
  return $A($(element).childNodes).collect( function(node) {
    return (node.nodeType==3 ? node.nodeValue :
      ((node.hasChildNodes() && !Element.hasClassName(node,className)) ?
        Element.collectTextNodesIgnoreClass(node, className) : ''));
  }).flatten().join('');
};

Element.setContentZoom = function(element, percent) {
  element = $(element);
  element.setStyle({fontSize: (percent/100) + 'em'});
  if (Prototype.Browser.WebKit) window.scrollBy(0,0);
  return element;
};

Element.getInlineOpacity = function(element){
  return $(element).style.opacity || '';
};

Element.forceRerendering = function(element) {
  try {
    element = $(element);
    var n = document.createTextNode(' ');
    element.appendChild(n);
    element.removeChild(n);
  } catch(e) { }
};

/*--------------------------------------------------------------------------*/

var Effect = {
  _elementDoesNotExistError: {
    name: 'ElementDoesNotExistError',
    message: 'The specified DOM element does not exist, but is required for this effect to operate'
  },
  Transitions: {
    linear: Prototype.K,
    sinoidal: function(pos) {
      return (-Math.cos(pos*Math.PI)/2) + .5;
    },
    reverse: function(pos) {
      return 1-pos;
    },
    flicker: function(pos) {
      var pos = ((-Math.cos(pos*Math.PI)/4) + .75) + Math.random()/4;
      return pos > 1 ? 1 : pos;
    },
    wobble: function(pos) {
      return (-Math.cos(pos*Math.PI*(9*pos))/2) + .5;
    },
    pulse: function(pos, pulses) {
      return (-Math.cos((pos*((pulses||5)-.5)*2)*Math.PI)/2) + .5;
    },
    spring: function(pos) {
      return 1 - (Math.cos(pos * 4.5 * Math.PI) * Math.exp(-pos * 6));
    },
    none: function(pos) {
      return 0;
    },
    full: function(pos) {
      return 1;
    }
  },
  DefaultOptions: {
    duration:   1.0,   // seconds
    fps:        100,   // 100= assume 66fps max.
    sync:       false, // true for combining
    from:       0.0,
    to:         1.0,
    delay:      0.0,
    queue:      'parallel'
  },
  tagifyText: function(element) {
    var tagifyStyle = 'position:relative';
    if (Prototype.Browser.IE) tagifyStyle += ';zoom:1';

    element = $(element);
    $A(element.childNodes).each( function(child) {
      if (child.nodeType==3) {
        child.nodeValue.toArray().each( function(character) {
          element.insertBefore(
            new Element('span', {style: tagifyStyle}).update(
              character == ' ' ? String.fromCharCode(160) : character),
              child);
        });
        Element.remove(child);
      }
    });
  },
  multiple: function(element, effect) {
    var elements;
    if (((typeof element == 'object') ||
        Object.isFunction(element)) &&
       (element.length))
      elements = element;
    else
      elements = $(element).childNodes;

    var options = Object.extend({
      speed: 0.1,
      delay: 0.0
    }, arguments[2] || { });
    var masterDelay = options.delay;

    $A(elements).each( function(element, index) {
      new effect(element, Object.extend(options, { delay: index * options.speed + masterDelay }));
    });
  },
  PAIRS: {
    'slide':  ['SlideDown','SlideUp'],
    'blind':  ['BlindDown','BlindUp'],
    'appear': ['Appear','Fade']
  },
  toggle: function(element, effect) {
    element = $(element);
    effect = (effect || 'appear').toLowerCase();
    var options = Object.extend({
      queue: { position:'end', scope:(element.id || 'global'), limit: 1 }
    }, arguments[2] || { });
    Effect[element.visible() ?
      Effect.PAIRS[effect][1] : Effect.PAIRS[effect][0]](element, options);
  }
};

Effect.DefaultOptions.transition = Effect.Transitions.sinoidal;

/* ------------- core effects ------------- */

Effect.ScopedQueue = Class.create(Enumerable, {
  initialize: function() {
    this.effects  = [];
    this.interval = null;
  },
  _each: function(iterator) {
    this.effects._each(iterator);
  },
  add: function(effect) {
    var timestamp = new Date().getTime();

    var position = Object.isString(effect.options.queue) ?
      effect.options.queue : effect.options.queue.position;

    switch(position) {
      case 'front':
        this.effects.findAll(function(e){ return e.state=='idle' }).each( function(e) {
            e.startOn  += effect.finishOn;
            e.finishOn += effect.finishOn;
          });
        break;
      case 'with-last':
        timestamp = this.effects.pluck('startOn').max() || timestamp;
        break;
      case 'end':
        timestamp = this.effects.pluck('finishOn').max() || timestamp;
        break;
    }

    effect.startOn  += timestamp;
    effect.finishOn += timestamp;

    if (!effect.options.queue.limit || (this.effects.length < effect.options.queue.limit))
      this.effects.push(effect);

    if (!this.interval)
      this.interval = setInterval(this.loop.bind(this), 15);
  },
  remove: function(effect) {
    this.effects = this.effects.reject(function(e) { return e==effect });
    if (this.effects.length == 0) {
      clearInterval(this.interval);
      this.interval = null;
    }
  },
  loop: function() {
    var timePos = new Date().getTime();
    for(var i=0, len=this.effects.length;i<len;i++)
      this.effects[i] && this.effects[i].loop(timePos);
  }
});

Effect.Queues = {
  instances: $H(),
  get: function(queueName) {
    if (!Object.isString(queueName)) return queueName;

    return this.instances.get(queueName) ||
      this.instances.set(queueName, new Effect.ScopedQueue());
  }
};
Effect.Queue = Effect.Queues.get('global');

Effect.Base = Class.create({
  position: null,
  start: function(options) {
    function codeForEvent(options,eventName){
      return (
        (options[eventName+'Internal'] ? 'this.options.'+eventName+'Internal(this);' : '') +
        (options[eventName] ? 'this.options.'+eventName+'(this);' : '')
      );
    }
    if (options && options.transition === false) options.transition = Effect.Transitions.linear;
    this.options      = Object.extend(Object.extend({ },Effect.DefaultOptions), options || { });
    this.currentFrame = 0;
    this.state        = 'idle';
    this.startOn      = this.options.delay*1000;
    this.finishOn     = this.startOn+(this.options.duration*1000);
    this.fromToDelta  = this.options.to-this.options.from;
    this.totalTime    = this.finishOn-this.startOn;
    this.totalFrames  = this.options.fps*this.options.duration;

    this.render = (function() {
      function dispatch(effect, eventName) {
        if (effect.options[eventName + 'Internal'])
          effect.options[eventName + 'Internal'](effect);
        if (effect.options[eventName])
          effect.options[eventName](effect);
      }

      return function(pos) {
        if (this.state === "idle") {
          this.state = "running";
          dispatch(this, 'beforeSetup');
          if (this.setup) this.setup();
          dispatch(this, 'afterSetup');
        }
        if (this.state === "running") {
          pos = (this.options.transition(pos) * this.fromToDelta) + this.options.from;
          this.position = pos;
          dispatch(this, 'beforeUpdate');
          if (this.update) this.update(pos);
          dispatch(this, 'afterUpdate');
        }
      };
    })();

    this.event('beforeStart');
    if (!this.options.sync)
      Effect.Queues.get(Object.isString(this.options.queue) ?
        'global' : this.options.queue.scope).add(this);
  },
  loop: function(timePos) {
    if (timePos >= this.startOn) {
      if (timePos >= this.finishOn) {
        this.render(1.0);
        this.cancel();
        this.event('beforeFinish');
        if (this.finish) this.finish();
        this.event('afterFinish');
        return;
      }
      var pos   = (timePos - this.startOn) / this.totalTime,
          frame = (pos * this.totalFrames).round();
      if (frame > this.currentFrame) {
        this.render(pos);
        this.currentFrame = frame;
      }
    }
  },
  cancel: function() {
    if (!this.options.sync)
      Effect.Queues.get(Object.isString(this.options.queue) ?
        'global' : this.options.queue.scope).remove(this);
    this.state = 'finished';
  },
  event: function(eventName) {
    if (this.options[eventName + 'Internal']) this.options[eventName + 'Internal'](this);
    if (this.options[eventName]) this.options[eventName](this);
  },
  inspect: function() {
    var data = $H();
    for(property in this)
      if (!Object.isFunction(this[property])) data.set(property, this[property]);
    return '#<Effect:' + data.inspect() + ',options:' + $H(this.options).inspect() + '>';
  }
});

Effect.Parallel = Class.create(Effect.Base, {
  initialize: function(effects) {
    this.effects = effects || [];
    this.start(arguments[1]);
  },
  update: function(position) {
    this.effects.invoke('render', position);
  },
  finish: function(position) {
    this.effects.each( function(effect) {
      effect.render(1.0);
      effect.cancel();
      effect.event('beforeFinish');
      if (effect.finish) effect.finish(position);
      effect.event('afterFinish');
    });
  }
});

Effect.Tween = Class.create(Effect.Base, {
  initialize: function(object, from, to) {
    object = Object.isString(object) ? $(object) : object;
    var args = $A(arguments), method = args.last(),
      options = args.length == 5 ? args[3] : null;
    this.method = Object.isFunction(method) ? method.bind(object) :
      Object.isFunction(object[method]) ? object[method].bind(object) :
      function(value) { object[method] = value };
    this.start(Object.extend({ from: from, to: to }, options || { }));
  },
  update: function(position) {
    this.method(position);
  }
});

Effect.Event = Class.create(Effect.Base, {
  initialize: function() {
    this.start(Object.extend({ duration: 0 }, arguments[0] || { }));
  },
  update: Prototype.emptyFunction
});

Effect.Opacity = Class.create(Effect.Base, {
  initialize: function(element) {
    this.element = $(element);
    if (!this.element) throw(Effect._elementDoesNotExistError);
    if (Prototype.Browser.IE && (!this.element.currentStyle.hasLayout))
      this.element.setStyle({zoom: 1});
    var options = Object.extend({
      from: this.element.getOpacity() || 0.0,
      to:   1.0
    }, arguments[1] || { });
    this.start(options);
  },
  update: function(position) {
    this.element.setOpacity(position);
  }
});

Effect.Move = Class.create(Effect.Base, {
  initialize: function(element) {
    this.element = $(element);
    if (!this.element) throw(Effect._elementDoesNotExistError);
    var options = Object.extend({
      x:    0,
      y:    0,
      mode: 'relative'
    }, arguments[1] || { });
    this.start(options);
  },
  setup: function() {
    this.element.makePositioned();
    this.originalLeft = parseFloat(this.element.getStyle('left') || '0');
    this.originalTop  = parseFloat(this.element.getStyle('top')  || '0');
    if (this.options.mode == 'absolute') {
      this.options.x = this.options.x - this.originalLeft;
      this.options.y = this.options.y - this.originalTop;
    }
  },
  update: function(position) {
    this.element.setStyle({
      left: (this.options.x  * position + this.originalLeft).round() + 'px',
      top:  (this.options.y  * position + this.originalTop).round()  + 'px'
    });
  }
});

Effect.MoveBy = function(element, toTop, toLeft) {
  return new Effect.Move(element,
    Object.extend({ x: toLeft, y: toTop }, arguments[3] || { }));
};

Effect.Scale = Class.create(Effect.Base, {
  initialize: function(element, percent) {
    this.element = $(element);
    if (!this.element) throw(Effect._elementDoesNotExistError);
    var options = Object.extend({
      scaleX: true,
      scaleY: true,
      scaleContent: true,
      scaleFromCenter: false,
      scaleMode: 'box',        // 'box' or 'contents' or { } with provided values
      scaleFrom: 100.0,
      scaleTo:   percent
    }, arguments[2] || { });
    this.start(options);
  },
  setup: function() {
    this.restoreAfterFinish = this.options.restoreAfterFinish || false;
    this.elementPositioning = this.element.getStyle('position');

    this.originalStyle = { };
    ['top','left','width','height','fontSize'].each( function(k) {
      this.originalStyle[k] = this.element.style[k];
    }.bind(this));

    this.originalTop  = this.element.offsetTop;
    this.originalLeft = this.element.offsetLeft;

    var fontSize = this.element.getStyle('font-size') || '100%';
    ['em','px','%','pt'].each( function(fontSizeType) {
      if (fontSize.indexOf(fontSizeType)>0) {
        this.fontSize     = parseFloat(fontSize);
        this.fontSizeType = fontSizeType;
      }
    }.bind(this));

    this.factor = (this.options.scaleTo - this.options.scaleFrom)/100;

    this.dims = null;
    if (this.options.scaleMode=='box')
      this.dims = [this.element.offsetHeight, this.element.offsetWidth];
    if (/^content/.test(this.options.scaleMode))
      this.dims = [this.element.scrollHeight, this.element.scrollWidth];
    if (!this.dims)
      this.dims = [this.options.scaleMode.originalHeight,
                   this.options.scaleMode.originalWidth];
  },
  update: function(position) {
    var currentScale = (this.options.scaleFrom/100.0) + (this.factor * position);
    if (this.options.scaleContent && this.fontSize)
      this.element.setStyle({fontSize: this.fontSize * currentScale + this.fontSizeType });
    this.setDimensions(this.dims[0] * currentScale, this.dims[1] * currentScale);
  },
  finish: function(position) {
    if (this.restoreAfterFinish) this.element.setStyle(this.originalStyle);
  },
  setDimensions: function(height, width) {
    var d = { };
    if (this.options.scaleX) d.width = width.round() + 'px';
    if (this.options.scaleY) d.height = height.round() + 'px';
    if (this.options.scaleFromCenter) {
      var topd  = (height - this.dims[0])/2;
      var leftd = (width  - this.dims[1])/2;
      if (this.elementPositioning == 'absolute') {
        if (this.options.scaleY) d.top = this.originalTop-topd + 'px';
        if (this.options.scaleX) d.left = this.originalLeft-leftd + 'px';
      } else {
        if (this.options.scaleY) d.top = -topd + 'px';
        if (this.options.scaleX) d.left = -leftd + 'px';
      }
    }
    this.element.setStyle(d);
  }
});

Effect.Highlight = Class.create(Effect.Base, {
  initialize: function(element) {
    this.element = $(element);
    if (!this.element) throw(Effect._elementDoesNotExistError);
    var options = Object.extend({ startcolor: '#ffff99' }, arguments[1] || { });
    this.start(options);
  },
  setup: function() {
    if (this.element.getStyle('display')=='none') { this.cancel(); return; }
    this.oldStyle = { };
    if (!this.options.keepBackgroundImage) {
      this.oldStyle.backgroundImage = this.element.getStyle('background-image');
      this.element.setStyle({backgroundImage: 'none'});
    }
    if (!this.options.endcolor)
      this.options.endcolor = this.element.getStyle('background-color').parseColor('#ffffff');
    if (!this.options.restorecolor)
      this.options.restorecolor = this.element.getStyle('background-color');
    this._base  = $R(0,2).map(function(i){ return parseInt(this.options.startcolor.slice(i*2+1,i*2+3),16) }.bind(this));
    this._delta = $R(0,2).map(function(i){ return parseInt(this.options.endcolor.slice(i*2+1,i*2+3),16)-this._base[i] }.bind(this));
  },
  update: function(position) {
    this.element.setStyle({backgroundColor: $R(0,2).inject('#',function(m,v,i){
      return m+((this._base[i]+(this._delta[i]*position)).round().toColorPart()); }.bind(this)) });
  },
  finish: function() {
    this.element.setStyle(Object.extend(this.oldStyle, {
      backgroundColor: this.options.restorecolor
    }));
  }
});

Effect.ScrollTo = function(element) {
  var options = arguments[1] || { },
  scrollOffsets = document.viewport.getScrollOffsets(),
  elementOffsets = $(element).cumulativeOffset();

  if (options.offset) elementOffsets[1] += options.offset;

  return new Effect.Tween(null,
    scrollOffsets.top,
    elementOffsets[1],
    options,
    function(p){ scrollTo(scrollOffsets.left, p.round()); }
  );
};

/* ------------- combination effects ------------- */

Effect.Fade = function(element) {
  element = $(element);
  var oldOpacity = element.getInlineOpacity();
  var options = Object.extend({
    from: element.getOpacity() || 1.0,
    to:   0.0,
    afterFinishInternal: function(effect) {
      if (effect.options.to!=0) return;
      effect.element.hide().setStyle({opacity: oldOpacity});
    }
  }, arguments[1] || { });
  return new Effect.Opacity(element,options);
};

Effect.Appear = function(element) {
  element = $(element);
  var options = Object.extend({
  from: (element.getStyle('display') == 'none' ? 0.0 : element.getOpacity() || 0.0),
  to:   1.0,
  afterFinishInternal: function(effect) {
    effect.element.forceRerendering();
  },
  beforeSetup: function(effect) {
    effect.element.setOpacity(effect.options.from).show();
  }}, arguments[1] || { });
  return new Effect.Opacity(element,options);
};

Effect.Puff = function(element) {
  element = $(element);
  var oldStyle = {
    opacity: element.getInlineOpacity(),
    position: element.getStyle('position'),
    top:  element.style.top,
    left: element.style.left,
    width: element.style.width,
    height: element.style.height
  };
  return new Effect.Parallel(
   [ new Effect.Scale(element, 200,
      { sync: true, scaleFromCenter: true, scaleContent: true, restoreAfterFinish: true }),
     new Effect.Opacity(element, { sync: true, to: 0.0 } ) ],
     Object.extend({ duration: 1.0,
      beforeSetupInternal: function(effect) {
        Position.absolutize(effect.effects[0].element);
      },
      afterFinishInternal: function(effect) {
         effect.effects[0].element.hide().setStyle(oldStyle); }
     }, arguments[1] || { })
   );
};

Effect.BlindUp = function(element) {
  element = $(element);
  element.makeClipping();
  return new Effect.Scale(element, 0,
    Object.extend({ scaleContent: false,
      scaleX: false,
      restoreAfterFinish: true,
      afterFinishInternal: function(effect) {
        effect.element.hide().undoClipping();
      }
    }, arguments[1] || { })
  );
};

Effect.BlindDown = function(element) {
  element = $(element);
  var elementDimensions = element.getDimensions();
  return new Effect.Scale(element, 100, Object.extend({
    scaleContent: false,
    scaleX: false,
    scaleFrom: 0,
    scaleMode: {originalHeight: elementDimensions.height, originalWidth: elementDimensions.width},
    restoreAfterFinish: true,
    afterSetup: function(effect) {
      effect.element.makeClipping().setStyle({height: '0px'}).show();
    },
    afterFinishInternal: function(effect) {
      effect.element.undoClipping();
    }
  }, arguments[1] || { }));
};

Effect.SwitchOff = function(element) {
  element = $(element);
  var oldOpacity = element.getInlineOpacity();
  return new Effect.Appear(element, Object.extend({
    duration: 0.4,
    from: 0,
    transition: Effect.Transitions.flicker,
    afterFinishInternal: function(effect) {
      new Effect.Scale(effect.element, 1, {
        duration: 0.3, scaleFromCenter: true,
        scaleX: false, scaleContent: false, restoreAfterFinish: true,
        beforeSetup: function(effect) {
          effect.element.makePositioned().makeClipping();
        },
        afterFinishInternal: function(effect) {
          effect.element.hide().undoClipping().undoPositioned().setStyle({opacity: oldOpacity});
        }
      });
    }
  }, arguments[1] || { }));
};

Effect.DropOut = function(element) {
  element = $(element);
  var oldStyle = {
    top: element.getStyle('top'),
    left: element.getStyle('left'),
    opacity: element.getInlineOpacity() };
  return new Effect.Parallel(
    [ new Effect.Move(element, {x: 0, y: 100, sync: true }),
      new Effect.Opacity(element, { sync: true, to: 0.0 }) ],
    Object.extend(
      { duration: 0.5,
        beforeSetup: function(effect) {
          effect.effects[0].element.makePositioned();
        },
        afterFinishInternal: function(effect) {
          effect.effects[0].element.hide().undoPositioned().setStyle(oldStyle);
        }
      }, arguments[1] || { }));
};

Effect.Shake = function(element) {
  element = $(element);
  var options = Object.extend({
    distance: 20,
    duration: 0.5
  }, arguments[1] || {});
  var distance = parseFloat(options.distance);
  var split = parseFloat(options.duration) / 10.0;
  var oldStyle = {
    top: element.getStyle('top'),
    left: element.getStyle('left') };
    return new Effect.Move(element,
      { x:  distance, y: 0, duration: split, afterFinishInternal: function(effect) {
    new Effect.Move(effect.element,
      { x: -distance*2, y: 0, duration: split*2,  afterFinishInternal: function(effect) {
    new Effect.Move(effect.element,
      { x:  distance*2, y: 0, duration: split*2,  afterFinishInternal: function(effect) {
    new Effect.Move(effect.element,
      { x: -distance*2, y: 0, duration: split*2,  afterFinishInternal: function(effect) {
    new Effect.Move(effect.element,
      { x:  distance*2, y: 0, duration: split*2,  afterFinishInternal: function(effect) {
    new Effect.Move(effect.element,
      { x: -distance, y: 0, duration: split, afterFinishInternal: function(effect) {
        effect.element.undoPositioned().setStyle(oldStyle);
  }}); }}); }}); }}); }}); }});
};

Effect.SlideDown = function(element) {
  element = $(element).cleanWhitespace();
  var oldInnerBottom = element.down().getStyle('bottom');
  var elementDimensions = element.getDimensions();
  return new Effect.Scale(element, 100, Object.extend({
    scaleContent: false,
    scaleX: false,
    scaleFrom: window.opera ? 0 : 1,
    scaleMode: {originalHeight: elementDimensions.height, originalWidth: elementDimensions.width},
    restoreAfterFinish: true,
    afterSetup: function(effect) {
      effect.element.makePositioned();
      effect.element.down().makePositioned();
      if (window.opera) effect.element.setStyle({top: ''});
      effect.element.makeClipping().setStyle({height: '0px'}).show();
    },
    afterUpdateInternal: function(effect) {
      effect.element.down().setStyle({bottom:
        (effect.dims[0] - effect.element.clientHeight) + 'px' });
    },
    afterFinishInternal: function(effect) {
      effect.element.undoClipping().undoPositioned();
      effect.element.down().undoPositioned().setStyle({bottom: oldInnerBottom}); }
    }, arguments[1] || { })
  );
};

Effect.SlideUp = function(element) {
  element = $(element).cleanWhitespace();
  var oldInnerBottom = element.down().getStyle('bottom');
  var elementDimensions = element.getDimensions();
  return new Effect.Scale(element, window.opera ? 0 : 1,
   Object.extend({ scaleContent: false,
    scaleX: false,
    scaleMode: 'box',
    scaleFrom: 100,
    scaleMode: {originalHeight: elementDimensions.height, originalWidth: elementDimensions.width},
    restoreAfterFinish: true,
    afterSetup: function(effect) {
      effect.element.makePositioned();
      effect.element.down().makePositioned();
      if (window.opera) effect.element.setStyle({top: ''});
      effect.element.makeClipping().show();
    },
    afterUpdateInternal: function(effect) {
      effect.element.down().setStyle({bottom:
        (effect.dims[0] - effect.element.clientHeight) + 'px' });
    },
    afterFinishInternal: function(effect) {
      effect.element.hide().undoClipping().undoPositioned();
      effect.element.down().undoPositioned().setStyle({bottom: oldInnerBottom});
    }
   }, arguments[1] || { })
  );
};

Effect.Squish = function(element) {
  return new Effect.Scale(element, window.opera ? 1 : 0, {
    restoreAfterFinish: true,
    beforeSetup: function(effect) {
      effect.element.makeClipping();
    },
    afterFinishInternal: function(effect) {
      effect.element.hide().undoClipping();
    }
  });
};

Effect.Grow = function(element) {
  element = $(element);
  var options = Object.extend({
    direction: 'center',
    moveTransition: Effect.Transitions.sinoidal,
    scaleTransition: Effect.Transitions.sinoidal,
    opacityTransition: Effect.Transitions.full
  }, arguments[1] || { });
  var oldStyle = {
    top: element.style.top,
    left: element.style.left,
    height: element.style.height,
    width: element.style.width,
    opacity: element.getInlineOpacity() };

  var dims = element.getDimensions();
  var initialMoveX, initialMoveY;
  var moveX, moveY;

  switch (options.direction) {
    case 'top-left':
      initialMoveX = initialMoveY = moveX = moveY = 0;
      break;
    case 'top-right':
      initialMoveX = dims.width;
      initialMoveY = moveY = 0;
      moveX = -dims.width;
      break;
    case 'bottom-left':
      initialMoveX = moveX = 0;
      initialMoveY = dims.height;
      moveY = -dims.height;
      break;
    case 'bottom-right':
      initialMoveX = dims.width;
      initialMoveY = dims.height;
      moveX = -dims.width;
      moveY = -dims.height;
      break;
    case 'center':
      initialMoveX = dims.width / 2;
      initialMoveY = dims.height / 2;
      moveX = -dims.width / 2;
      moveY = -dims.height / 2;
      break;
  }

  return new Effect.Move(element, {
    x: initialMoveX,
    y: initialMoveY,
    duration: 0.01,
    beforeSetup: function(effect) {
      effect.element.hide().makeClipping().makePositioned();
    },
    afterFinishInternal: function(effect) {
      new Effect.Parallel(
        [ new Effect.Opacity(effect.element, { sync: true, to: 1.0, from: 0.0, transition: options.opacityTransition }),
          new Effect.Move(effect.element, { x: moveX, y: moveY, sync: true, transition: options.moveTransition }),
          new Effect.Scale(effect.element, 100, {
            scaleMode: { originalHeight: dims.height, originalWidth: dims.width },
            sync: true, scaleFrom: window.opera ? 1 : 0, transition: options.scaleTransition, restoreAfterFinish: true})
        ], Object.extend({
             beforeSetup: function(effect) {
               effect.effects[0].element.setStyle({height: '0px'}).show();
             },
             afterFinishInternal: function(effect) {
               effect.effects[0].element.undoClipping().undoPositioned().setStyle(oldStyle);
             }
           }, options)
      );
    }
  });
};

Effect.Shrink = function(element) {
  element = $(element);
  var options = Object.extend({
    direction: 'center',
    moveTransition: Effect.Transitions.sinoidal,
    scaleTransition: Effect.Transitions.sinoidal,
    opacityTransition: Effect.Transitions.none
  }, arguments[1] || { });
  var oldStyle = {
    top: element.style.top,
    left: element.style.left,
    height: element.style.height,
    width: element.style.width,
    opacity: element.getInlineOpacity() };

  var dims = element.getDimensions();
  var moveX, moveY;

  switch (options.direction) {
    case 'top-left':
      moveX = moveY = 0;
      break;
    case 'top-right':
      moveX = dims.width;
      moveY = 0;
      break;
    case 'bottom-left':
      moveX = 0;
      moveY = dims.height;
      break;
    case 'bottom-right':
      moveX = dims.width;
      moveY = dims.height;
      break;
    case 'center':
      moveX = dims.width / 2;
      moveY = dims.height / 2;
      break;
  }

  return new Effect.Parallel(
    [ new Effect.Opacity(element, { sync: true, to: 0.0, from: 1.0, transition: options.opacityTransition }),
      new Effect.Scale(element, window.opera ? 1 : 0, { sync: true, transition: options.scaleTransition, restoreAfterFinish: true}),
      new Effect.Move(element, { x: moveX, y: moveY, sync: true, transition: options.moveTransition })
    ], Object.extend({
         beforeStartInternal: function(effect) {
           effect.effects[0].element.makePositioned().makeClipping();
         },
         afterFinishInternal: function(effect) {
           effect.effects[0].element.hide().undoClipping().undoPositioned().setStyle(oldStyle); }
       }, options)
  );
};

Effect.Pulsate = function(element) {
  element = $(element);
  var options    = arguments[1] || { },
    oldOpacity = element.getInlineOpacity(),
    transition = options.transition || Effect.Transitions.linear,
    reverser   = function(pos){
      return 1 - transition((-Math.cos((pos*(options.pulses||5)*2)*Math.PI)/2) + .5);
    };

  return new Effect.Opacity(element,
    Object.extend(Object.extend({  duration: 2.0, from: 0,
      afterFinishInternal: function(effect) { effect.element.setStyle({opacity: oldOpacity}); }
    }, options), {transition: reverser}));
};

Effect.Fold = function(element) {
  element = $(element);
  var oldStyle = {
    top: element.style.top,
    left: element.style.left,
    width: element.style.width,
    height: element.style.height };
  element.makeClipping();
  return new Effect.Scale(element, 5, Object.extend({
    scaleContent: false,
    scaleX: false,
    afterFinishInternal: function(effect) {
    new Effect.Scale(element, 1, {
      scaleContent: false,
      scaleY: false,
      afterFinishInternal: function(effect) {
        effect.element.hide().undoClipping().setStyle(oldStyle);
      } });
  }}, arguments[1] || { }));
};

Effect.Morph = Class.create(Effect.Base, {
  initialize: function(element) {
    this.element = $(element);
    if (!this.element) throw(Effect._elementDoesNotExistError);
    var options = Object.extend({
      style: { }
    }, arguments[1] || { });

    if (!Object.isString(options.style)) this.style = $H(options.style);
    else {
      if (options.style.include(':'))
        this.style = options.style.parseStyle();
      else {
        this.element.addClassName(options.style);
        this.style = $H(this.element.getStyles());
        this.element.removeClassName(options.style);
        var css = this.element.getStyles();
        this.style = this.style.reject(function(style) {
          return style.value == css[style.key];
        });
        options.afterFinishInternal = function(effect) {
          effect.element.addClassName(effect.options.style);
          effect.transforms.each(function(transform) {
            effect.element.style[transform.style] = '';
          });
        };
      }
    }
    this.start(options);
  },

  setup: function(){
    function parseColor(color){
      if (!color || ['rgba(0, 0, 0, 0)','transparent'].include(color)) color = '#ffffff';
      color = color.parseColor();
      return $R(0,2).map(function(i){
        return parseInt( color.slice(i*2+1,i*2+3), 16 );
      });
    }
    this.transforms = this.style.map(function(pair){
      var property = pair[0], value = pair[1], unit = null;

      if (value.parseColor('#zzzzzz') != '#zzzzzz') {
        value = value.parseColor();
        unit  = 'color';
      } else if (property == 'opacity') {
        value = parseFloat(value);
        if (Prototype.Browser.IE && (!this.element.currentStyle.hasLayout))
          this.element.setStyle({zoom: 1});
      } else if (Element.CSS_LENGTH.test(value)) {
          var components = value.match(/^([\+\-]?[0-9\.]+)(.*)$/);
          value = parseFloat(components[1]);
          unit = (components.length == 3) ? components[2] : null;
      }

      var originalValue = this.element.getStyle(property);
      return {
        style: property.camelize(),
        originalValue: unit=='color' ? parseColor(originalValue) : parseFloat(originalValue || 0),
        targetValue: unit=='color' ? parseColor(value) : value,
        unit: unit
      };
    }.bind(this)).reject(function(transform){
      return (
        (transform.originalValue == transform.targetValue) ||
        (
          transform.unit != 'color' &&
          (isNaN(transform.originalValue) || isNaN(transform.targetValue))
        )
      );
    });
  },
  update: function(position) {
    var style = { }, transform, i = this.transforms.length;
    while(i--)
      style[(transform = this.transforms[i]).style] =
        transform.unit=='color' ? '#'+
          (Math.round(transform.originalValue[0]+
            (transform.targetValue[0]-transform.originalValue[0])*position)).toColorPart() +
          (Math.round(transform.originalValue[1]+
            (transform.targetValue[1]-transform.originalValue[1])*position)).toColorPart() +
          (Math.round(transform.originalValue[2]+
            (transform.targetValue[2]-transform.originalValue[2])*position)).toColorPart() :
        (transform.originalValue +
          (transform.targetValue - transform.originalValue) * position).toFixed(3) +
            (transform.unit === null ? '' : transform.unit);
    this.element.setStyle(style, true);
  }
});

Effect.Transform = Class.create({
  initialize: function(tracks){
    this.tracks  = [];
    this.options = arguments[1] || { };
    this.addTracks(tracks);
  },
  addTracks: function(tracks){
    tracks.each(function(track){
      track = $H(track);
      var data = track.values().first();
      this.tracks.push($H({
        ids:     track.keys().first(),
        effect:  Effect.Morph,
        options: { style: data }
      }));
    }.bind(this));
    return this;
  },
  play: function(){
    return new Effect.Parallel(
      this.tracks.map(function(track){
        var ids = track.get('ids'), effect = track.get('effect'), options = track.get('options');
        var elements = [$(ids) || $$(ids)].flatten();
        return elements.map(function(e){ return new effect(e, Object.extend({ sync:true }, options)) });
      }).flatten(),
      this.options
    );
  }
});

Element.CSS_PROPERTIES = $w(
  'backgroundColor backgroundPosition borderBottomColor borderBottomStyle ' +
  'borderBottomWidth borderLeftColor borderLeftStyle borderLeftWidth ' +
  'borderRightColor borderRightStyle borderRightWidth borderSpacing ' +
  'borderTopColor borderTopStyle borderTopWidth bottom clip color ' +
  'fontSize fontWeight height left letterSpacing lineHeight ' +
  'marginBottom marginLeft marginRight marginTop markerOffset maxHeight '+
  'maxWidth minHeight minWidth opacity outlineColor outlineOffset ' +
  'outlineWidth paddingBottom paddingLeft paddingRight paddingTop ' +
  'right textIndent top width wordSpacing zIndex');

Element.CSS_LENGTH = /^(([\+\-]?[0-9\.]+)(em|ex|px|in|cm|mm|pt|pc|\%))|0$/;

String.__parseStyleElement = document.createElement('div');
String.prototype.parseStyle = function(){
  var style, styleRules = $H();
  if (Prototype.Browser.WebKit)
    style = new Element('div',{style:this}).style;
  else {
    String.__parseStyleElement.innerHTML = '<div style="' + this + '"></div>';
    style = String.__parseStyleElement.childNodes[0].style;
  }

  Element.CSS_PROPERTIES.each(function(property){
    if (style[property]) styleRules.set(property, style[property]);
  });

  if (Prototype.Browser.IE && this.include('opacity'))
    styleRules.set('opacity', this.match(/opacity:\s*((?:0|1)?(?:\.\d*)?)/)[1]);

  return styleRules;
};

if (document.defaultView && document.defaultView.getComputedStyle) {
  Element.getStyles = function(element) {
    var css = document.defaultView.getComputedStyle($(element), null);
    return Element.CSS_PROPERTIES.inject({ }, function(styles, property) {
      styles[property] = css[property];
      return styles;
    });
  };
} else {
  Element.getStyles = function(element) {
    element = $(element);
    var css = element.currentStyle, styles;
    styles = Element.CSS_PROPERTIES.inject({ }, function(results, property) {
      results[property] = css[property];
      return results;
    });
    if (!styles.opacity) styles.opacity = element.getOpacity();
    return styles;
  };
}

Effect.Methods = {
  morph: function(element, style) {
    element = $(element);
    new Effect.Morph(element, Object.extend({ style: style }, arguments[2] || { }));
    return element;
  },
  visualEffect: function(element, effect, options) {
    element = $(element);
    var s = effect.dasherize().camelize(), klass = s.charAt(0).toUpperCase() + s.substring(1);
    new Effect[klass](element, options);
    return element;
  },
  highlight: function(element, options) {
    element = $(element);
    new Effect.Highlight(element, options);
    return element;
  }
};

$w('fade appear grow shrink fold blindUp blindDown slideUp slideDown '+
  'pulsate shake puff squish switchOff dropOut').each(
  function(effect) {
    Effect.Methods[effect] = function(element, options){
      element = $(element);
      Effect[effect.charAt(0).toUpperCase() + effect.substring(1)](element, options);
      return element;
    };
  }
);

$w('getInlineOpacity forceRerendering setContentZoom collectTextNodes collectTextNodesIgnoreClass getStyles').each(
  function(f) { Effect.Methods[f] = Element[f]; }
);

Element.addMethods(Effect.Methods);



if(typeof Effect == 'undefined')
  throw("controls.js requires including script.aculo.us' effects.js library");

var Autocompleter = { };
Autocompleter.Base = Class.create({
  baseInitialize: function(element, update, options) {
    element          = $(element);
    this.element     = element;
    this.update      = $(update);
    this.hasFocus    = false;
    this.changed     = false;
    this.active      = false;
    this.index       = 0;
    this.entryCount  = 0;
    this.oldElementValue = this.element.value;

    if(this.setOptions)
      this.setOptions(options);
    else
      this.options = options || { };

    this.options.paramName    = this.options.paramName || this.element.name;
    this.options.tokens       = this.options.tokens || [];
    this.options.frequency    = this.options.frequency || 0.4;
    this.options.minChars     = this.options.minChars || 1;
    this.options.onShow       = this.options.onShow ||
      function(element, update){
        if(!update.style.position || update.style.position=='absolute') {
          update.style.position = 'absolute';
          Position.clone(element, update, {
            setHeight: false,
            offsetTop: element.offsetHeight
          });
        }
        Effect.Appear(update,{duration:0.15});
      };
    this.options.onHide = this.options.onHide ||
      function(element, update){ new Effect.Fade(update,{duration:0.15}) };

    if(typeof(this.options.tokens) == 'string')
      this.options.tokens = new Array(this.options.tokens);
    if (!this.options.tokens.include('\n'))
      this.options.tokens.push('\n');

    this.observer = null;

    this.element.setAttribute('autocomplete','off');

    Element.hide(this.update);

    Event.observe(this.element, 'blur', this.onBlur.bindAsEventListener(this));
    Event.observe(this.element, 'keydown', this.onKeyPress.bindAsEventListener(this));
  },

  show: function() {
    if(Element.getStyle(this.update, 'display')=='none') this.options.onShow(this.element, this.update);
    if(!this.iefix &&
      (Prototype.Browser.IE) &&
      (Element.getStyle(this.update, 'position')=='absolute')) {
      new Insertion.After(this.update,
       '<iframe id="' + this.update.id + '_iefix" '+
       'style="display:none;position:absolute;filter:progid:DXImageTransform.Microsoft.Alpha(opacity=0);" ' +
       'src="javascript:false;" frameborder="0" scrolling="no"></iframe>');
      this.iefix = $(this.update.id+'_iefix');
    }
    if(this.iefix) setTimeout(this.fixIEOverlapping.bind(this), 50);
  },

  fixIEOverlapping: function() {
    Position.clone(this.update, this.iefix, {setTop:(!this.update.style.height)});
    this.iefix.style.zIndex = 1;
    this.update.style.zIndex = 2;
    Element.show(this.iefix);
  },

  hide: function() {
    this.stopIndicator();
    if(Element.getStyle(this.update, 'display')!='none') this.options.onHide(this.element, this.update);
    if(this.iefix) Element.hide(this.iefix);
  },

  startIndicator: function() {
    if(this.options.indicator) Element.show(this.options.indicator);
  },

  stopIndicator: function() {
    if(this.options.indicator) Element.hide(this.options.indicator);
  },

  onKeyPress: function(event) {
    if(this.active)
      switch(event.keyCode) {
       case Event.KEY_TAB:
       case Event.KEY_RETURN:
         this.selectEntry();
         Event.stop(event);
       case Event.KEY_ESC:
         this.hide();
         this.active = false;
         Event.stop(event);
         return;
       case Event.KEY_LEFT:
       case Event.KEY_RIGHT:
         return;
       case Event.KEY_UP:
         this.markPrevious();
         this.render();
         Event.stop(event);
         return;
       case Event.KEY_DOWN:
         this.markNext();
         this.render();
         Event.stop(event);
         return;
      }
     else
       if(event.keyCode==Event.KEY_TAB || event.keyCode==Event.KEY_RETURN ||
         (Prototype.Browser.WebKit > 0 && event.keyCode == 0)) return;

    this.changed = true;
    this.hasFocus = true;

    if(this.observer) clearTimeout(this.observer);
      this.observer =
        setTimeout(this.onObserverEvent.bind(this), this.options.frequency*1000);
  },

  activate: function() {
    this.changed = false;
    this.hasFocus = true;
    this.getUpdatedChoices();
  },

  onHover: function(event) {
    var element = Event.findElement(event, 'LI');
    if(this.index != element.autocompleteIndex)
    {
        this.index = element.autocompleteIndex;
        this.render();
    }
    Event.stop(event);
  },

  onClick: function(event) {
    var element = Event.findElement(event, 'LI');
    this.index = element.autocompleteIndex;
    this.selectEntry();
    this.hide();
  },

  onBlur: function(event) {
    setTimeout(this.hide.bind(this), 250);
    this.hasFocus = false;
    this.active = false;
  },

  render: function() {
    if(this.entryCount > 0) {
      for (var i = 0; i < this.entryCount; i++)
        this.index==i ?
          Element.addClassName(this.getEntry(i),"selected") :
          Element.removeClassName(this.getEntry(i),"selected");
      if(this.hasFocus) {
        this.show();
        this.active = true;
      }
    } else {
      this.active = false;
      this.hide();
    }
  },

  markPrevious: function() {
    if(this.index > 0) this.index--;
      else this.index = this.entryCount-1;
    this.getEntry(this.index).scrollIntoView(true);
  },

  markNext: function() {
    if(this.index < this.entryCount-1) this.index++;
      else this.index = 0;
    this.getEntry(this.index).scrollIntoView(false);
  },

  getEntry: function(index) {
    return this.update.firstChild.childNodes[index];
  },

  getCurrentEntry: function() {
    return this.getEntry(this.index);
  },

  selectEntry: function() {
    this.active = false;
    this.updateElement(this.getCurrentEntry());
  },

  updateElement: function(selectedElement) {
    if (this.options.updateElement) {
      this.options.updateElement(selectedElement);
      return;
    }
    var value = '';
    if (this.options.select) {
      var nodes = $(selectedElement).select('.' + this.options.select) || [];
      if(nodes.length>0) value = Element.collectTextNodes(nodes[0], this.options.select);
    } else
      value = Element.collectTextNodesIgnoreClass(selectedElement, 'informal');

    var bounds = this.getTokenBounds();
    if (bounds[0] != -1) {
      var newValue = this.element.value.substr(0, bounds[0]);
      var whitespace = this.element.value.substr(bounds[0]).match(/^\s+/);
      if (whitespace)
        newValue += whitespace[0];
      this.element.value = newValue + value + this.element.value.substr(bounds[1]);
    } else {
      this.element.value = value;
    }
    this.oldElementValue = this.element.value;
    this.element.focus();

    if (this.options.afterUpdateElement)
      this.options.afterUpdateElement(this.element, selectedElement);
  },

  updateChoices: function(choices) {
    if(!this.changed && this.hasFocus) {
      this.update.innerHTML = choices;
      Element.cleanWhitespace(this.update);
      Element.cleanWhitespace(this.update.down());

      if(this.update.firstChild && this.update.down().childNodes) {
        this.entryCount =
          this.update.down().childNodes.length;
        for (var i = 0; i < this.entryCount; i++) {
          var entry = this.getEntry(i);
          entry.autocompleteIndex = i;
          this.addObservers(entry);
        }
      } else {
        this.entryCount = 0;
      }

      this.stopIndicator();
      this.index = 0;

      if(this.entryCount==1 && this.options.autoSelect) {
        this.selectEntry();
        this.hide();
      } else {
        this.render();
      }
    }
  },

  addObservers: function(element) {
    Event.observe(element, "mouseover", this.onHover.bindAsEventListener(this));
    Event.observe(element, "click", this.onClick.bindAsEventListener(this));
  },

  onObserverEvent: function() {
    this.changed = false;
    this.tokenBounds = null;
    if(this.getToken().length>=this.options.minChars) {
      this.getUpdatedChoices();
    } else {
      this.active = false;
      this.hide();
    }
    this.oldElementValue = this.element.value;
  },

  getToken: function() {
    var bounds = this.getTokenBounds();
    return this.element.value.substring(bounds[0], bounds[1]).strip();
  },

  getTokenBounds: function() {
    if (null != this.tokenBounds) return this.tokenBounds;
    var value = this.element.value;
    if (value.strip().empty()) return [-1, 0];
    var diff = arguments.callee.getFirstDifferencePos(value, this.oldElementValue);
    var offset = (diff == this.oldElementValue.length ? 1 : 0);
    var prevTokenPos = -1, nextTokenPos = value.length;
    var tp;
    for (var index = 0, l = this.options.tokens.length; index < l; ++index) {
      tp = value.lastIndexOf(this.options.tokens[index], diff + offset - 1);
      if (tp > prevTokenPos) prevTokenPos = tp;
      tp = value.indexOf(this.options.tokens[index], diff + offset);
      if (-1 != tp && tp < nextTokenPos) nextTokenPos = tp;
    }
    return (this.tokenBounds = [prevTokenPos + 1, nextTokenPos]);
  }
});

Autocompleter.Base.prototype.getTokenBounds.getFirstDifferencePos = function(newS, oldS) {
  var boundary = Math.min(newS.length, oldS.length);
  for (var index = 0; index < boundary; ++index)
    if (newS[index] != oldS[index])
      return index;
  return boundary;
};

Ajax.Autocompleter = Class.create(Autocompleter.Base, {
  initialize: function(element, update, url, options) {
    this.baseInitialize(element, update, options);
    this.options.asynchronous  = true;
    this.options.onComplete    = this.onComplete.bind(this);
    this.options.defaultParams = this.options.parameters || null;
    this.url                   = url;
  },

  getUpdatedChoices: function() {
    this.startIndicator();

    var entry = encodeURIComponent(this.options.paramName) + '=' +
      encodeURIComponent(this.getToken());

    this.options.parameters = this.options.callback ?
      this.options.callback(this.element, entry) : entry;

    if(this.options.defaultParams)
      this.options.parameters += '&' + this.options.defaultParams;

    new Ajax.Request(this.url, this.options);
  },

  onComplete: function(request) {
    this.updateChoices(request.responseText);
  }
});


Autocompleter.Local = Class.create(Autocompleter.Base, {
  initialize: function(element, update, array, options) {
    this.baseInitialize(element, update, options);
    this.options.array = array;
  },

  getUpdatedChoices: function() {
    this.updateChoices(this.options.selector(this));
  },

  setOptions: function(options) {
    this.options = Object.extend({
      choices: 10,
      partialSearch: true,
      partialChars: 2,
      ignoreCase: true,
      fullSearch: false,
      selector: function(instance) {
        var ret       = []; // Beginning matches
        var partial   = []; // Inside matches
        var entry     = instance.getToken();
        var count     = 0;

        for (var i = 0; i < instance.options.array.length &&
          ret.length < instance.options.choices ; i++) {

          var elem = instance.options.array[i];
          var foundPos = instance.options.ignoreCase ?
            elem.toLowerCase().indexOf(entry.toLowerCase()) :
            elem.indexOf(entry);

          while (foundPos != -1) {
            if (foundPos == 0 && elem.length != entry.length) {
              ret.push("<li><strong>" + elem.substr(0, entry.length) + "</strong>" +
                elem.substr(entry.length) + "</li>");
              break;
            } else if (entry.length >= instance.options.partialChars &&
              instance.options.partialSearch && foundPos != -1) {
              if (instance.options.fullSearch || /\s/.test(elem.substr(foundPos-1,1))) {
                partial.push("<li>" + elem.substr(0, foundPos) + "<strong>" +
                  elem.substr(foundPos, entry.length) + "</strong>" + elem.substr(
                  foundPos + entry.length) + "</li>");
                break;
              }
            }

            foundPos = instance.options.ignoreCase ?
              elem.toLowerCase().indexOf(entry.toLowerCase(), foundPos + 1) :
              elem.indexOf(entry, foundPos + 1);

          }
        }
        if (partial.length)
          ret = ret.concat(partial.slice(0, instance.options.choices - ret.length));
        return "<ul>" + ret.join('') + "</ul>";
      }
    }, options || { });
  }
});


Field.scrollFreeActivate = function(field) {
  setTimeout(function() {
    Field.activate(field);
  }, 1);
};

Ajax.InPlaceEditor = Class.create({
  initialize: function(element, url, options) {
    this.url = url;
    this.element = element = $(element);
    this.prepareOptions();
    this._controls = { };
    arguments.callee.dealWithDeprecatedOptions(options); // DEPRECATION LAYER!!!
    Object.extend(this.options, options || { });
    if (!this.options.formId && this.element.id) {
      this.options.formId = this.element.id + '-inplaceeditor';
      if ($(this.options.formId))
        this.options.formId = '';
    }
    if (this.options.externalControl)
      this.options.externalControl = $(this.options.externalControl);
    if (!this.options.externalControl)
      this.options.externalControlOnly = false;
    this._originalBackground = this.element.getStyle('background-color') || 'transparent';
    this.element.title = this.options.clickToEditText;
    this._boundCancelHandler = this.handleFormCancellation.bind(this);
    this._boundComplete = (this.options.onComplete || Prototype.emptyFunction).bind(this);
    this._boundFailureHandler = this.handleAJAXFailure.bind(this);
    this._boundSubmitHandler = this.handleFormSubmission.bind(this);
    this._boundWrapperHandler = this.wrapUp.bind(this);
    this.registerListeners();
  },
  checkForEscapeOrReturn: function(e) {
    if (!this._editing || e.ctrlKey || e.altKey || e.shiftKey) return;
    if (Event.KEY_ESC == e.keyCode)
      this.handleFormCancellation(e);
    else if (Event.KEY_RETURN == e.keyCode)
      this.handleFormSubmission(e);
  },
  createControl: function(mode, handler, extraClasses) {
    var control = this.options[mode + 'Control'];
    var text = this.options[mode + 'Text'];
    if ('button' == control) {
      var btn = document.createElement('input');
      btn.type = 'submit';
      btn.value = text;
      btn.className = 'editor_' + mode + '_button';
      if ('cancel' == mode)
        btn.onclick = this._boundCancelHandler;
      this._form.appendChild(btn);
      this._controls[mode] = btn;
    } else if ('link' == control) {
      var link = document.createElement('a');
      link.href = '#';
      link.appendChild(document.createTextNode(text));
      link.onclick = 'cancel' == mode ? this._boundCancelHandler : this._boundSubmitHandler;
      link.className = 'editor_' + mode + '_link';
      if (extraClasses)
        link.className += ' ' + extraClasses;
      this._form.appendChild(link);
      this._controls[mode] = link;
    }
  },
  createEditField: function() {
    var text = (this.options.loadTextURL ? this.options.loadingText : this.getText());
    var fld;
    if (1 >= this.options.rows && !/\r|\n/.test(this.getText())) {
      fld = document.createElement('input');
      fld.type = 'text';
      var size = this.options.size || this.options.cols || 0;
      if (0 < size) fld.size = size;
    } else {
      fld = document.createElement('textarea');
      fld.rows = (1 >= this.options.rows ? this.options.autoRows : this.options.rows);
      fld.cols = this.options.cols || 40;
    }
    fld.name = this.options.paramName;
    fld.value = text; // No HTML breaks conversion anymore
    fld.className = 'editor_field';
    if (this.options.submitOnBlur)
      fld.onblur = this._boundSubmitHandler;
    this._controls.editor = fld;
    if (this.options.loadTextURL)
      this.loadExternalText();
    this._form.appendChild(this._controls.editor);
  },
  createForm: function() {
    var ipe = this;
    function addText(mode, condition) {
      var text = ipe.options['text' + mode + 'Controls'];
      if (!text || condition === false) return;
      ipe._form.appendChild(document.createTextNode(text));
    };
    this._form = $(document.createElement('form'));
    this._form.id = this.options.formId;
    this._form.addClassName(this.options.formClassName);
    this._form.onsubmit = this._boundSubmitHandler;
    this.createEditField();
    if ('textarea' == this._controls.editor.tagName.toLowerCase())
      this._form.appendChild(document.createElement('br'));
    if (this.options.onFormCustomization)
      this.options.onFormCustomization(this, this._form);
    addText('Before', this.options.okControl || this.options.cancelControl);
    this.createControl('ok', this._boundSubmitHandler);
    addText('Between', this.options.okControl && this.options.cancelControl);
    this.createControl('cancel', this._boundCancelHandler, 'editor_cancel');
    addText('After', this.options.okControl || this.options.cancelControl);
  },
  destroy: function() {
    if (this._oldInnerHTML)
      this.element.innerHTML = this._oldInnerHTML;
    this.leaveEditMode();
    this.unregisterListeners();
  },
  enterEditMode: function(e) {
    if (this._saving || this._editing) return;
    this._editing = true;
    this.triggerCallback('onEnterEditMode');
    if (this.options.externalControl)
      this.options.externalControl.hide();
    this.element.hide();
    this.createForm();
    this.element.parentNode.insertBefore(this._form, this.element);
    if (!this.options.loadTextURL)
      this.postProcessEditField();
    if (e) Event.stop(e);
  },
  enterHover: function(e) {
    if (this.options.hoverClassName)
      this.element.addClassName(this.options.hoverClassName);
    if (this._saving) return;
    this.triggerCallback('onEnterHover');
  },
  getText: function() {
    return this.element.innerHTML.unescapeHTML();
  },
  handleAJAXFailure: function(transport) {
    this.triggerCallback('onFailure', transport);
    if (this._oldInnerHTML) {
      this.element.innerHTML = this._oldInnerHTML;
      this._oldInnerHTML = null;
    }
  },
  handleFormCancellation: function(e) {
    this.wrapUp();
    if (e) Event.stop(e);
  },
  handleFormSubmission: function(e) {
    var form = this._form;
    var value = $F(this._controls.editor);
    this.prepareSubmission();
    var params = this.options.callback(form, value) || '';
    if (Object.isString(params))
      params = params.toQueryParams();
    params.editorId = this.element.id;
    if (this.options.htmlResponse) {
      var options = Object.extend({ evalScripts: true }, this.options.ajaxOptions);
      Object.extend(options, {
        parameters: params,
        onComplete: this._boundWrapperHandler,
        onFailure: this._boundFailureHandler
      });
      new Ajax.Updater({ success: this.element }, this.url, options);
    } else {
      var options = Object.extend({ method: 'get' }, this.options.ajaxOptions);
      Object.extend(options, {
        parameters: params,
        onComplete: this._boundWrapperHandler,
        onFailure: this._boundFailureHandler
      });
      new Ajax.Request(this.url, options);
    }
    if (e) Event.stop(e);
  },
  leaveEditMode: function() {
    this.element.removeClassName(this.options.savingClassName);
    this.removeForm();
    this.leaveHover();
    this.element.style.backgroundColor = this._originalBackground;
    this.element.show();
    if (this.options.externalControl)
      this.options.externalControl.show();
    this._saving = false;
    this._editing = false;
    this._oldInnerHTML = null;
    this.triggerCallback('onLeaveEditMode');
  },
  leaveHover: function(e) {
    if (this.options.hoverClassName)
      this.element.removeClassName(this.options.hoverClassName);
    if (this._saving) return;
    this.triggerCallback('onLeaveHover');
  },
  loadExternalText: function() {
    this._form.addClassName(this.options.loadingClassName);
    this._controls.editor.disabled = true;
    var options = Object.extend({ method: 'get' }, this.options.ajaxOptions);
    Object.extend(options, {
      parameters: 'editorId=' + encodeURIComponent(this.element.id),
      onComplete: Prototype.emptyFunction,
      onSuccess: function(transport) {
        this._form.removeClassName(this.options.loadingClassName);
        var text = transport.responseText;
        if (this.options.stripLoadedTextTags)
          text = text.stripTags();
        this._controls.editor.value = text;
        this._controls.editor.disabled = false;
        this.postProcessEditField();
      }.bind(this),
      onFailure: this._boundFailureHandler
    });
    new Ajax.Request(this.options.loadTextURL, options);
  },
  postProcessEditField: function() {
    var fpc = this.options.fieldPostCreation;
    if (fpc)
      $(this._controls.editor)['focus' == fpc ? 'focus' : 'activate']();
  },
  prepareOptions: function() {
    this.options = Object.clone(Ajax.InPlaceEditor.DefaultOptions);
    Object.extend(this.options, Ajax.InPlaceEditor.DefaultCallbacks);
    [this._extraDefaultOptions].flatten().compact().each(function(defs) {
      Object.extend(this.options, defs);
    }.bind(this));
  },
  prepareSubmission: function() {
    this._saving = true;
    this.removeForm();
    this.leaveHover();
    this.showSaving();
  },
  registerListeners: function() {
    this._listeners = { };
    var listener;
    $H(Ajax.InPlaceEditor.Listeners).each(function(pair) {
      listener = this[pair.value].bind(this);
      this._listeners[pair.key] = listener;
      if (!this.options.externalControlOnly)
        this.element.observe(pair.key, listener);
      if (this.options.externalControl)
        this.options.externalControl.observe(pair.key, listener);
    }.bind(this));
  },
  removeForm: function() {
    if (!this._form) return;
    this._form.remove();
    this._form = null;
    this._controls = { };
  },
  showSaving: function() {
    this._oldInnerHTML = this.element.innerHTML;
    this.element.innerHTML = this.options.savingText;
    this.element.addClassName(this.options.savingClassName);
    this.element.style.backgroundColor = this._originalBackground;
    this.element.show();
  },
  triggerCallback: function(cbName, arg) {
    if ('function' == typeof this.options[cbName]) {
      this.options[cbName](this, arg);
    }
  },
  unregisterListeners: function() {
    $H(this._listeners).each(function(pair) {
      if (!this.options.externalControlOnly)
        this.element.stopObserving(pair.key, pair.value);
      if (this.options.externalControl)
        this.options.externalControl.stopObserving(pair.key, pair.value);
    }.bind(this));
  },
  wrapUp: function(transport) {
    this.leaveEditMode();
    this._boundComplete(transport, this.element);
  }
});

Object.extend(Ajax.InPlaceEditor.prototype, {
  dispose: Ajax.InPlaceEditor.prototype.destroy
});

Ajax.InPlaceCollectionEditor = Class.create(Ajax.InPlaceEditor, {
  initialize: function($super, element, url, options) {
    this._extraDefaultOptions = Ajax.InPlaceCollectionEditor.DefaultOptions;
    $super(element, url, options);
  },

  createEditField: function() {
    var list = document.createElement('select');
    list.name = this.options.paramName;
    list.size = 1;
    this._controls.editor = list;
    this._collection = this.options.collection || [];
    if (this.options.loadCollectionURL)
      this.loadCollection();
    else
      this.checkForExternalText();
    this._form.appendChild(this._controls.editor);
  },

  loadCollection: function() {
    this._form.addClassName(this.options.loadingClassName);
    this.showLoadingText(this.options.loadingCollectionText);
    var options = Object.extend({ method: 'get' }, this.options.ajaxOptions);
    Object.extend(options, {
      parameters: 'editorId=' + encodeURIComponent(this.element.id),
      onComplete: Prototype.emptyFunction,
      onSuccess: function(transport) {
        var js = transport.responseText.strip();
        if (!/^\[.*\]$/.test(js)) // TODO: improve sanity check
          throw('Server returned an invalid collection representation.');
        this._collection = eval(js);
        this.checkForExternalText();
      }.bind(this),
      onFailure: this.onFailure
    });
    new Ajax.Request(this.options.loadCollectionURL, options);
  },

  showLoadingText: function(text) {
    this._controls.editor.disabled = true;
    var tempOption = this._controls.editor.firstChild;
    if (!tempOption) {
      tempOption = document.createElement('option');
      tempOption.value = '';
      this._controls.editor.appendChild(tempOption);
      tempOption.selected = true;
    }
    tempOption.update((text || '').stripScripts().stripTags());
  },

  checkForExternalText: function() {
    this._text = this.getText();
    if (this.options.loadTextURL)
      this.loadExternalText();
    else
      this.buildOptionList();
  },

  loadExternalText: function() {
    this.showLoadingText(this.options.loadingText);
    var options = Object.extend({ method: 'get' }, this.options.ajaxOptions);
    Object.extend(options, {
      parameters: 'editorId=' + encodeURIComponent(this.element.id),
      onComplete: Prototype.emptyFunction,
      onSuccess: function(transport) {
        this._text = transport.responseText.strip();
        this.buildOptionList();
      }.bind(this),
      onFailure: this.onFailure
    });
    new Ajax.Request(this.options.loadTextURL, options);
  },

  buildOptionList: function() {
    this._form.removeClassName(this.options.loadingClassName);
    this._collection = this._collection.map(function(entry) {
      return 2 === entry.length ? entry : [entry, entry].flatten();
    });
    var marker = ('value' in this.options) ? this.options.value : this._text;
    var textFound = this._collection.any(function(entry) {
      return entry[0] == marker;
    }.bind(this));
    this._controls.editor.update('');
    var option;
    this._collection.each(function(entry, index) {
      option = document.createElement('option');
      option.value = entry[0];
      option.selected = textFound ? entry[0] == marker : 0 == index;
      option.appendChild(document.createTextNode(entry[1]));
      this._controls.editor.appendChild(option);
    }.bind(this));
    this._controls.editor.disabled = false;
    Field.scrollFreeActivate(this._controls.editor);
  }
});


Ajax.InPlaceEditor.prototype.initialize.dealWithDeprecatedOptions = function(options) {
  if (!options) return;
  function fallback(name, expr) {
    if (name in options || expr === undefined) return;
    options[name] = expr;
  };
  fallback('cancelControl', (options.cancelLink ? 'link' : (options.cancelButton ? 'button' :
    options.cancelLink == options.cancelButton == false ? false : undefined)));
  fallback('okControl', (options.okLink ? 'link' : (options.okButton ? 'button' :
    options.okLink == options.okButton == false ? false : undefined)));
  fallback('highlightColor', options.highlightcolor);
  fallback('highlightEndColor', options.highlightendcolor);
};

Object.extend(Ajax.InPlaceEditor, {
  DefaultOptions: {
    ajaxOptions: { },
    autoRows: 3,                                // Use when multi-line w/ rows == 1
    cancelControl: 'link',                      // 'link'|'button'|false
    cancelText: 'cancel',
    clickToEditText: 'Click to edit',
    externalControl: null,                      // id|elt
    externalControlOnly: false,
    fieldPostCreation: 'activate',              // 'activate'|'focus'|false
    formClassName: 'inplaceeditor-form',
    formId: null,                               // id|elt
    highlightColor: '#ffff99',
    highlightEndColor: '#ffffff',
    hoverClassName: '',
    htmlResponse: true,
    loadingClassName: 'inplaceeditor-loading',
    loadingText: 'Loading...',
    okControl: 'button',                        // 'link'|'button'|false
    okText: 'ok',
    paramName: 'value',
    rows: 1,                                    // If 1 and multi-line, uses autoRows
    savingClassName: 'inplaceeditor-saving',
    savingText: 'Saving...',
    size: 0,
    stripLoadedTextTags: false,
    submitOnBlur: false,
    textAfterControls: '',
    textBeforeControls: '',
    textBetweenControls: ''
  },
  DefaultCallbacks: {
    callback: function(form) {
      return Form.serialize(form);
    },
    onComplete: function(transport, element) {
      new Effect.Highlight(element, {
        startcolor: this.options.highlightColor, keepBackgroundImage: true });
    },
    onEnterEditMode: null,
    onEnterHover: function(ipe) {
      ipe.element.style.backgroundColor = ipe.options.highlightColor;
      if (ipe._effect)
        ipe._effect.cancel();
    },
    onFailure: function(transport, ipe) {
      alert('Error communication with the server: ' + transport.responseText.stripTags());
    },
    onFormCustomization: null, // Takes the IPE and its generated form, after editor, before controls.
    onLeaveEditMode: null,
    onLeaveHover: function(ipe) {
      ipe._effect = new Effect.Highlight(ipe.element, {
        startcolor: ipe.options.highlightColor, endcolor: ipe.options.highlightEndColor,
        restorecolor: ipe._originalBackground, keepBackgroundImage: true
      });
    }
  },
  Listeners: {
    click: 'enterEditMode',
    keydown: 'checkForEscapeOrReturn',
    mouseover: 'enterHover',
    mouseout: 'leaveHover'
  }
});

Ajax.InPlaceCollectionEditor.DefaultOptions = {
  loadingCollectionText: 'Loading options...'
};


Form.Element.DelayedObserver = Class.create({
  initialize: function(element, delay, callback) {
    this.delay     = delay || 0.5;
    this.element   = $(element);
    this.callback  = callback;
    this.timer     = null;
    this.lastValue = $F(this.element);
    Event.observe(this.element,'keyup',this.delayedListener.bindAsEventListener(this));
  },
  delayedListener: function(event) {
    if(this.lastValue == $F(this.element)) return;
    if(this.timer) clearTimeout(this.timer);
    this.timer = setTimeout(this.onTimerEvent.bind(this), this.delay * 1000);
    this.lastValue = $F(this.element);
  },
  onTimerEvent: function() {
    this.timer = null;
    this.callback(this.element, $F(this.element));
  }
});


if(Object.isUndefined(Effect))
  throw("dragdrop.js requires including script.aculo.us' effects.js library");

var Droppables = {
  drops: [],

  remove: function(element) {
    this.drops = this.drops.reject(function(d) { return d.element==$(element) });
  },

  add: function(element) {
    element = $(element);
    var options = Object.extend({
      greedy:     true,
      hoverclass: null,
      tree:       false
    }, arguments[1] || { });

    if(options.containment) {
      options._containers = [];
      var containment = options.containment;
      if(Object.isArray(containment)) {
        containment.each( function(c) { options._containers.push($(c)) });
      } else {
        options._containers.push($(containment));
      }
    }

    if(options.accept) options.accept = [options.accept].flatten();

    Element.makePositioned(element); // fix IE
    options.element = element;

    this.drops.push(options);
  },

  findDeepestChild: function(drops) {
    deepest = drops[0];

    for (i = 1; i < drops.length; ++i)
      if (Element.isParent(drops[i].element, deepest.element))
        deepest = drops[i];

    return deepest;
  },

  isContained: function(element, drop) {
    var containmentNode;
    if(drop.tree) {
      containmentNode = element.treeNode;
    } else {
      containmentNode = element.parentNode;
    }
    return drop._containers.detect(function(c) { return containmentNode == c });
  },

  isAffected: function(point, element, drop) {
    return (
      (drop.element!=element) &&
      ((!drop._containers) ||
        this.isContained(element, drop)) &&
      ((!drop.accept) ||
        (Element.classNames(element).detect(
          function(v) { return drop.accept.include(v) } ) )) &&
      Position.within(drop.element, point[0], point[1]) );
  },

  deactivate: function(drop) {
    if(drop.hoverclass)
      Element.removeClassName(drop.element, drop.hoverclass);
    this.last_active = null;
  },

  activate: function(drop) {
    if(drop.hoverclass)
      Element.addClassName(drop.element, drop.hoverclass);
    this.last_active = drop;
  },

  show: function(point, element) {
    if(!this.drops.length) return;
    var drop, affected = [];

    this.drops.each( function(drop) {
      if(Droppables.isAffected(point, element, drop))
        affected.push(drop);
    });

    if(affected.length>0)
      drop = Droppables.findDeepestChild(affected);

    if(this.last_active && this.last_active != drop) this.deactivate(this.last_active);
    if (drop) {
      Position.within(drop.element, point[0], point[1]);
      if(drop.onHover)
        drop.onHover(element, drop.element, Position.overlap(drop.overlap, drop.element));

      if (drop != this.last_active) Droppables.activate(drop);
    }
  },

  fire: function(event, element) {
    if(!this.last_active) return;
    Position.prepare();

    if (this.isAffected([Event.pointerX(event), Event.pointerY(event)], element, this.last_active))
      if (this.last_active.onDrop) {
        this.last_active.onDrop(element, this.last_active.element, event);
        return true;
      }
  },

  reset: function() {
    if(this.last_active)
      this.deactivate(this.last_active);
  }
};

var Draggables = {
  drags: [],
  observers: [],

  register: function(draggable) {
    if(this.drags.length == 0) {
      this.eventMouseUp   = this.endDrag.bindAsEventListener(this);
      this.eventMouseMove = this.updateDrag.bindAsEventListener(this);
      this.eventKeypress  = this.keyPress.bindAsEventListener(this);

      Event.observe(document, "mouseup", this.eventMouseUp);
      Event.observe(document, "mousemove", this.eventMouseMove);
      Event.observe(document, "keypress", this.eventKeypress);
    }
    this.drags.push(draggable);
  },

  unregister: function(draggable) {
    this.drags = this.drags.reject(function(d) { return d==draggable });
    if(this.drags.length == 0) {
      Event.stopObserving(document, "mouseup", this.eventMouseUp);
      Event.stopObserving(document, "mousemove", this.eventMouseMove);
      Event.stopObserving(document, "keypress", this.eventKeypress);
    }
  },

  activate: function(draggable) {
    if(draggable.options.delay) {
      this._timeout = setTimeout(function() {
        Draggables._timeout = null;
        window.focus();
        Draggables.activeDraggable = draggable;
      }.bind(this), draggable.options.delay);
    } else {
      window.focus(); // allows keypress events if window isn't currently focused, fails for Safari
      this.activeDraggable = draggable;
    }
  },

  deactivate: function() {
    this.activeDraggable = null;
  },

  updateDrag: function(event) {
    if(!this.activeDraggable) return;
    var pointer = [Event.pointerX(event), Event.pointerY(event)];
    if(this._lastPointer && (this._lastPointer.inspect() == pointer.inspect())) return;
    this._lastPointer = pointer;

    this.activeDraggable.updateDrag(event, pointer);
  },

  endDrag: function(event) {
    if(this._timeout) {
      clearTimeout(this._timeout);
      this._timeout = null;
    }
    if(!this.activeDraggable) return;
    this._lastPointer = null;
    this.activeDraggable.endDrag(event);
    this.activeDraggable = null;
  },

  keyPress: function(event) {
    if(this.activeDraggable)
      this.activeDraggable.keyPress(event);
  },

  addObserver: function(observer) {
    this.observers.push(observer);
    this._cacheObserverCallbacks();
  },

  removeObserver: function(element) {  // element instead of observer fixes mem leaks
    this.observers = this.observers.reject( function(o) { return o.element==element });
    this._cacheObserverCallbacks();
  },

  notify: function(eventName, draggable, event) {  // 'onStart', 'onEnd', 'onDrag'
    if(this[eventName+'Count'] > 0)
      this.observers.each( function(o) {
        if(o[eventName]) o[eventName](eventName, draggable, event);
      });
    if(draggable.options[eventName]) draggable.options[eventName](draggable, event);
  },

  _cacheObserverCallbacks: function() {
    ['onStart','onEnd','onDrag'].each( function(eventName) {
      Draggables[eventName+'Count'] = Draggables.observers.select(
        function(o) { return o[eventName]; }
      ).length;
    });
  }
};

/*--------------------------------------------------------------------------*/

var Draggable = Class.create({
  initialize: function(element) {
    var defaults = {
      handle: false,
      reverteffect: function(element, top_offset, left_offset) {
        var dur = Math.sqrt(Math.abs(top_offset^2)+Math.abs(left_offset^2))*0.02;
        new Effect.Move(element, { x: -left_offset, y: -top_offset, duration: dur,
          queue: {scope:'_draggable', position:'end'}
        });
      },
      endeffect: function(element) {
        var toOpacity = Object.isNumber(element._opacity) ? element._opacity : 1.0;
        new Effect.Opacity(element, {duration:0.2, from:0.7, to:toOpacity,
          queue: {scope:'_draggable', position:'end'},
          afterFinish: function(){
            Draggable._dragging[element] = false
          }
        });
      },
      zindex: 1000,
      revert: false,
      quiet: false,
      scroll: false,
      scrollSensitivity: 20,
      scrollSpeed: 15,
      snap: false,  // false, or xy or [x,y] or function(x,y){ return [x,y] }
      delay: 0
    };

    if(!arguments[1] || Object.isUndefined(arguments[1].endeffect))
      Object.extend(defaults, {
        starteffect: function(element) {
          element._opacity = Element.getOpacity(element);
          Draggable._dragging[element] = true;
          new Effect.Opacity(element, {duration:0.2, from:element._opacity, to:0.7});
        }
      });

    var options = Object.extend(defaults, arguments[1] || { });

    this.element = $(element);

    if(options.handle && Object.isString(options.handle))
      this.handle = this.element.down('.'+options.handle, 0);

    if(!this.handle) this.handle = $(options.handle);
    if(!this.handle) this.handle = this.element;

    if(options.scroll && !options.scroll.scrollTo && !options.scroll.outerHTML) {
      options.scroll = $(options.scroll);
      this._isScrollChild = Element.childOf(this.element, options.scroll);
    }

    Element.makePositioned(this.element); // fix IE

    this.options  = options;
    this.dragging = false;

    this.eventMouseDown = this.initDrag.bindAsEventListener(this);
    Event.observe(this.handle, "mousedown", this.eventMouseDown);

    Draggables.register(this);
  },

  destroy: function() {
    Event.stopObserving(this.handle, "mousedown", this.eventMouseDown);
    Draggables.unregister(this);
  },

  currentDelta: function() {
    return([
      parseInt(Element.getStyle(this.element,'left') || '0'),
      parseInt(Element.getStyle(this.element,'top') || '0')]);
  },

  initDrag: function(event) {
    if(!Object.isUndefined(Draggable._dragging[this.element]) &&
      Draggable._dragging[this.element]) return;
    if(Event.isLeftClick(event)) {
      var src = Event.element(event);
      if((tag_name = src.tagName.toUpperCase()) && (
        tag_name=='INPUT' ||
        tag_name=='SELECT' ||
        tag_name=='OPTION' ||
        tag_name=='BUTTON' ||
        tag_name=='TEXTAREA')) return;

      var pointer = [Event.pointerX(event), Event.pointerY(event)];
      var pos     = Position.cumulativeOffset(this.element);
      this.offset = [0,1].map( function(i) { return (pointer[i] - pos[i]) });

      Draggables.activate(this);
      Event.stop(event);
    }
  },

  startDrag: function(event) {
    this.dragging = true;
    if(!this.delta)
      this.delta = this.currentDelta();

    if(this.options.zindex) {
      this.originalZ = parseInt(Element.getStyle(this.element,'z-index') || 0);
      this.element.style.zIndex = this.options.zindex;
    }

    if(this.options.ghosting) {
      this._clone = this.element.cloneNode(true);
      this._originallyAbsolute = (this.element.getStyle('position') == 'absolute');
      if (!this._originallyAbsolute)
        Position.absolutize(this.element);
      this.element.parentNode.insertBefore(this._clone, this.element);
    }

    if(this.options.scroll) {
      if (this.options.scroll == window) {
        var where = this._getWindowScroll(this.options.scroll);
        this.originalScrollLeft = where.left;
        this.originalScrollTop = where.top;
      } else {
        this.originalScrollLeft = this.options.scroll.scrollLeft;
        this.originalScrollTop = this.options.scroll.scrollTop;
      }
    }

    Draggables.notify('onStart', this, event);

    if(this.options.starteffect) this.options.starteffect(this.element);
  },

  updateDrag: function(event, pointer) {
    if(!this.dragging) this.startDrag(event);

    if(!this.options.quiet){
      Position.prepare();
      Droppables.show(pointer, this.element);
    }

    Draggables.notify('onDrag', this, event);

    this.draw(pointer);
    if(this.options.change) this.options.change(this);

    if(this.options.scroll) {
      this.stopScrolling();

      var p;
      if (this.options.scroll == window) {
        with(this._getWindowScroll(this.options.scroll)) { p = [ left, top, left+width, top+height ]; }
      } else {
        p = Position.page(this.options.scroll);
        p[0] += this.options.scroll.scrollLeft + Position.deltaX;
        p[1] += this.options.scroll.scrollTop + Position.deltaY;
        p.push(p[0]+this.options.scroll.offsetWidth);
        p.push(p[1]+this.options.scroll.offsetHeight);
      }
      var speed = [0,0];
      if(pointer[0] < (p[0]+this.options.scrollSensitivity)) speed[0] = pointer[0]-(p[0]+this.options.scrollSensitivity);
      if(pointer[1] < (p[1]+this.options.scrollSensitivity)) speed[1] = pointer[1]-(p[1]+this.options.scrollSensitivity);
      if(pointer[0] > (p[2]-this.options.scrollSensitivity)) speed[0] = pointer[0]-(p[2]-this.options.scrollSensitivity);
      if(pointer[1] > (p[3]-this.options.scrollSensitivity)) speed[1] = pointer[1]-(p[3]-this.options.scrollSensitivity);
      this.startScrolling(speed);
    }

    if(Prototype.Browser.WebKit) window.scrollBy(0,0);

    Event.stop(event);
  },

  finishDrag: function(event, success) {
    this.dragging = false;

    if(this.options.quiet){
      Position.prepare();
      var pointer = [Event.pointerX(event), Event.pointerY(event)];
      Droppables.show(pointer, this.element);
    }

    if(this.options.ghosting) {
      if (!this._originallyAbsolute)
        Position.relativize(this.element);
      delete this._originallyAbsolute;
      Element.remove(this._clone);
      this._clone = null;
    }

    var dropped = false;
    if(success) {
      dropped = Droppables.fire(event, this.element);
      if (!dropped) dropped = false;
    }
    if(dropped && this.options.onDropped) this.options.onDropped(this.element);
    Draggables.notify('onEnd', this, event);

    var revert = this.options.revert;
    if(revert && Object.isFunction(revert)) revert = revert(this.element);

    var d = this.currentDelta();
    if(revert && this.options.reverteffect) {
      if (dropped == 0 || revert != 'failure')
        this.options.reverteffect(this.element,
          d[1]-this.delta[1], d[0]-this.delta[0]);
    } else {
      this.delta = d;
    }

    if(this.options.zindex)
      this.element.style.zIndex = this.originalZ;

    if(this.options.endeffect)
      this.options.endeffect(this.element);

    Draggables.deactivate(this);
    Droppables.reset();
  },

  keyPress: function(event) {
    if(event.keyCode!=Event.KEY_ESC) return;
    this.finishDrag(event, false);
    Event.stop(event);
  },

  endDrag: function(event) {
    if(!this.dragging) return;
    this.stopScrolling();
    this.finishDrag(event, true);
    Event.stop(event);
  },

  draw: function(point) {
    var pos = Position.cumulativeOffset(this.element);
    if(this.options.ghosting) {
      var r   = Position.realOffset(this.element);
      pos[0] += r[0] - Position.deltaX; pos[1] += r[1] - Position.deltaY;
    }

    var d = this.currentDelta();
    pos[0] -= d[0]; pos[1] -= d[1];

    if(this.options.scroll && (this.options.scroll != window && this._isScrollChild)) {
      pos[0] -= this.options.scroll.scrollLeft-this.originalScrollLeft;
      pos[1] -= this.options.scroll.scrollTop-this.originalScrollTop;
    }

    var p = [0,1].map(function(i){
      return (point[i]-pos[i]-this.offset[i])
    }.bind(this));

    if(this.options.snap) {
      if(Object.isFunction(this.options.snap)) {
        p = this.options.snap(p[0],p[1],this);
      } else {
      if(Object.isArray(this.options.snap)) {
        p = p.map( function(v, i) {
          return (v/this.options.snap[i]).round()*this.options.snap[i] }.bind(this));
      } else {
        p = p.map( function(v) {
          return (v/this.options.snap).round()*this.options.snap }.bind(this));
      }
    }}

    var style = this.element.style;
    if((!this.options.constraint) || (this.options.constraint=='horizontal'))
      style.left = p[0] + "px";
    if((!this.options.constraint) || (this.options.constraint=='vertical'))
      style.top  = p[1] + "px";

    if(style.visibility=="hidden") style.visibility = ""; // fix gecko rendering
  },

  stopScrolling: function() {
    if(this.scrollInterval) {
      clearInterval(this.scrollInterval);
      this.scrollInterval = null;
      Draggables._lastScrollPointer = null;
    }
  },

  startScrolling: function(speed) {
    if(!(speed[0] || speed[1])) return;
    this.scrollSpeed = [speed[0]*this.options.scrollSpeed,speed[1]*this.options.scrollSpeed];
    this.lastScrolled = new Date();
    this.scrollInterval = setInterval(this.scroll.bind(this), 10);
  },

  scroll: function() {
    var current = new Date();
    var delta = current - this.lastScrolled;
    this.lastScrolled = current;
    if(this.options.scroll == window) {
      with (this._getWindowScroll(this.options.scroll)) {
        if (this.scrollSpeed[0] || this.scrollSpeed[1]) {
          var d = delta / 1000;
          this.options.scroll.scrollTo( left + d*this.scrollSpeed[0], top + d*this.scrollSpeed[1] );
        }
      }
    } else {
      this.options.scroll.scrollLeft += this.scrollSpeed[0] * delta / 1000;
      this.options.scroll.scrollTop  += this.scrollSpeed[1] * delta / 1000;
    }

    Position.prepare();
    Droppables.show(Draggables._lastPointer, this.element);
    Draggables.notify('onDrag', this);
    if (this._isScrollChild) {
      Draggables._lastScrollPointer = Draggables._lastScrollPointer || $A(Draggables._lastPointer);
      Draggables._lastScrollPointer[0] += this.scrollSpeed[0] * delta / 1000;
      Draggables._lastScrollPointer[1] += this.scrollSpeed[1] * delta / 1000;
      if (Draggables._lastScrollPointer[0] < 0)
        Draggables._lastScrollPointer[0] = 0;
      if (Draggables._lastScrollPointer[1] < 0)
        Draggables._lastScrollPointer[1] = 0;
      this.draw(Draggables._lastScrollPointer);
    }

    if(this.options.change) this.options.change(this);
  },

  _getWindowScroll: function(w) {
    var T, L, W, H;
    with (w.document) {
      if (w.document.documentElement && documentElement.scrollTop) {
        T = documentElement.scrollTop;
        L = documentElement.scrollLeft;
      } else if (w.document.body) {
        T = body.scrollTop;
        L = body.scrollLeft;
      }
      if (w.innerWidth) {
        W = w.innerWidth;
        H = w.innerHeight;
      } else if (w.document.documentElement && documentElement.clientWidth) {
        W = documentElement.clientWidth;
        H = documentElement.clientHeight;
      } else {
        W = body.offsetWidth;
        H = body.offsetHeight;
      }
    }
    return { top: T, left: L, width: W, height: H };
  }
});

Draggable._dragging = { };

/*--------------------------------------------------------------------------*/

var SortableObserver = Class.create({
  initialize: function(element, observer) {
    this.element   = $(element);
    this.observer  = observer;
    this.lastValue = Sortable.serialize(this.element);
  },

  onStart: function() {
    this.lastValue = Sortable.serialize(this.element);
  },

  onEnd: function() {
    Sortable.unmark();
    if(this.lastValue != Sortable.serialize(this.element))
      this.observer(this.element)
  }
});

var Sortable = {
  SERIALIZE_RULE: /^[^_\-](?:[A-Za-z0-9\-\_]*)[_](.*)$/,

  sortables: { },

  _findRootElement: function(element) {
    while (element.tagName.toUpperCase() != "BODY") {
      if(element.id && Sortable.sortables[element.id]) return element;
      element = element.parentNode;
    }
  },

  options: function(element) {
    element = Sortable._findRootElement($(element));
    if(!element) return;
    return Sortable.sortables[element.id];
  },

  destroy: function(element){
    element = $(element);
    var s = Sortable.sortables[element.id];

    if(s) {
      Draggables.removeObserver(s.element);
      s.droppables.each(function(d){ Droppables.remove(d) });
      s.draggables.invoke('destroy');

      delete Sortable.sortables[s.element.id];
    }
  },

  create: function(element) {
    element = $(element);
    var options = Object.extend({
      element:     element,
      tag:         'li',       // assumes li children, override with tag: 'tagname'
      dropOnEmpty: false,
      tree:        false,
      treeTag:     'ul',
      overlap:     'vertical', // one of 'vertical', 'horizontal'
      constraint:  'vertical', // one of 'vertical', 'horizontal', false
      containment: element,    // also takes array of elements (or id's); or false
      handle:      false,      // or a CSS class
      only:        false,
      delay:       0,
      hoverclass:  null,
      ghosting:    false,
      quiet:       false,
      scroll:      false,
      scrollSensitivity: 20,
      scrollSpeed: 15,
      format:      this.SERIALIZE_RULE,

      elements:    false,
      handles:     false,

      onChange:    Prototype.emptyFunction,
      onUpdate:    Prototype.emptyFunction
    }, arguments[1] || { });

    this.destroy(element);

    var options_for_draggable = {
      revert:      true,
      quiet:       options.quiet,
      scroll:      options.scroll,
      scrollSpeed: options.scrollSpeed,
      scrollSensitivity: options.scrollSensitivity,
      delay:       options.delay,
      ghosting:    options.ghosting,
      constraint:  options.constraint,
      handle:      options.handle };

    if(options.starteffect)
      options_for_draggable.starteffect = options.starteffect;

    if(options.reverteffect)
      options_for_draggable.reverteffect = options.reverteffect;
    else
      if(options.ghosting) options_for_draggable.reverteffect = function(element) {
        element.style.top  = 0;
        element.style.left = 0;
      };

    if(options.endeffect)
      options_for_draggable.endeffect = options.endeffect;

    if(options.zindex)
      options_for_draggable.zindex = options.zindex;

    var options_for_droppable = {
      overlap:     options.overlap,
      containment: options.containment,
      tree:        options.tree,
      hoverclass:  options.hoverclass,
      onHover:     Sortable.onHover
    };

    var options_for_tree = {
      onHover:      Sortable.onEmptyHover,
      overlap:      options.overlap,
      containment:  options.containment,
      hoverclass:   options.hoverclass
    };

    Element.cleanWhitespace(element);

    options.draggables = [];
    options.droppables = [];

    if(options.dropOnEmpty || options.tree) {
      Droppables.add(element, options_for_tree);
      options.droppables.push(element);
    }

    (options.elements || this.findElements(element, options) || []).each( function(e,i) {
      var handle = options.handles ? $(options.handles[i]) :
        (options.handle ? $(e).select('.' + options.handle)[0] : e);
      options.draggables.push(
        new Draggable(e, Object.extend(options_for_draggable, { handle: handle })));
      Droppables.add(e, options_for_droppable);
      if(options.tree) e.treeNode = element;
      options.droppables.push(e);
    });

    if(options.tree) {
      (Sortable.findTreeElements(element, options) || []).each( function(e) {
        Droppables.add(e, options_for_tree);
        e.treeNode = element;
        options.droppables.push(e);
      });
    }

    this.sortables[element.id] = options;

    Draggables.addObserver(new SortableObserver(element, options.onUpdate));

  },

  findElements: function(element, options) {
    return Element.findChildren(
      element, options.only, options.tree ? true : false, options.tag);
  },

  findTreeElements: function(element, options) {
    return Element.findChildren(
      element, options.only, options.tree ? true : false, options.treeTag);
  },

  onHover: function(element, dropon, overlap) {
    if(Element.isParent(dropon, element)) return;

    if(overlap > .33 && overlap < .66 && Sortable.options(dropon).tree) {
      return;
    } else if(overlap>0.5) {
      Sortable.mark(dropon, 'before');
      if(dropon.previousSibling != element) {
        var oldParentNode = element.parentNode;
        element.style.visibility = "hidden"; // fix gecko rendering
        dropon.parentNode.insertBefore(element, dropon);
        if(dropon.parentNode!=oldParentNode)
          Sortable.options(oldParentNode).onChange(element);
        Sortable.options(dropon.parentNode).onChange(element);
      }
    } else {
      Sortable.mark(dropon, 'after');
      var nextElement = dropon.nextSibling || null;
      if(nextElement != element) {
        var oldParentNode = element.parentNode;
        element.style.visibility = "hidden"; // fix gecko rendering
        dropon.parentNode.insertBefore(element, nextElement);
        if(dropon.parentNode!=oldParentNode)
          Sortable.options(oldParentNode).onChange(element);
        Sortable.options(dropon.parentNode).onChange(element);
      }
    }
  },

  onEmptyHover: function(element, dropon, overlap) {
    var oldParentNode = element.parentNode;
    var droponOptions = Sortable.options(dropon);

    if(!Element.isParent(dropon, element)) {
      var index;

      var children = Sortable.findElements(dropon, {tag: droponOptions.tag, only: droponOptions.only});
      var child = null;

      if(children) {
        var offset = Element.offsetSize(dropon, droponOptions.overlap) * (1.0 - overlap);

        for (index = 0; index < children.length; index += 1) {
          if (offset - Element.offsetSize (children[index], droponOptions.overlap) >= 0) {
            offset -= Element.offsetSize (children[index], droponOptions.overlap);
          } else if (offset - (Element.offsetSize (children[index], droponOptions.overlap) / 2) >= 0) {
            child = index + 1 < children.length ? children[index + 1] : null;
            break;
          } else {
            child = children[index];
            break;
          }
        }
      }

      dropon.insertBefore(element, child);

      Sortable.options(oldParentNode).onChange(element);
      droponOptions.onChange(element);
    }
  },

  unmark: function() {
    if(Sortable._marker) Sortable._marker.hide();
  },

  mark: function(dropon, position) {
    var sortable = Sortable.options(dropon.parentNode);
    if(sortable && !sortable.ghosting) return;

    if(!Sortable._marker) {
      Sortable._marker =
        ($('dropmarker') || Element.extend(document.createElement('DIV'))).
          hide().addClassName('dropmarker').setStyle({position:'absolute'});
      document.getElementsByTagName("body").item(0).appendChild(Sortable._marker);
    }
    var offsets = Position.cumulativeOffset(dropon);
    Sortable._marker.setStyle({left: offsets[0]+'px', top: offsets[1] + 'px'});

    if(position=='after')
      if(sortable.overlap == 'horizontal')
        Sortable._marker.setStyle({left: (offsets[0]+dropon.clientWidth) + 'px'});
      else
        Sortable._marker.setStyle({top: (offsets[1]+dropon.clientHeight) + 'px'});

    Sortable._marker.show();
  },

  _tree: function(element, options, parent) {
    var children = Sortable.findElements(element, options) || [];

    for (var i = 0; i < children.length; ++i) {
      var match = children[i].id.match(options.format);

      if (!match) continue;

      var child = {
        id: encodeURIComponent(match ? match[1] : null),
        element: element,
        parent: parent,
        children: [],
        position: parent.children.length,
        container: $(children[i]).down(options.treeTag)
      };

      /* Get the element containing the children and recurse over it */
      if (child.container)
        this._tree(child.container, options, child);

      parent.children.push (child);
    }

    return parent;
  },

  tree: function(element) {
    element = $(element);
    var sortableOptions = this.options(element);
    var options = Object.extend({
      tag: sortableOptions.tag,
      treeTag: sortableOptions.treeTag,
      only: sortableOptions.only,
      name: element.id,
      format: sortableOptions.format
    }, arguments[1] || { });

    var root = {
      id: null,
      parent: null,
      children: [],
      container: element,
      position: 0
    };

    return Sortable._tree(element, options, root);
  },

  /* Construct a [i] index for a particular node */
  _constructIndex: function(node) {
    var index = '';
    do {
      if (node.id) index = '[' + node.position + ']' + index;
    } while ((node = node.parent) != null);
    return index;
  },

  sequence: function(element) {
    element = $(element);
    var options = Object.extend(this.options(element), arguments[1] || { });

    return $(this.findElements(element, options) || []).map( function(item) {
      return item.id.match(options.format) ? item.id.match(options.format)[1] : '';
    });
  },

  setSequence: function(element, new_sequence) {
    element = $(element);
    var options = Object.extend(this.options(element), arguments[2] || { });

    var nodeMap = { };
    this.findElements(element, options).each( function(n) {
        if (n.id.match(options.format))
            nodeMap[n.id.match(options.format)[1]] = [n, n.parentNode];
        n.parentNode.removeChild(n);
    });

    new_sequence.each(function(ident) {
      var n = nodeMap[ident];
      if (n) {
        n[1].appendChild(n[0]);
        delete nodeMap[ident];
      }
    });
  },

  serialize: function(element) {
    element = $(element);
    var options = Object.extend(Sortable.options(element), arguments[1] || { });
    var name = encodeURIComponent(
      (arguments[1] && arguments[1].name) ? arguments[1].name : element.id);

    if (options.tree) {
      return Sortable.tree(element, arguments[1]).children.map( function (item) {
        return [name + Sortable._constructIndex(item) + "[id]=" +
                encodeURIComponent(item.id)].concat(item.children.map(arguments.callee));
      }).flatten().join('&');
    } else {
      return Sortable.sequence(element, arguments[1]).map( function(item) {
        return name + "[]=" + encodeURIComponent(item);
      }).join('&');
    }
  }
};

Element.isParent = function(child, element) {
  if (!child.parentNode || child == element) return false;
  if (child.parentNode == element) return true;
  return Element.isParent(child.parentNode, element);
};

Element.findChildren = function(element, only, recursive, tagName) {
  if(!element.hasChildNodes()) return null;
  tagName = tagName.toUpperCase();
  if(only) only = [only].flatten();
  var elements = [];
  $A(element.childNodes).each( function(e) {
    if(e.tagName && e.tagName.toUpperCase()==tagName &&
      (!only || (Element.classNames(e).detect(function(v) { return only.include(v) }))))
        elements.push(e);
    if(recursive) {
      var grandchildren = Element.findChildren(e, only, recursive, tagName);
      if(grandchildren) elements.push(grandchildren);
    }
  });

  return (elements.length>0 ? elements.flatten() : []);
};

Element.offsetSize = function (element, type) {
  return element['offset' + ((type=='vertical' || type=='height') ? 'Height' : 'Width')];
};

var Alice = Class.create({
  initialize: function () {
    this.isCtrl = false;
    this.isCommand = false;
    this.isAlt = false;
    this.isFocused = true;
    this.channels = new Hash();
    this.previousFocus = 0;
    this.connection = new Alice.Connection;
    this.filters = [ this.linkFilter ];
    this.monospaceNicks = ['Shaniqua', 'root', 'p6eval'];
    document.onkeyup = this.onKeyUp.bind(this);
    document.onkeydown = this.onKeyDown.bind(this);
    setTimeout(this.connection.connect.bind(this.connection), 1000);
  },

  toggleConfig: function (e) {
    if (! $('config')) {
      this.connection.getConfig(function (transport) {
          $('container').insert(transport.responseText);
        });
    }
    else {
      $('config').remove();
      $$('.overlay').invoke('remove');
    }
  },

  submitConfig: function(form) {
    $$('#config .channelselect').each(function (select) {
      $A(select.options).each(function (option) {
        option.selected = true;
      });
    });
    this.connection.sendConfig(form.serialize());
    $('config').remove();
    $$('.overlay').invoke('remove');
    return false;
  },

  addChannel: function (channel) {
    this.channels.set(channel.id, channel);
  },

  removeChannel: function (channel) {
    if (channel.active) this.focusLast();
    this.channels.unset(channel.id);
    this.connection.partChannel(channel);
    channel = null;
  },

  getChannel: function (channelId) {
    return this.channels.get(channelId);
  },

  activeChannel: function () {
    var channels = this.channels.values();
    for (var i=0; i < channels.length; i++) {
      if (channels[i].active) return channels[i];
    }
  },

  onKeyUp: function (e) {
    if (e.which != 75 && e.which != 78 && e.which != 80) {
      this.isCtrl = false;
      this.isCommand = false;
      this.isAlt = false;
    }
  },

  onKeyDown: function (e) {
    if (e.which == 17)
      this.isCtrl = true;
    else if (e.which == 91)
      this.isCommand = true;
    else if (e.which == 18)
      this.isAlt = true;
    else if (this.isCtrl && e.which == 75) {
      this.activeChannel().messages.innerHTML = '';
      return false;
    }
    else if (this.isCtrl && e.which == 78) {
      this.nextTab();
      return false;
    }
    else if (this.isCtrl && e.which == 80) {
      this.previousTab();
      return false;
    }
    else if (e.which == Event.KEY_UP) {
      this.activeChannel().previousMessage();
    }
    else if (e.which == Event.KEY_DOWN) {
      this.activeChannel().nextMessage();
    }
  },

  linkFilter: function (content) {
    var filtered = content;
    filtered = filtered.replace(
      /(https?\:\/\/[\w\d$\-_.+!*'(),%\/?=&;~#:@]*)/gi,
      "<a href=\"$1\">$1</a>");
    return filtered;
  },

  addFilters: function (list) {
    this.filters = this.filters.concat(list);
  },

  applyFilters: function (content) {
    this.filters.each(function(filter) {
        content = filter(content);
      });
    return content;
  },

  nextTab: function () {
    var nextChan = this.activeChannel().tab.next();
    if (! nextChan)
      nextChan = $$('.channel').first();
    if (! nextChan) return;
    nextChan = nextChan.id.replace('_tab','');
    this.getChannel(nextChan).focus();
  },

  focusLast: function () {
    if (this.previousFocus)
      this.previousFocus.focus();
    else if (this.channels.values().length)
      this.channels.values().first().focus();
  },

  previousTab: function () {
    var prevChan = this.activeChannel().tab.previous();
    if (! prevChan)
      prevChan = $$('.channel').last();
    if (! prevChan) return;
    prevChan = prevChan.id.replace('_tab','');
    this.getChannel(prevChan).focus();
  },

  closeTab: function (chanid) {
    var channel = this.getChannel(chanid);
    if (channel) channel.close();
  },

  addTab: function (chan, html) {
    chan = $(chan);
    if (! chan) {
      $('channels').insert(html.channel);
      $('tabs').insert(html.tab);
    }
  },

  handleActions: function (list) {
    var self = this;
    list.each(function(action) {
      self.handleAction(action);
    });
  },

  handleAction: function (action) {
    switch (action.event) {
      case "join":
        this.addTab(action.chanid, action.html);
        break;
      case "part":
        this.closeTab(action.chanid);
        break;
    }
  },

  displayMessages: function (list) {
    var self = this;
    list.each(function(message) {
      self.displayMessage(message);
    });
  },

  displayMessage: function (message) {
    var channel = alice.getChannel(message.chanid);
    if (! channel) {
      this.connection.requestTab(message.chan, message.session, message);
      return;
    }
    channel.addMessage(message);
  }
});

Alice.Channel = Class.create({
  initialize: function (name, id, active, session) {
    this.name = name;
    this.id = id;
    this.session = session;
    this.active = active;

    this.elem = $(id);
    this.tab = $(id + "_tab");
    this.input = $(id + "_msg");
    this.tabButton = $(id + "_tab_button");
    this.form = $(id + "_form");
    this.topic = $(id + "_topic");
    this.messages = $(id + "_messages");
    this.lastNick = "";

    this.msgHistory = [""];
    this.currentMsg = 0;

    var self = this;

    this.form.observe("submit", this.sayMessage.bind(this));
    this.tab.observe("mousedown", this.focus.bind(this));
    this.tabButton.observe("click", function (e) {self.close(); Event.stop(e);});
    this.tabButton.observe("mousedown", function (e) {Event.stop(e)});
    /*
    this.autocompleter = new Alice.Autocompleter(
      this.input, this.id + "_autocomplete_choices",
      "/autocomplete",
      {
        parameters: Object.toQueryString({chan: self.name, session: self.session}),
        method: 'get',
        updateElement: function (elem) {
          if (! elem.innerHTML.match(/^\//)) {
            elem.innerHTML = elem.innerHTML + ":";
          }
          self.input.value = self.input.value.replace(/\S+\b$/, elem.innerHTML + " ");
        }
      }
    );
    */
  },

  nextMessage: function () {
    if (this.msgHistory.length <= 1) return;
    this.currentMsg++;
    if (this.currentMsg >= this.msgHistory.length)
      this.currentMsg = 0;
    this.input.value = this.msgHistory[this.currentMsg];
  },

  previousMessage: function () {
    if (this.msgHistory.length <= 1) return;
    this.currentMsg--;
    if (this.currentMsg < 0)
      this.currentMsg = this.msgHistory.length - 1;
    this.input.value = this.msgHistory[this.currentMsg];
  },

  sayMessage: function (event) {
    alice.connection.sendMessage(this.form);
    this.currentMsg = 0;
    this.msgHistory.push(this.input.value);
    this.input.value = '';
    Event.stop(event);
  },

  unFocus: function () {
    this.active = false;
    alice.previousFocus = this;
    this.elem.removeClassName('active');
    this.tab.removeClassName('active');
    if (this.tab.previous()) this.tab.previous().removeClassName("leftof_active");
  },

  focus: function (event) {
    document.title = this.name;
    if (alice.activeChannel()) alice.activeChannel().unFocus();
    this.active = true;
    this.tab.addClassName('active');
    this.elem.addClassName('active');
    this.tab.removeClassName("unread");
    this.tab.removeClassName("highlight");
    this.tab.removeClassName("leftof_active");
    if (this.tab.previous()) this.tab.previous().addClassName("leftof_active");
    this.scrollToBottom(true);
    this.input.focus();
  },

  close: function (event) {
    alice.removeChannel(this);
    this.tab.remove();
    this.elem.remove();
  },

  displayTopic: function(topic) {
    this.topic.innerHTML = alice.linkFilter(topic);
  },

  addMessage: function(message) {
    if (message.html || message.full_html) {
      if (message.nick == this.lastNick) {
        if (alice.monospaceNicks.indexOf(message.nick) > -1)
          this.messages.down('li:last-child div.msg').insert(
            "<br>" + alice.applyFilters(message.html));
        else if (message.event == "say")
          this.messages.insert(
            stripNick(alice.applyFilters(message.full_html)));
      }
      else {
        if (message.event == "topic") {
          this.messages.insert(alice.linkFilter(message.full_html));
          this.displayTopic(message.message);
        }
        else {
          this.messages.insert(alice.applyFilters(message.full_html));
          this.lastNick = message.nick;
        }
      }

      if (! alice.isFocused && message.highlight)
        growlNotify(message);

      if (this.elem.hasClassName('active'))
        this.scrollToBottom();
      else if (message.event == "say" && message.highlight)
        this.tab.addClassName("highlight");
      else if (message.event == "say")
        this.tab.addClassName("unread");
    }

    var messages = this.messages.childElements();
    if (messages.length > 250) messages.first().remove();
  },

  scrollToBottom: function (force) {
    if (! force) {
      var lastmsg = this.messages.childElements().last();
      if (! lastmsg) return;
      var msgheight = lastmsg.offsetHeight;
      var bottom = this.elem.scrollTop + this.elem.offsetHeight;
      var height = this.elem.scrollHeight;
    }
    if (force || bottom + msgheight + 100 >= height)
      this.elem.scrollTop = this.elem.scrollHeight;
  }
});
Alice.Connection = Class.create({
  initialize: function () {
    this.len = 0;
    this.aborting = false;
    this.req = null;
    this.seperator = "--xalicex\n";
    this.msgid = 0;
    this.timer = null;
  },

  closeConnection: function () {
    this.aborting = true;
    if (this.req && this.req.transport)
      this.req.transport.abort();
    this.aborting = false;
  },

  connect: function () {
    this.closeConnection();
    this.len = 0;
    clearTimeout(this.timer);
    var connection = this;
    console.log("opening new connection starting at message " + this.msgid);
    this.req = new Ajax.Request('/stream', {
      method: 'get',
      parameters: {msgid: connection.msgid},
      onException: function (req, e) {
        console.log("encountered an error with stream.");
        if (! connection.aborting)
          setTimeout(connection.connect.bind(connection), 2000);
      },
      onInteractive: connection.handleUpdate.bind(connection),
      onComplete: function () {
        console.log("connection was closed cleanly.");
        if (! connection.aborting)
          setTimeout(connection.connect.bind(connection), 2000);
      }
    });
  },

  handleUpdate: function (transport) {
    var time = new Date();
    console.time('slicing');
    var data = transport.responseText.slice(this.len);
    var start, end;
    start = data.indexOf(this.seperator);
    if (start > -1) {
      start += this.seperator.length;
      end = data.indexOf(this.seperator, start);
      if (end == -1) return;
    }
    else return;
    this.len += (end + this.seperator.length) - start;
    data = data.slice(start, end);
    console.timeEnd('slicing');

    try {
      console.time('evaling');
      data = data.evalJSON();
<<<<<<< HEAD
      console.timeEnd('evaling');
=======
      if (data.msgs.length)
        this.msgid = data.msgs[data.msgs.length - 1].msgid;
      alice.handleActions(data.actions);
      alice.displayMessages(data.msgs);
>>>>>>> 271372a7
    }
    catch (e) {
      console.log(e);
    }
<<<<<<< HEAD
    if (data.msgs.length)
      this.msgid = data.msgs[data.msgs.length - 1].msgid;
    console.time('msgs');
    alice.handleActions(data.actions);
    console.timeEnd('msgs');
    console.time('actions');
    alice.displayMessages(data.msgs);
    console.timeEnd('actions');
=======
>>>>>>> 271372a7

    var lag = time / 1000 -  data.time;
    if (lag > 5) {
      console.log(data);
      console.log("lag is " + Math.round(lag) + "s, reconnecting.");
      this.connect();
    }
  },

  requestTab: function (name, session, message) {
    var connection = this;
    new Ajax.Request('/say', {
      method: 'get',
      parameters: {session: session, msg: "/window new " + name},
      onSuccess: function (trans) {
        connection.handleUpdate(trans);
        if (message) setTimeout(function(){alice.displayMessage(message)}, 1000);
      }
    });
  },

  partChannel: function (channel) {
    new Ajax.Request('/say', {
      method: 'get',
      parameters: {chan: channel.name, session: channel.session, msg: "/part"},
    });
  },

  sendMessage: function (form) {
    new Ajax.Request('/say', {
      method: 'get',
      parameters: form.serialize(),
    });
  },

  getConfig: function (callback) {
    new Ajax.Request('/config', {
      method: 'get',
      onSuccess: callback
    })
  },

  sendConfig: function (params) {
    new Ajax.Request('/save', {
      method: 'get',
      parameters: params
    });
  },

  sendPing: function () {
    new Ajax.Request('/ping');
  }
});
Alice.Autocompleter = Class.create(Ajax.Autocompleter, {
  onKeyPress: function (event) {
    if(this.active)
      switch(event.keyCode) {
        case Event.KEY_TAB:
          this.markNext();
          this.render();
          Event.stop(event);
          alice.activeChannel().scrollToBottom(true);
          return;
        case Event.KEY_RETURN:
          this.selectEntry();
          Event.stop(event);
        case Event.KEY_ESC:
          this.hide();
          this.active = false;
          Event.stop(event);
          return;
        case Event.KEY_LEFT:
          this.markPrevious();
          this.render();
          Event.stop(event);
          return;
        case Event.KEY_RIGHT:
          this.markNext();
          this.render();
          Event.stop(event);
          return;
        case Event.KEY_UP:
          Event.stop(event);
          return;
        case Event.KEY_DOWN:
          Event.stop(event);
          return;
      }
    else if (event.keyCode==Event.KEY_TAB) {
      this.active = true;
      this.show();
      Event.stop(event);
    }
    else
      if(event.keyCode==Event.KEY_RETURN ||
        (Prototype.Browser.WebKit > 0 && event.keyCode == 0)) return;

    this.changed = true;
    this.hasFocus = true;

    if(this.observer) clearTimeout(this.observer);
    this.observer =
      setTimeout(this.onObserverEvent.bind(this), this.options.frequency*1000);
  },
  render: function() {
    if(this.entryCount > 0) {
      for (var i = 0; i < this.entryCount; i++)
        this.index==i ?
          Element.addClassName(this.getEntry(i),"selected") :
          Element.removeClassName(this.getEntry(i),"selected");
      if(this.hasFocus) {
      }
    } else {
      this.active = false;
      this.hide();
    }
  }
});
function stripNick (html) {
  html = html.replace(/<div class="left">.*<\/div>/,'');
  return html;
}

function growlNotify (message) {
  if (! window.fluid) return;
  window.fluid.showGrowlNotification({
      title: message.chan + ": " + message.nick,
      description: message.message,
      priority: 1,
      sticky: false,
      identifier: message.msgid
  })
}

var alice = new Alice();

document.observe("dom:loaded", function () {
  $$("div.topic").each(function (topic){
    topic.innerHTML = alice.linkFilter(topic.innerHTML)});
  $('config_button').observe("click", alice.toggleConfig.bind(alice));
  alice.activeChannel().input.focus()
  window.onkeydown = function () {
    if (! $('config') && ! alice.isCtrl && ! alice.isCommand && ! alice.isAlt)
      alice.activeChannel().input.focus()};
  window.onresize = function () {
    alice.activeChannel().scrollToBottom()};
  window.status = " ";
  window.onfocus = function () {
    alice.activeChannel().input.focus();
    alice.isFocused = true};
  window.onblur = function () {alice.isFocused = false};
});<|MERGE_RESOLUTION|>--- conflicted
+++ resolved
@@ -8255,7 +8255,6 @@
 
   handleUpdate: function (transport) {
     var time = new Date();
-    console.time('slicing');
     var data = transport.responseText.slice(this.len);
     var start, end;
     start = data.indexOf(this.seperator);
@@ -8267,34 +8266,17 @@
     else return;
     this.len += (end + this.seperator.length) - start;
     data = data.slice(start, end);
-    console.timeEnd('slicing');
 
     try {
-      console.time('evaling');
       data = data.evalJSON();
-<<<<<<< HEAD
-      console.timeEnd('evaling');
-=======
       if (data.msgs.length)
         this.msgid = data.msgs[data.msgs.length - 1].msgid;
       alice.handleActions(data.actions);
       alice.displayMessages(data.msgs);
->>>>>>> 271372a7
     }
     catch (e) {
       console.log(e);
     }
-<<<<<<< HEAD
-    if (data.msgs.length)
-      this.msgid = data.msgs[data.msgs.length - 1].msgid;
-    console.time('msgs');
-    alice.handleActions(data.actions);
-    console.timeEnd('msgs');
-    console.time('actions');
-    alice.displayMessages(data.msgs);
-    console.timeEnd('actions');
-=======
->>>>>>> 271372a7
 
     var lag = time / 1000 -  data.time;
     if (lag > 5) {
