--- conflicted
+++ resolved
@@ -40,7 +40,6 @@
 
   handleUpdate: function (transport) {
     var time = new Date();
-    console.time('slicing');
     var data = transport.responseText.slice(this.len);
     var start, end;
     start = data.indexOf(this.seperator);
@@ -52,34 +51,17 @@
     else return;
     this.len += (end + this.seperator.length) - start;
     data = data.slice(start, end);
-    console.timeEnd('slicing');
   
     try {
-      console.time('evaling');
       data = data.evalJSON();
-<<<<<<< HEAD
-      console.timeEnd('evaling');
-=======
       if (data.msgs.length)
         this.msgid = data.msgs[data.msgs.length - 1].msgid;
       alice.handleActions(data.actions);
       alice.displayMessages(data.msgs);
->>>>>>> 271372a7
     }
     catch (e) {
       console.log(e);
     }
-<<<<<<< HEAD
-    if (data.msgs.length)
-      this.msgid = data.msgs[data.msgs.length - 1].msgid;
-    console.time('actions');
-    alice.handleActions(data.actions);
-    console.timeEnd('actions');
-    console.time('msgs');
-    alice.displayMessages(data.msgs);
-    console.timeEnd('msgs');
-=======
->>>>>>> 271372a7
 
     // reconnect if lag is over 5 seconds... not a good way to do this.
     var lag = time / 1000 -  data.time;
