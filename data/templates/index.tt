<!doctype html>
<html>
  <head>
    <title>[% channels.0.chan %]</title>
    <script type="text/javascript" src="/static/site.js"></script>
    <script type="text/javascript" src="/static/styles/[% style %]/default.js"></script>
    <link type="text/css" rel="stylesheet" href="/static/site.css" />
    <link type="text/css" rel="stylesheet" href="/static/config.css" />
    <link type="text/css" rel="stylesheet" href="/static/styles/[% style %]/default.css" />
  </head>
  <body>
    <div id="container">
      <ul id="controls">
        <li id="config_button"><img src="/static/styles/[% style %]/image/config.png" /></li>
        <li id="status" class="disabled"></li>
      </ul>
      <ul id="tabs">
        [% FOR channels %]
        [% INCLUDE "tab.tt" %]
        [% END %]
      </ul>
      <script type="text/javascript">
<<<<<<< HEAD
        Sortable.create('tabs', {format:/^.+_\d+_tab$/});
=======
        Sortable.create('tabs', {
          overlap: 'horizontal',
          constraint: 'horizontal',
          format: /(.+)/,
          onUpdate: function (res) {
            var tabs = res.childElements();
            tabs.invoke('removeClassName','leftof_active');
            for (var i=0; i < tabs.length; i++) {
              if (tabs[i].hasClassName('active')) {
                if (tabs[i].previous()) tabs[i].previous().addClassName('leftof_active');
                tabs[i].removeClassName('leftof_active');
                return;
              }
            }
          }
        });
>>>>>>> 87e5e4d2
      </script>
      <div id="channels">
      [% FOR channels %]
      [% INCLUDE "channel.tt" %]
      [% END %]
      </div>
    </div>
  </body>
</html><|MERGE_RESOLUTION|>--- conflicted
+++ resolved
@@ -20,9 +20,6 @@
         [% END %]
       </ul>
       <script type="text/javascript">
-<<<<<<< HEAD
-        Sortable.create('tabs', {format:/^.+_\d+_tab$/});
-=======
         Sortable.create('tabs', {
           overlap: 'horizontal',
           constraint: 'horizontal',
@@ -39,7 +36,6 @@
             }
           }
         });
->>>>>>> 87e5e4d2
       </script>
       <div id="channels">
       [% FOR channels %]
