use inc::Module::Install;

name        'App-Alice';
author      'Lee Aylward <leedo@cpan.org>';
perl_version '5.008';
all_from    'lib/App/Alice.pm';
githubmeta;

# need a recent version to detect POE Components
configure_requires 'ExtUtils::MakeMaker'   => '6.54';

# need this for Devel::Declare (for MooseX::Declare)
requires    'ExtUtils::Depends'            => 0,
# need a recent version for clean_subroutines
requires    'namespace::clean'             => '0.11';

requires    'YAML'                         => '0.70';
requires    'MooseX::Declare'              => '0.23';
requires    'MooseX::ClassAttribute'       => '0.09';
requires    'POE::Component::IRC'          => '6.08';
requires    'POE::Component::Server::HTTP' => '0.09';
requires    'POE::Component::SSLify'       => '0.15';
requires    'MooseX::POE'                  => '0.205';
requires    'Template'                     => '2.20';
requires    'Template::Plugin::JavaScript' => '0.01';
requires    'IRC::Formatting::HTML'        => '0.03';
requires    'JSON'                         => '2.15';
requires    'DateTime'                     => '0.49';
<<<<<<< HEAD
requires    'DateTime::TimeZone';
=======
requires    'DateTime::TimeZone'           => '0.96';
>>>>>>> 905d7d36
requires    'File::ShareDir'               => '0.01';
requires    'Digest::CRC'                  => '0.14';

test_requires 'Test::More'                 => '0.86';

install_share  'share';
install_script 'bin/alice';
no_index    'directory' => 'share/sprockets';

install_as_cpan;
WriteAll;<|MERGE_RESOLUTION|>--- conflicted
+++ resolved
@@ -26,11 +26,7 @@
 requires    'IRC::Formatting::HTML'        => '0.03';
 requires    'JSON'                         => '2.15';
 requires    'DateTime'                     => '0.49';
-<<<<<<< HEAD
-requires    'DateTime::TimeZone';
-=======
 requires    'DateTime::TimeZone'           => '0.96';
->>>>>>> 905d7d36
 requires    'File::ShareDir'               => '0.01';
 requires    'Digest::CRC'                  => '0.14';
 
