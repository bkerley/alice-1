Alice.Completion = Class.create({
  initialize: function(candidates, editor) {
    var range = this.getRange();
    if (!range) return;

    this.element = range.startContainer;
    this.editor = editor;
    if (this.element == this.editor) {
      this.addTextNode();
    }

    this.value = this.element.data || "";
    this.index = range.startOffset;

    this.findStem();
    this.matches = this.matchAgainst(candidates);
    this.matchIndex = -1;
  },

  addTextNode: function() {
    // gross hack to make this work when
    // element is the editor div, which only
    // happens when the editor is blank

    this.editor.innerHTML = "";
    var node = document.createTextNode("");
    this.editor.appendChild(node);
    var selection = window.getSelection();
    selection.removeAllRanges();
    selection.selectNode(node);
    range = selection.getRangeAt(0);
    this.element = node;
  },

  getRange: function() {
    var selection = window.getSelection();
    if (selection.rangeCount > 0) {
      return selection.getRangeAt(0);
    }
    if (document.createRange) {
      return document.createRange();
    }
    return null;
  },

  setRange: function(range) {
    if (!range) return;
    var selection = window.getSelection();
    selection.removeAllRanges();
    selection.addRange(range);
  },

  next: function() {
    if (!this.matches.length) return;
    if (++this.matchIndex == this.matches.length) this.matchIndex = 0;
    this.complete();
  },
<<<<<<< HEAD

  prev: function() {
    if (!this.matches.length) return;
    if (--this.matchIndex <= 0) this.matchIndex = this.matches.length - 1;
    this.complete();
  },

=======

  prev: function() {
    if (!this.matches.length) return;
    if (--this.matchIndex <= 0) this.matchIndex = this.matches.length - 1;
    this.complete();
  },

>>>>>>> 211c7cc3
  complete: function() {
    var match = this.matches[this.matchIndex];
    match += this.leftOffset == 0 ? ": " : " ";
    this.restore(match, this.leftOffset + match.length);
  },
  
  restore: function(stem, index) {
    // add a new text node if our element was deleted (select-all delete)
    if (!this.element.parentNode)
      this.addTextNode();

    this.element.data = this.stemLeft + (stem || this.stem) + this.stemRight;
    this.setCursorToIndex(Object.isUndefined(index) ? this.index : index);
  },
  
  setCursorToIndex: function(index) {
    var range = this.getRange();
    range.setStart(this.element, index);
    range.setEnd(this.element, index);
    this.setRange(range);
  },

  findStem: function() {
    var left = [], right = [], chr, index, length = this.value.length;

    for (index = this.index - 1; index >= 0; index--) {
      chr = this.value.charAt(index);
      if (!Alice.Completion.PATTERN.test(chr)) break;
      left.unshift(chr);
    }

    for (index = this.index; index < length; index++) {
      chr = this.value.charAt(index);
      if (!Alice.Completion.PATTERN.test(chr)) break;
      right.push(chr);
    }

    this.stem = left.concat(right).join("");
    this.stemLeft  = this.value.substr(0, this.index - left.length);
    this.stemRight = this.value.substr(this.index + right.length);
    this.leftOffset = this.index - left.length;
  },
  
  matchAgainst: function(candidates) {
    return candidates.grep(new RegExp("^" + RegExp.escape(this.stem), "i")).sortBy(function(candidate) {
      return candidate.toLowerCase();
    });
  }
});

Alice.Completion.PATTERN = /[A-Za-z0-9\[\\\]^_{|}-]/;<|MERGE_RESOLUTION|>--- conflicted
+++ resolved
@@ -55,7 +55,6 @@
     if (++this.matchIndex == this.matches.length) this.matchIndex = 0;
     this.complete();
   },
-<<<<<<< HEAD
 
   prev: function() {
     if (!this.matches.length) return;
@@ -63,15 +62,6 @@
     this.complete();
   },
 
-=======
-
-  prev: function() {
-    if (!this.matches.length) return;
-    if (--this.matchIndex <= 0) this.matchIndex = this.matches.length - 1;
-    this.complete();
-  },
-
->>>>>>> 211c7cc3
   complete: function() {
     var match = this.matches[this.matchIndex];
     match += this.leftOffset == 0 ? ": " : " ";
