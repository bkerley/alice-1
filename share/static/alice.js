/*  Prototype JavaScript framework, version 1.7
 *  (c) 2005-2010 Sam Stephenson
 *
 *  Prototype is freely distributable under the terms of an MIT-style license.
 *  For details, see the Prototype web site: http://www.prototypejs.org/
 *
 *--------------------------------------------------------------------------*/

var Prototype = {

  Version: '1.7',

  Browser: (function(){
    var ua = navigator.userAgent;
    var isOpera = Object.prototype.toString.call(window.opera) == '[object Opera]';
    return {
      IE:             !!window.attachEvent && !isOpera,
      Opera:          isOpera,
      WebKit:         ua.indexOf('AppleWebKit/') > -1,
      Gecko:          ua.indexOf('Gecko') > -1 && ua.indexOf('KHTML') === -1,
      MobileSafari:   /Apple.*Mobile/.test(ua)
    }
  })(),

  BrowserFeatures: {
    XPath: !!document.evaluate,

    SelectorsAPI: !!document.querySelector,

    ElementExtensions: (function() {
      var constructor = window.Element || window.HTMLElement;
      return !!(constructor && constructor.prototype);
    })(),
    SpecificElementExtensions: (function() {
      if (typeof window.HTMLDivElement !== 'undefined')
        return true;

      var div = document.createElement('div'),
          form = document.createElement('form'),
          isSupported = false;

      if (div['__proto__'] && (div['__proto__'] !== form['__proto__'])) {
        isSupported = true;
      }

      div = form = null;

      return isSupported;
    })()
  },

  ScriptFragment: '<script[^>]*>([\\S\\s]*?)<\/script>',
  JSONFilter: /^\/\*-secure-([\s\S]*)\*\/\s*$/,

  emptyFunction: function() { },

  K: function(x) { return x }
};

if (Prototype.Browser.MobileSafari)
  Prototype.BrowserFeatures.SpecificElementExtensions = false;
/* Based on Alex Arnell's inheritance implementation. */

var Class = (function() {

  var IS_DONTENUM_BUGGY = (function(){
    for (var p in { toString: 1 }) {
      if (p === 'toString') return false;
    }
    return true;
  })();

  function subclass() {};
  function create() {
    var parent = null, properties = $A(arguments);
    if (Object.isFunction(properties[0]))
      parent = properties.shift();

    function klass() {
      this.initialize.apply(this, arguments);
    }

    Object.extend(klass, Class.Methods);
    klass.superclass = parent;
    klass.subclasses = [];

    if (parent) {
      subclass.prototype = parent.prototype;
      klass.prototype = new subclass;
      parent.subclasses.push(klass);
    }

    for (var i = 0, length = properties.length; i < length; i++)
      klass.addMethods(properties[i]);

    if (!klass.prototype.initialize)
      klass.prototype.initialize = Prototype.emptyFunction;

    klass.prototype.constructor = klass;
    return klass;
  }

  function addMethods(source) {
    var ancestor   = this.superclass && this.superclass.prototype,
        properties = Object.keys(source);

    if (IS_DONTENUM_BUGGY) {
      if (source.toString != Object.prototype.toString)
        properties.push("toString");
      if (source.valueOf != Object.prototype.valueOf)
        properties.push("valueOf");
    }

    for (var i = 0, length = properties.length; i < length; i++) {
      var property = properties[i], value = source[property];
      if (ancestor && Object.isFunction(value) &&
          value.argumentNames()[0] == "$super") {
        var method = value;
        value = (function(m) {
          return function() { return ancestor[m].apply(this, arguments); };
        })(property).wrap(method);

        value.valueOf = method.valueOf.bind(method);
        value.toString = method.toString.bind(method);
      }
      this.prototype[property] = value;
    }

    return this;
  }

  return {
    create: create,
    Methods: {
      addMethods: addMethods
    }
  };
})();
(function() {

  var _toString = Object.prototype.toString,
      NULL_TYPE = 'Null',
      UNDEFINED_TYPE = 'Undefined',
      BOOLEAN_TYPE = 'Boolean',
      NUMBER_TYPE = 'Number',
      STRING_TYPE = 'String',
      OBJECT_TYPE = 'Object',
      FUNCTION_CLASS = '[object Function]',
      BOOLEAN_CLASS = '[object Boolean]',
      NUMBER_CLASS = '[object Number]',
      STRING_CLASS = '[object String]',
      ARRAY_CLASS = '[object Array]',
      DATE_CLASS = '[object Date]',
      NATIVE_JSON_STRINGIFY_SUPPORT = window.JSON &&
        typeof JSON.stringify === 'function' &&
        JSON.stringify(0) === '0' &&
        typeof JSON.stringify(Prototype.K) === 'undefined';

  function Type(o) {
    switch(o) {
      case null: return NULL_TYPE;
      case (void 0): return UNDEFINED_TYPE;
    }
    var type = typeof o;
    switch(type) {
      case 'boolean': return BOOLEAN_TYPE;
      case 'number':  return NUMBER_TYPE;
      case 'string':  return STRING_TYPE;
    }
    return OBJECT_TYPE;
  }

  function extend(destination, source) {
    for (var property in source)
      destination[property] = source[property];
    return destination;
  }

  function inspect(object) {
    try {
      if (isUndefined(object)) return 'undefined';
      if (object === null) return 'null';
      return object.inspect ? object.inspect() : String(object);
    } catch (e) {
      if (e instanceof RangeError) return '...';
      throw e;
    }
  }

  function toJSON(value) {
    return Str('', { '': value }, []);
  }

  function Str(key, holder, stack) {
    var value = holder[key],
        type = typeof value;

    if (Type(value) === OBJECT_TYPE && typeof value.toJSON === 'function') {
      value = value.toJSON(key);
    }

    var _class = _toString.call(value);

    switch (_class) {
      case NUMBER_CLASS:
      case BOOLEAN_CLASS:
      case STRING_CLASS:
        value = value.valueOf();
    }

    switch (value) {
      case null: return 'null';
      case true: return 'true';
      case false: return 'false';
    }

    type = typeof value;
    switch (type) {
      case 'string':
        return value.inspect(true);
      case 'number':
        return isFinite(value) ? String(value) : 'null';
      case 'object':

        for (var i = 0, length = stack.length; i < length; i++) {
          if (stack[i] === value) { throw new TypeError(); }
        }
        stack.push(value);

        var partial = [];
        if (_class === ARRAY_CLASS) {
          for (var i = 0, length = value.length; i < length; i++) {
            var str = Str(i, value, stack);
            partial.push(typeof str === 'undefined' ? 'null' : str);
          }
          partial = '[' + partial.join(',') + ']';
        } else {
          var keys = Object.keys(value);
          for (var i = 0, length = keys.length; i < length; i++) {
            var key = keys[i], str = Str(key, value, stack);
            if (typeof str !== "undefined") {
               partial.push(key.inspect(true)+ ':' + str);
             }
          }
          partial = '{' + partial.join(',') + '}';
        }
        stack.pop();
        return partial;
    }
  }

  function stringify(object) {
    return JSON.stringify(object);
  }

  function toQueryString(object) {
    return $H(object).toQueryString();
  }

  function toHTML(object) {
    return object && object.toHTML ? object.toHTML() : String.interpret(object);
  }

  function keys(object) {
    if (Type(object) !== OBJECT_TYPE) { throw new TypeError(); }
    var results = [];
    for (var property in object) {
      if (object.hasOwnProperty(property)) {
        results.push(property);
      }
    }
    return results;
  }

  function values(object) {
    var results = [];
    for (var property in object)
      results.push(object[property]);
    return results;
  }

  function clone(object) {
    return extend({ }, object);
  }

  function isElement(object) {
    return !!(object && object.nodeType == 1);
  }

  function isArray(object) {
    return _toString.call(object) === ARRAY_CLASS;
  }

  var hasNativeIsArray = (typeof Array.isArray == 'function')
    && Array.isArray([]) && !Array.isArray({});

  if (hasNativeIsArray) {
    isArray = Array.isArray;
  }

  function isHash(object) {
    return object instanceof Hash;
  }

  function isFunction(object) {
    return _toString.call(object) === FUNCTION_CLASS;
  }

  function isString(object) {
    return _toString.call(object) === STRING_CLASS;
  }

  function isNumber(object) {
    return _toString.call(object) === NUMBER_CLASS;
  }

  function isDate(object) {
    return _toString.call(object) === DATE_CLASS;
  }

  function isUndefined(object) {
    return typeof object === "undefined";
  }

  extend(Object, {
    extend:        extend,
    inspect:       inspect,
    toJSON:        NATIVE_JSON_STRINGIFY_SUPPORT ? stringify : toJSON,
    toQueryString: toQueryString,
    toHTML:        toHTML,
    keys:          Object.keys || keys,
    values:        values,
    clone:         clone,
    isElement:     isElement,
    isArray:       isArray,
    isHash:        isHash,
    isFunction:    isFunction,
    isString:      isString,
    isNumber:      isNumber,
    isDate:        isDate,
    isUndefined:   isUndefined
  });
})();
Object.extend(Function.prototype, (function() {
  var slice = Array.prototype.slice;

  function update(array, args) {
    var arrayLength = array.length, length = args.length;
    while (length--) array[arrayLength + length] = args[length];
    return array;
  }

  function merge(array, args) {
    array = slice.call(array, 0);
    return update(array, args);
  }

  function argumentNames() {
    var names = this.toString().match(/^[\s\(]*function[^(]*\(([^)]*)\)/)[1]
      .replace(/\/\/.*?[\r\n]|\/\*(?:.|[\r\n])*?\*\//g, '')
      .replace(/\s+/g, '').split(',');
    return names.length == 1 && !names[0] ? [] : names;
  }

  function bind(context) {
    if (arguments.length < 2 && Object.isUndefined(arguments[0])) return this;
    var __method = this, args = slice.call(arguments, 1);
    return function() {
      var a = merge(args, arguments);
      return __method.apply(context, a);
    }
  }

  function bindAsEventListener(context) {
    var __method = this, args = slice.call(arguments, 1);
    return function(event) {
      var a = update([event || window.event], args);
      return __method.apply(context, a);
    }
  }

  function curry() {
    if (!arguments.length) return this;
    var __method = this, args = slice.call(arguments, 0);
    return function() {
      var a = merge(args, arguments);
      return __method.apply(this, a);
    }
  }

  function delay(timeout) {
    var __method = this, args = slice.call(arguments, 1);
    timeout = timeout * 1000;
    return window.setTimeout(function() {
      return __method.apply(__method, args);
    }, timeout);
  }

  function defer() {
    var args = update([0.01], arguments);
    return this.delay.apply(this, args);
  }

  function wrap(wrapper) {
    var __method = this;
    return function() {
      var a = update([__method.bind(this)], arguments);
      return wrapper.apply(this, a);
    }
  }

  function methodize() {
    if (this._methodized) return this._methodized;
    var __method = this;
    return this._methodized = function() {
      var a = update([this], arguments);
      return __method.apply(null, a);
    };
  }

  return {
    argumentNames:       argumentNames,
    bind:                bind,
    bindAsEventListener: bindAsEventListener,
    curry:               curry,
    delay:               delay,
    defer:               defer,
    wrap:                wrap,
    methodize:           methodize
  }
})());



(function(proto) {


  function toISOString() {
    return this.getUTCFullYear() + '-' +
      (this.getUTCMonth() + 1).toPaddedString(2) + '-' +
      this.getUTCDate().toPaddedString(2) + 'T' +
      this.getUTCHours().toPaddedString(2) + ':' +
      this.getUTCMinutes().toPaddedString(2) + ':' +
      this.getUTCSeconds().toPaddedString(2) + 'Z';
  }


  function toJSON() {
    return this.toISOString();
  }

  if (!proto.toISOString) proto.toISOString = toISOString;
  if (!proto.toJSON) proto.toJSON = toJSON;

})(Date.prototype);


RegExp.prototype.match = RegExp.prototype.test;

RegExp.escape = function(str) {
  return String(str).replace(/([.*+?^=!:${}()|[\]\/\\])/g, '\\$1');
};
var PeriodicalExecuter = Class.create({
  initialize: function(callback, frequency) {
    this.callback = callback;
    this.frequency = frequency;
    this.currentlyExecuting = false;

    this.registerCallback();
  },

  registerCallback: function() {
    this.timer = setInterval(this.onTimerEvent.bind(this), this.frequency * 1000);
  },

  execute: function() {
    this.callback(this);
  },

  stop: function() {
    if (!this.timer) return;
    clearInterval(this.timer);
    this.timer = null;
  },

  onTimerEvent: function() {
    if (!this.currentlyExecuting) {
      try {
        this.currentlyExecuting = true;
        this.execute();
        this.currentlyExecuting = false;
      } catch(e) {
        this.currentlyExecuting = false;
        throw e;
      }
    }
  }
});
Object.extend(String, {
  interpret: function(value) {
    return value == null ? '' : String(value);
  },
  specialChar: {
    '\b': '\\b',
    '\t': '\\t',
    '\n': '\\n',
    '\f': '\\f',
    '\r': '\\r',
    '\\': '\\\\'
  }
});

Object.extend(String.prototype, (function() {
  var NATIVE_JSON_PARSE_SUPPORT = window.JSON &&
    typeof JSON.parse === 'function' &&
    JSON.parse('{"test": true}').test;

  function prepareReplacement(replacement) {
    if (Object.isFunction(replacement)) return replacement;
    var template = new Template(replacement);
    return function(match) { return template.evaluate(match) };
  }

  function gsub(pattern, replacement) {
    var result = '', source = this, match;
    replacement = prepareReplacement(replacement);

    if (Object.isString(pattern))
      pattern = RegExp.escape(pattern);

    if (!(pattern.length || pattern.source)) {
      replacement = replacement('');
      return replacement + source.split('').join(replacement) + replacement;
    }

    while (source.length > 0) {
      if (match = source.match(pattern)) {
        result += source.slice(0, match.index);
        result += String.interpret(replacement(match));
        source  = source.slice(match.index + match[0].length);
      } else {
        result += source, source = '';
      }
    }
    return result;
  }

  function sub(pattern, replacement, count) {
    replacement = prepareReplacement(replacement);
    count = Object.isUndefined(count) ? 1 : count;

    return this.gsub(pattern, function(match) {
      if (--count < 0) return match[0];
      return replacement(match);
    });
  }

  function scan(pattern, iterator) {
    this.gsub(pattern, iterator);
    return String(this);
  }

  function truncate(length, truncation) {
    length = length || 30;
    truncation = Object.isUndefined(truncation) ? '...' : truncation;
    return this.length > length ?
      this.slice(0, length - truncation.length) + truncation : String(this);
  }

  function strip() {
    return this.replace(/^\s+/, '').replace(/\s+$/, '');
  }

  function stripTags() {
    return this.replace(/<\w+(\s+("[^"]*"|'[^']*'|[^>])+)?>|<\/\w+>/gi, '');
  }

  function stripScripts() {
    return this.replace(new RegExp(Prototype.ScriptFragment, 'img'), '');
  }

  function extractScripts() {
    var matchAll = new RegExp(Prototype.ScriptFragment, 'img'),
        matchOne = new RegExp(Prototype.ScriptFragment, 'im');
    return (this.match(matchAll) || []).map(function(scriptTag) {
      return (scriptTag.match(matchOne) || ['', ''])[1];
    });
  }

  function evalScripts() {
    return this.extractScripts().map(function(script) { return eval(script) });
  }

  function escapeHTML() {
    return this.replace(/&/g,'&amp;').replace(/</g,'&lt;').replace(/>/g,'&gt;');
  }

  function unescapeHTML() {
    return this.stripTags().replace(/&lt;/g,'<').replace(/&gt;/g,'>').replace(/&amp;/g,'&');
  }


  function toQueryParams(separator) {
    var match = this.strip().match(/([^?#]*)(#.*)?$/);
    if (!match) return { };

    return match[1].split(separator || '&').inject({ }, function(hash, pair) {
      if ((pair = pair.split('='))[0]) {
        var key = decodeURIComponent(pair.shift()),
            value = pair.length > 1 ? pair.join('=') : pair[0];

        if (value != undefined) value = decodeURIComponent(value);

        if (key in hash) {
          if (!Object.isArray(hash[key])) hash[key] = [hash[key]];
          hash[key].push(value);
        }
        else hash[key] = value;
      }
      return hash;
    });
  }

  function toArray() {
    return this.split('');
  }

  function succ() {
    return this.slice(0, this.length - 1) +
      String.fromCharCode(this.charCodeAt(this.length - 1) + 1);
  }

  function times(count) {
    return count < 1 ? '' : new Array(count + 1).join(this);
  }

  function camelize() {
    return this.replace(/-+(.)?/g, function(match, chr) {
      return chr ? chr.toUpperCase() : '';
    });
  }

  function capitalize() {
    return this.charAt(0).toUpperCase() + this.substring(1).toLowerCase();
  }

  function underscore() {
    return this.replace(/::/g, '/')
               .replace(/([A-Z]+)([A-Z][a-z])/g, '$1_$2')
               .replace(/([a-z\d])([A-Z])/g, '$1_$2')
               .replace(/-/g, '_')
               .toLowerCase();
  }

  function dasherize() {
    return this.replace(/_/g, '-');
  }

  function inspect(useDoubleQuotes) {
    var escapedString = this.replace(/[\x00-\x1f\\]/g, function(character) {
      if (character in String.specialChar) {
        return String.specialChar[character];
      }
      return '\\u00' + character.charCodeAt().toPaddedString(2, 16);
    });
    if (useDoubleQuotes) return '"' + escapedString.replace(/"/g, '\\"') + '"';
    return "'" + escapedString.replace(/'/g, '\\\'') + "'";
  }

  function unfilterJSON(filter) {
    return this.replace(filter || Prototype.JSONFilter, '$1');
  }

  function isJSON() {
    var str = this;
    if (str.blank()) return false;
    str = str.replace(/\\(?:["\\\/bfnrt]|u[0-9a-fA-F]{4})/g, '@');
    str = str.replace(/"[^"\\\n\r]*"|true|false|null|-?\d+(?:\.\d*)?(?:[eE][+\-]?\d+)?/g, ']');
    str = str.replace(/(?:^|:|,)(?:\s*\[)+/g, '');
    return (/^[\],:{}\s]*$/).test(str);
  }

  function evalJSON(sanitize) {
    var json = this.unfilterJSON(),
        cx = /[\u0000\u00ad\u0600-\u0604\u070f\u17b4\u17b5\u200c-\u200f\u2028-\u202f\u2060-\u206f\ufeff\ufff0-\uffff]/g;
    if (cx.test(json)) {
      json = json.replace(cx, function (a) {
        return '\\u' + ('0000' + a.charCodeAt(0).toString(16)).slice(-4);
      });
    }
    try {
      if (!sanitize || json.isJSON()) return eval('(' + json + ')');
    } catch (e) { }
    throw new SyntaxError('Badly formed JSON string: ' + this.inspect());
  }

  function parseJSON() {
    var json = this.unfilterJSON();
    return JSON.parse(json);
  }

  function include(pattern) {
    return this.indexOf(pattern) > -1;
  }

  function startsWith(pattern) {
    return this.lastIndexOf(pattern, 0) === 0;
  }

  function endsWith(pattern) {
    var d = this.length - pattern.length;
    return d >= 0 && this.indexOf(pattern, d) === d;
  }

  function empty() {
    return this == '';
  }

  function blank() {
    return /^\s*$/.test(this);
  }

  function interpolate(object, pattern) {
    return new Template(this, pattern).evaluate(object);
  }

  return {
    gsub:           gsub,
    sub:            sub,
    scan:           scan,
    truncate:       truncate,
    strip:          String.prototype.trim || strip,
    stripTags:      stripTags,
    stripScripts:   stripScripts,
    extractScripts: extractScripts,
    evalScripts:    evalScripts,
    escapeHTML:     escapeHTML,
    unescapeHTML:   unescapeHTML,
    toQueryParams:  toQueryParams,
    parseQuery:     toQueryParams,
    toArray:        toArray,
    succ:           succ,
    times:          times,
    camelize:       camelize,
    capitalize:     capitalize,
    underscore:     underscore,
    dasherize:      dasherize,
    inspect:        inspect,
    unfilterJSON:   unfilterJSON,
    isJSON:         isJSON,
    evalJSON:       NATIVE_JSON_PARSE_SUPPORT ? parseJSON : evalJSON,
    include:        include,
    startsWith:     startsWith,
    endsWith:       endsWith,
    empty:          empty,
    blank:          blank,
    interpolate:    interpolate
  };
})());

var Template = Class.create({
  initialize: function(template, pattern) {
    this.template = template.toString();
    this.pattern = pattern || Template.Pattern;
  },

  evaluate: function(object) {
    if (object && Object.isFunction(object.toTemplateReplacements))
      object = object.toTemplateReplacements();

    return this.template.gsub(this.pattern, function(match) {
      if (object == null) return (match[1] + '');

      var before = match[1] || '';
      if (before == '\\') return match[2];

      var ctx = object, expr = match[3],
          pattern = /^([^.[]+|\[((?:.*?[^\\])?)\])(\.|\[|$)/;

      match = pattern.exec(expr);
      if (match == null) return before;

      while (match != null) {
        var comp = match[1].startsWith('[') ? match[2].replace(/\\\\]/g, ']') : match[1];
        ctx = ctx[comp];
        if (null == ctx || '' == match[3]) break;
        expr = expr.substring('[' == match[3] ? match[1].length : match[0].length);
        match = pattern.exec(expr);
      }

      return before + String.interpret(ctx);
    });
  }
});
Template.Pattern = /(^|.|\r|\n)(#\{(.*?)\})/;

var $break = { };

var Enumerable = (function() {
  function each(iterator, context) {
    var index = 0;
    try {
      this._each(function(value) {
        iterator.call(context, value, index++);
      });
    } catch (e) {
      if (e != $break) throw e;
    }
    return this;
  }

  function eachSlice(number, iterator, context) {
    var index = -number, slices = [], array = this.toArray();
    if (number < 1) return array;
    while ((index += number) < array.length)
      slices.push(array.slice(index, index+number));
    return slices.collect(iterator, context);
  }

  function all(iterator, context) {
    iterator = iterator || Prototype.K;
    var result = true;
    this.each(function(value, index) {
      result = result && !!iterator.call(context, value, index);
      if (!result) throw $break;
    });
    return result;
  }

  function any(iterator, context) {
    iterator = iterator || Prototype.K;
    var result = false;
    this.each(function(value, index) {
      if (result = !!iterator.call(context, value, index))
        throw $break;
    });
    return result;
  }

  function collect(iterator, context) {
    iterator = iterator || Prototype.K;
    var results = [];
    this.each(function(value, index) {
      results.push(iterator.call(context, value, index));
    });
    return results;
  }

  function detect(iterator, context) {
    var result;
    this.each(function(value, index) {
      if (iterator.call(context, value, index)) {
        result = value;
        throw $break;
      }
    });
    return result;
  }

  function findAll(iterator, context) {
    var results = [];
    this.each(function(value, index) {
      if (iterator.call(context, value, index))
        results.push(value);
    });
    return results;
  }

  function grep(filter, iterator, context) {
    iterator = iterator || Prototype.K;
    var results = [];

    if (Object.isString(filter))
      filter = new RegExp(RegExp.escape(filter));

    this.each(function(value, index) {
      if (filter.match(value))
        results.push(iterator.call(context, value, index));
    });
    return results;
  }

  function include(object) {
    if (Object.isFunction(this.indexOf))
      if (this.indexOf(object) != -1) return true;

    var found = false;
    this.each(function(value) {
      if (value == object) {
        found = true;
        throw $break;
      }
    });
    return found;
  }

  function inGroupsOf(number, fillWith) {
    fillWith = Object.isUndefined(fillWith) ? null : fillWith;
    return this.eachSlice(number, function(slice) {
      while(slice.length < number) slice.push(fillWith);
      return slice;
    });
  }

  function inject(memo, iterator, context) {
    this.each(function(value, index) {
      memo = iterator.call(context, memo, value, index);
    });
    return memo;
  }

  function invoke(method) {
    var args = $A(arguments).slice(1);
    return this.map(function(value) {
      return value[method].apply(value, args);
    });
  }

  function max(iterator, context) {
    iterator = iterator || Prototype.K;
    var result;
    this.each(function(value, index) {
      value = iterator.call(context, value, index);
      if (result == null || value >= result)
        result = value;
    });
    return result;
  }

  function min(iterator, context) {
    iterator = iterator || Prototype.K;
    var result;
    this.each(function(value, index) {
      value = iterator.call(context, value, index);
      if (result == null || value < result)
        result = value;
    });
    return result;
  }

  function partition(iterator, context) {
    iterator = iterator || Prototype.K;
    var trues = [], falses = [];
    this.each(function(value, index) {
      (iterator.call(context, value, index) ?
        trues : falses).push(value);
    });
    return [trues, falses];
  }

  function pluck(property) {
    var results = [];
    this.each(function(value) {
      results.push(value[property]);
    });
    return results;
  }

  function reject(iterator, context) {
    var results = [];
    this.each(function(value, index) {
      if (!iterator.call(context, value, index))
        results.push(value);
    });
    return results;
  }

  function sortBy(iterator, context) {
    return this.map(function(value, index) {
      return {
        value: value,
        criteria: iterator.call(context, value, index)
      };
    }).sort(function(left, right) {
      var a = left.criteria, b = right.criteria;
      return a < b ? -1 : a > b ? 1 : 0;
    }).pluck('value');
  }

  function toArray() {
    return this.map();
  }

  function zip() {
    var iterator = Prototype.K, args = $A(arguments);
    if (Object.isFunction(args.last()))
      iterator = args.pop();

    var collections = [this].concat(args).map($A);
    return this.map(function(value, index) {
      return iterator(collections.pluck(index));
    });
  }

  function size() {
    return this.toArray().length;
  }

  function inspect() {
    return '#<Enumerable:' + this.toArray().inspect() + '>';
  }









  return {
    each:       each,
    eachSlice:  eachSlice,
    all:        all,
    every:      all,
    any:        any,
    some:       any,
    collect:    collect,
    map:        collect,
    detect:     detect,
    findAll:    findAll,
    select:     findAll,
    filter:     findAll,
    grep:       grep,
    include:    include,
    member:     include,
    inGroupsOf: inGroupsOf,
    inject:     inject,
    invoke:     invoke,
    max:        max,
    min:        min,
    partition:  partition,
    pluck:      pluck,
    reject:     reject,
    sortBy:     sortBy,
    toArray:    toArray,
    entries:    toArray,
    zip:        zip,
    size:       size,
    inspect:    inspect,
    find:       detect
  };
})();

function $A(iterable) {
  if (!iterable) return [];
  if ('toArray' in Object(iterable)) return iterable.toArray();
  var length = iterable.length || 0, results = new Array(length);
  while (length--) results[length] = iterable[length];
  return results;
}


function $w(string) {
  if (!Object.isString(string)) return [];
  string = string.strip();
  return string ? string.split(/\s+/) : [];
}

Array.from = $A;


(function() {
  var arrayProto = Array.prototype,
      slice = arrayProto.slice,
      _each = arrayProto.forEach; // use native browser JS 1.6 implementation if available

  function each(iterator, context) {
    for (var i = 0, length = this.length >>> 0; i < length; i++) {
      if (i in this) iterator.call(context, this[i], i, this);
    }
  }
  if (!_each) _each = each;

  function clear() {
    this.length = 0;
    return this;
  }

  function first() {
    return this[0];
  }

  function last() {
    return this[this.length - 1];
  }

  function compact() {
    return this.select(function(value) {
      return value != null;
    });
  }

  function flatten() {
    return this.inject([], function(array, value) {
      if (Object.isArray(value))
        return array.concat(value.flatten());
      array.push(value);
      return array;
    });
  }

  function without() {
    var values = slice.call(arguments, 0);
    return this.select(function(value) {
      return !values.include(value);
    });
  }

  function reverse(inline) {
    return (inline === false ? this.toArray() : this)._reverse();
  }

  function uniq(sorted) {
    return this.inject([], function(array, value, index) {
      if (0 == index || (sorted ? array.last() != value : !array.include(value)))
        array.push(value);
      return array;
    });
  }

  function intersect(array) {
    return this.uniq().findAll(function(item) {
      return array.detect(function(value) { return item === value });
    });
  }


  function clone() {
    return slice.call(this, 0);
  }

  function size() {
    return this.length;
  }

  function inspect() {
    return '[' + this.map(Object.inspect).join(', ') + ']';
  }

  function indexOf(item, i) {
    i || (i = 0);
    var length = this.length;
    if (i < 0) i = length + i;
    for (; i < length; i++)
      if (this[i] === item) return i;
    return -1;
  }

  function lastIndexOf(item, i) {
    i = isNaN(i) ? this.length : (i < 0 ? this.length + i : i) + 1;
    var n = this.slice(0, i).reverse().indexOf(item);
    return (n < 0) ? n : i - n - 1;
  }

  function concat() {
    var array = slice.call(this, 0), item;
    for (var i = 0, length = arguments.length; i < length; i++) {
      item = arguments[i];
      if (Object.isArray(item) && !('callee' in item)) {
        for (var j = 0, arrayLength = item.length; j < arrayLength; j++)
          array.push(item[j]);
      } else {
        array.push(item);
      }
    }
    return array;
  }

  Object.extend(arrayProto, Enumerable);

  if (!arrayProto._reverse)
    arrayProto._reverse = arrayProto.reverse;

  Object.extend(arrayProto, {
    _each:     _each,
    clear:     clear,
    first:     first,
    last:      last,
    compact:   compact,
    flatten:   flatten,
    without:   without,
    reverse:   reverse,
    uniq:      uniq,
    intersect: intersect,
    clone:     clone,
    toArray:   clone,
    size:      size,
    inspect:   inspect
  });

  var CONCAT_ARGUMENTS_BUGGY = (function() {
    return [].concat(arguments)[0][0] !== 1;
  })(1,2)

  if (CONCAT_ARGUMENTS_BUGGY) arrayProto.concat = concat;

  if (!arrayProto.indexOf) arrayProto.indexOf = indexOf;
  if (!arrayProto.lastIndexOf) arrayProto.lastIndexOf = lastIndexOf;
})();
function $H(object) {
  return new Hash(object);
};

var Hash = Class.create(Enumerable, (function() {
  function initialize(object) {
    this._object = Object.isHash(object) ? object.toObject() : Object.clone(object);
  }


  function _each(iterator) {
    for (var key in this._object) {
      var value = this._object[key], pair = [key, value];
      pair.key = key;
      pair.value = value;
      iterator(pair);
    }
  }

  function set(key, value) {
    return this._object[key] = value;
  }

  function get(key) {
    if (this._object[key] !== Object.prototype[key])
      return this._object[key];
  }

  function unset(key) {
    var value = this._object[key];
    delete this._object[key];
    return value;
  }

  function toObject() {
    return Object.clone(this._object);
  }



  function keys() {
    return this.pluck('key');
  }

  function values() {
    return this.pluck('value');
  }

  function index(value) {
    var match = this.detect(function(pair) {
      return pair.value === value;
    });
    return match && match.key;
  }

  function merge(object) {
    return this.clone().update(object);
  }

  function update(object) {
    return new Hash(object).inject(this, function(result, pair) {
      result.set(pair.key, pair.value);
      return result;
    });
  }

  function toQueryPair(key, value) {
    if (Object.isUndefined(value)) return key;
    return key + '=' + encodeURIComponent(String.interpret(value));
  }

  function toQueryString() {
    return this.inject([], function(results, pair) {
      var key = encodeURIComponent(pair.key), values = pair.value;

      if (values && typeof values == 'object') {
        if (Object.isArray(values)) {
          var queryValues = [];
          for (var i = 0, len = values.length, value; i < len; i++) {
            value = values[i];
            queryValues.push(toQueryPair(key, value));
          }
          return results.concat(queryValues);
        }
      } else results.push(toQueryPair(key, values));
      return results;
    }).join('&');
  }

  function inspect() {
    return '#<Hash:{' + this.map(function(pair) {
      return pair.map(Object.inspect).join(': ');
    }).join(', ') + '}>';
  }

  function clone() {
    return new Hash(this);
  }

  return {
    initialize:             initialize,
    _each:                  _each,
    set:                    set,
    get:                    get,
    unset:                  unset,
    toObject:               toObject,
    toTemplateReplacements: toObject,
    keys:                   keys,
    values:                 values,
    index:                  index,
    merge:                  merge,
    update:                 update,
    toQueryString:          toQueryString,
    inspect:                inspect,
    toJSON:                 toObject,
    clone:                  clone
  };
})());

Hash.from = $H;
Object.extend(Number.prototype, (function() {
  function toColorPart() {
    return this.toPaddedString(2, 16);
  }

  function succ() {
    return this + 1;
  }

  function times(iterator, context) {
    $R(0, this, true).each(iterator, context);
    return this;
  }

  function toPaddedString(length, radix) {
    var string = this.toString(radix || 10);
    return '0'.times(length - string.length) + string;
  }

  function abs() {
    return Math.abs(this);
  }

  function round() {
    return Math.round(this);
  }

  function ceil() {
    return Math.ceil(this);
  }

  function floor() {
    return Math.floor(this);
  }

  return {
    toColorPart:    toColorPart,
    succ:           succ,
    times:          times,
    toPaddedString: toPaddedString,
    abs:            abs,
    round:          round,
    ceil:           ceil,
    floor:          floor
  };
})());

function $R(start, end, exclusive) {
  return new ObjectRange(start, end, exclusive);
}

var ObjectRange = Class.create(Enumerable, (function() {
  function initialize(start, end, exclusive) {
    this.start = start;
    this.end = end;
    this.exclusive = exclusive;
  }

  function _each(iterator) {
    var value = this.start;
    while (this.include(value)) {
      iterator(value);
      value = value.succ();
    }
  }

  function include(value) {
    if (value < this.start)
      return false;
    if (this.exclusive)
      return value < this.end;
    return value <= this.end;
  }

  return {
    initialize: initialize,
    _each:      _each,
    include:    include
  };
})());



var Abstract = { };


var Try = {
  these: function() {
    var returnValue;

    for (var i = 0, length = arguments.length; i < length; i++) {
      var lambda = arguments[i];
      try {
        returnValue = lambda();
        break;
      } catch (e) { }
    }

    return returnValue;
  }
};

var Ajax = {
  getTransport: function() {
    return Try.these(
      function() {return new XMLHttpRequest()},
      function() {return new ActiveXObject('Msxml2.XMLHTTP')},
      function() {return new ActiveXObject('Microsoft.XMLHTTP')}
    ) || false;
  },

  activeRequestCount: 0
};

Ajax.Responders = {
  responders: [],

  _each: function(iterator) {
    this.responders._each(iterator);
  },

  register: function(responder) {
    if (!this.include(responder))
      this.responders.push(responder);
  },

  unregister: function(responder) {
    this.responders = this.responders.without(responder);
  },

  dispatch: function(callback, request, transport, json) {
    this.each(function(responder) {
      if (Object.isFunction(responder[callback])) {
        try {
          responder[callback].apply(responder, [request, transport, json]);
        } catch (e) { }
      }
    });
  }
};

Object.extend(Ajax.Responders, Enumerable);

Ajax.Responders.register({
  onCreate:   function() { Ajax.activeRequestCount++ },
  onComplete: function() { Ajax.activeRequestCount-- }
});
Ajax.Base = Class.create({
  initialize: function(options) {
    this.options = {
      method:       'post',
      asynchronous: true,
      contentType:  'application/x-www-form-urlencoded',
      encoding:     'UTF-8',
      parameters:   '',
      evalJSON:     true,
      evalJS:       true
    };
    Object.extend(this.options, options || { });

    this.options.method = this.options.method.toLowerCase();

    if (Object.isHash(this.options.parameters))
      this.options.parameters = this.options.parameters.toObject();
  }
});
Ajax.Request = Class.create(Ajax.Base, {
  _complete: false,

  initialize: function($super, url, options) {
    $super(options);
    this.transport = Ajax.getTransport();
    this.request(url);
  },

  request: function(url) {
    this.url = url;
    this.method = this.options.method;
    var params = Object.isString(this.options.parameters) ?
          this.options.parameters :
          Object.toQueryString(this.options.parameters);

    if (!['get', 'post'].include(this.method)) {
      params += (params ? '&' : '') + "_method=" + this.method;
      this.method = 'post';
    }

    if (params && this.method === 'get') {
      this.url += (this.url.include('?') ? '&' : '?') + params;
    }

    this.parameters = params.toQueryParams();

    try {
      var response = new Ajax.Response(this);
      if (this.options.onCreate) this.options.onCreate(response);
      Ajax.Responders.dispatch('onCreate', this, response);

      this.transport.open(this.method.toUpperCase(), this.url,
        this.options.asynchronous);

      if (this.options.asynchronous) this.respondToReadyState.bind(this).defer(1);

      this.transport.onreadystatechange = this.onStateChange.bind(this);
      this.setRequestHeaders();

      this.body = this.method == 'post' ? (this.options.postBody || params) : null;
      this.transport.send(this.body);

      /* Force Firefox to handle ready state 4 for synchronous requests */
      if (!this.options.asynchronous && this.transport.overrideMimeType)
        this.onStateChange();

    }
    catch (e) {
      this.dispatchException(e);
    }
  },

  onStateChange: function() {
    var readyState = this.transport.readyState;
    if (readyState > 1 && !((readyState == 4) && this._complete))
      this.respondToReadyState(this.transport.readyState);
  },

  setRequestHeaders: function() {
    var headers = {
      'X-Requested-With': 'XMLHttpRequest',
      'X-Prototype-Version': Prototype.Version,
      'Accept': 'text/javascript, text/html, application/xml, text/xml, */*'
    };

    if (this.method == 'post') {
      headers['Content-type'] = this.options.contentType +
        (this.options.encoding ? '; charset=' + this.options.encoding : '');

      /* Force "Connection: close" for older Mozilla browsers to work
       * around a bug where XMLHttpRequest sends an incorrect
       * Content-length header. See Mozilla Bugzilla #246651.
       */
      if (this.transport.overrideMimeType &&
          (navigator.userAgent.match(/Gecko\/(\d{4})/) || [0,2005])[1] < 2005)
            headers['Connection'] = 'close';
    }

    if (typeof this.options.requestHeaders == 'object') {
      var extras = this.options.requestHeaders;

      if (Object.isFunction(extras.push))
        for (var i = 0, length = extras.length; i < length; i += 2)
          headers[extras[i]] = extras[i+1];
      else
        $H(extras).each(function(pair) { headers[pair.key] = pair.value });
    }

    for (var name in headers)
      this.transport.setRequestHeader(name, headers[name]);
  },

  success: function() {
    var status = this.getStatus();
    return !status || (status >= 200 && status < 300) || status == 304;
  },

  getStatus: function() {
    try {
      if (this.transport.status === 1223) return 204;
      return this.transport.status || 0;
    } catch (e) { return 0 }
  },

  respondToReadyState: function(readyState) {
    var state = Ajax.Request.Events[readyState], response = new Ajax.Response(this);

    if (state == 'Complete') {
      try {
        this._complete = true;
        (this.options['on' + response.status]
         || this.options['on' + (this.success() ? 'Success' : 'Failure')]
         || Prototype.emptyFunction)(response, response.headerJSON);
      } catch (e) {
        this.dispatchException(e);
      }

      var contentType = response.getHeader('Content-type');
      if (this.options.evalJS == 'force'
          || (this.options.evalJS && this.isSameOrigin() && contentType
          && contentType.match(/^\s*(text|application)\/(x-)?(java|ecma)script(;.*)?\s*$/i)))
        this.evalResponse();
    }

    try {
      (this.options['on' + state] || Prototype.emptyFunction)(response, response.headerJSON);
      Ajax.Responders.dispatch('on' + state, this, response, response.headerJSON);
    } catch (e) {
      this.dispatchException(e);
    }

    if (state == 'Complete') {
      this.transport.onreadystatechange = Prototype.emptyFunction;
    }
  },

  isSameOrigin: function() {
    var m = this.url.match(/^\s*https?:\/\/[^\/]*/);
    return !m || (m[0] == '#{protocol}//#{domain}#{port}'.interpolate({
      protocol: location.protocol,
      domain: document.domain,
      port: location.port ? ':' + location.port : ''
    }));
  },

  getHeader: function(name) {
    try {
      return this.transport.getResponseHeader(name) || null;
    } catch (e) { return null; }
  },

  evalResponse: function() {
    try {
      return eval((this.transport.responseText || '').unfilterJSON());
    } catch (e) {
      this.dispatchException(e);
    }
  },

  dispatchException: function(exception) {
    (this.options.onException || Prototype.emptyFunction)(this, exception);
    Ajax.Responders.dispatch('onException', this, exception);
  }
});

Ajax.Request.Events =
  ['Uninitialized', 'Loading', 'Loaded', 'Interactive', 'Complete'];








Ajax.Response = Class.create({
  initialize: function(request){
    this.request = request;
    var transport  = this.transport  = request.transport,
        readyState = this.readyState = transport.readyState;

    if ((readyState > 2 && !Prototype.Browser.IE) || readyState == 4) {
      this.status       = this.getStatus();
      this.statusText   = this.getStatusText();
      this.responseText = String.interpret(transport.responseText);
      this.headerJSON   = this._getHeaderJSON();
    }

    if (readyState == 4) {
      var xml = transport.responseXML;
      this.responseXML  = Object.isUndefined(xml) ? null : xml;
      this.responseJSON = this._getResponseJSON();
    }
  },

  status:      0,

  statusText: '',

  getStatus: Ajax.Request.prototype.getStatus,

  getStatusText: function() {
    try {
      return this.transport.statusText || '';
    } catch (e) { return '' }
  },

  getHeader: Ajax.Request.prototype.getHeader,

  getAllHeaders: function() {
    try {
      return this.getAllResponseHeaders();
    } catch (e) { return null }
  },

  getResponseHeader: function(name) {
    return this.transport.getResponseHeader(name);
  },

  getAllResponseHeaders: function() {
    return this.transport.getAllResponseHeaders();
  },

  _getHeaderJSON: function() {
    var json = this.getHeader('X-JSON');
    if (!json) return null;
    json = decodeURIComponent(escape(json));
    try {
      return json.evalJSON(this.request.options.sanitizeJSON ||
        !this.request.isSameOrigin());
    } catch (e) {
      this.request.dispatchException(e);
    }
  },

  _getResponseJSON: function() {
    var options = this.request.options;
    if (!options.evalJSON || (options.evalJSON != 'force' &&
      !(this.getHeader('Content-type') || '').include('application/json')) ||
        this.responseText.blank())
          return null;
    try {
      return this.responseText.evalJSON(options.sanitizeJSON ||
        !this.request.isSameOrigin());
    } catch (e) {
      this.request.dispatchException(e);
    }
  }
});

Ajax.Updater = Class.create(Ajax.Request, {
  initialize: function($super, container, url, options) {
    this.container = {
      success: (container.success || container),
      failure: (container.failure || (container.success ? null : container))
    };

    options = Object.clone(options);
    var onComplete = options.onComplete;
    options.onComplete = (function(response, json) {
      this.updateContent(response.responseText);
      if (Object.isFunction(onComplete)) onComplete(response, json);
    }).bind(this);

    $super(url, options);
  },

  updateContent: function(responseText) {
    var receiver = this.container[this.success() ? 'success' : 'failure'],
        options = this.options;

    if (!options.evalScripts) responseText = responseText.stripScripts();

    if (receiver = $(receiver)) {
      if (options.insertion) {
        if (Object.isString(options.insertion)) {
          var insertion = { }; insertion[options.insertion] = responseText;
          receiver.insert(insertion);
        }
        else options.insertion(receiver, responseText);
      }
      else receiver.update(responseText);
    }
  }
});

Ajax.PeriodicalUpdater = Class.create(Ajax.Base, {
  initialize: function($super, container, url, options) {
    $super(options);
    this.onComplete = this.options.onComplete;

    this.frequency = (this.options.frequency || 2);
    this.decay = (this.options.decay || 1);

    this.updater = { };
    this.container = container;
    this.url = url;

    this.start();
  },

  start: function() {
    this.options.onComplete = this.updateComplete.bind(this);
    this.onTimerEvent();
  },

  stop: function() {
    this.updater.options.onComplete = undefined;
    clearTimeout(this.timer);
    (this.onComplete || Prototype.emptyFunction).apply(this, arguments);
  },

  updateComplete: function(response) {
    if (this.options.decay) {
      this.decay = (response.responseText == this.lastText ?
        this.decay * this.options.decay : 1);

      this.lastText = response.responseText;
    }
    this.timer = this.onTimerEvent.bind(this).delay(this.decay * this.frequency);
  },

  onTimerEvent: function() {
    this.updater = new Ajax.Updater(this.container, this.url, this.options);
  }
});


function $(element) {
  if (arguments.length > 1) {
    for (var i = 0, elements = [], length = arguments.length; i < length; i++)
      elements.push($(arguments[i]));
    return elements;
  }
  if (Object.isString(element))
    element = document.getElementById(element);
  return Element.extend(element);
}

if (Prototype.BrowserFeatures.XPath) {
  document._getElementsByXPath = function(expression, parentElement) {
    var results = [];
    var query = document.evaluate(expression, $(parentElement) || document,
      null, XPathResult.ORDERED_NODE_SNAPSHOT_TYPE, null);
    for (var i = 0, length = query.snapshotLength; i < length; i++)
      results.push(Element.extend(query.snapshotItem(i)));
    return results;
  };
}

/*--------------------------------------------------------------------------*/

if (!Node) var Node = { };

if (!Node.ELEMENT_NODE) {
  Object.extend(Node, {
    ELEMENT_NODE: 1,
    ATTRIBUTE_NODE: 2,
    TEXT_NODE: 3,
    CDATA_SECTION_NODE: 4,
    ENTITY_REFERENCE_NODE: 5,
    ENTITY_NODE: 6,
    PROCESSING_INSTRUCTION_NODE: 7,
    COMMENT_NODE: 8,
    DOCUMENT_NODE: 9,
    DOCUMENT_TYPE_NODE: 10,
    DOCUMENT_FRAGMENT_NODE: 11,
    NOTATION_NODE: 12
  });
}



(function(global) {
  function shouldUseCache(tagName, attributes) {
    if (tagName === 'select') return false;
    if ('type' in attributes) return false;
    return true;
  }

  var HAS_EXTENDED_CREATE_ELEMENT_SYNTAX = (function(){
    try {
      var el = document.createElement('<input name="x">');
      return el.tagName.toLowerCase() === 'input' && el.name === 'x';
    }
    catch(err) {
      return false;
    }
  })();

  var element = global.Element;

  global.Element = function(tagName, attributes) {
    attributes = attributes || { };
    tagName = tagName.toLowerCase();
    var cache = Element.cache;

    if (HAS_EXTENDED_CREATE_ELEMENT_SYNTAX && attributes.name) {
      tagName = '<' + tagName + ' name="' + attributes.name + '">';
      delete attributes.name;
      return Element.writeAttribute(document.createElement(tagName), attributes);
    }

    if (!cache[tagName]) cache[tagName] = Element.extend(document.createElement(tagName));

    var node = shouldUseCache(tagName, attributes) ?
     cache[tagName].cloneNode(false) : document.createElement(tagName);

    return Element.writeAttribute(node, attributes);
  };

  Object.extend(global.Element, element || { });
  if (element) global.Element.prototype = element.prototype;

})(this);

Element.idCounter = 1;
Element.cache = { };

Element._purgeElement = function(element) {
  var uid = element._prototypeUID;
  if (uid) {
    Element.stopObserving(element);
    element._prototypeUID = void 0;
    delete Element.Storage[uid];
  }
}

Element.Methods = {
  visible: function(element) {
    return $(element).style.display != 'none';
  },

  toggle: function(element) {
    element = $(element);
    Element[Element.visible(element) ? 'hide' : 'show'](element);
    return element;
  },

  hide: function(element) {
    element = $(element);
    element.style.display = 'none';
    return element;
  },

  show: function(element) {
    element = $(element);
    element.style.display = '';
    return element;
  },

  remove: function(element) {
    element = $(element);
    element.parentNode.removeChild(element);
    return element;
  },

  update: (function(){

    var SELECT_ELEMENT_INNERHTML_BUGGY = (function(){
      var el = document.createElement("select"),
          isBuggy = true;
      el.innerHTML = "<option value=\"test\">test</option>";
      if (el.options && el.options[0]) {
        isBuggy = el.options[0].nodeName.toUpperCase() !== "OPTION";
      }
      el = null;
      return isBuggy;
    })();

    var TABLE_ELEMENT_INNERHTML_BUGGY = (function(){
      try {
        var el = document.createElement("table");
        if (el && el.tBodies) {
          el.innerHTML = "<tbody><tr><td>test</td></tr></tbody>";
          var isBuggy = typeof el.tBodies[0] == "undefined";
          el = null;
          return isBuggy;
        }
      } catch (e) {
        return true;
      }
    })();

    var LINK_ELEMENT_INNERHTML_BUGGY = (function() {
      try {
        var el = document.createElement('div');
        el.innerHTML = "<link>";
        var isBuggy = (el.childNodes.length === 0);
        el = null;
        return isBuggy;
      } catch(e) {
        return true;
      }
    })();

    var ANY_INNERHTML_BUGGY = SELECT_ELEMENT_INNERHTML_BUGGY ||
     TABLE_ELEMENT_INNERHTML_BUGGY || LINK_ELEMENT_INNERHTML_BUGGY;

    var SCRIPT_ELEMENT_REJECTS_TEXTNODE_APPENDING = (function () {
      var s = document.createElement("script"),
          isBuggy = false;
      try {
        s.appendChild(document.createTextNode(""));
        isBuggy = !s.firstChild ||
          s.firstChild && s.firstChild.nodeType !== 3;
      } catch (e) {
        isBuggy = true;
      }
      s = null;
      return isBuggy;
    })();


    function update(element, content) {
      element = $(element);
      var purgeElement = Element._purgeElement;

      var descendants = element.getElementsByTagName('*'),
       i = descendants.length;
      while (i--) purgeElement(descendants[i]);

      if (content && content.toElement)
        content = content.toElement();

      if (Object.isElement(content))
        return element.update().insert(content);

      content = Object.toHTML(content);

      var tagName = element.tagName.toUpperCase();

      if (tagName === 'SCRIPT' && SCRIPT_ELEMENT_REJECTS_TEXTNODE_APPENDING) {
        element.text = content;
        return element;
      }

      if (ANY_INNERHTML_BUGGY) {
        if (tagName in Element._insertionTranslations.tags) {
          while (element.firstChild) {
            element.removeChild(element.firstChild);
          }
          Element._getContentFromAnonymousElement(tagName, content.stripScripts())
            .each(function(node) {
              element.appendChild(node)
            });
        } else if (LINK_ELEMENT_INNERHTML_BUGGY && Object.isString(content) && content.indexOf('<link') > -1) {
          while (element.firstChild) {
            element.removeChild(element.firstChild);
          }
          var nodes = Element._getContentFromAnonymousElement(tagName, content.stripScripts(), true);
          nodes.each(function(node) { element.appendChild(node) });
        }
        else {
          element.innerHTML = content.stripScripts();
        }
      }
      else {
        element.innerHTML = content.stripScripts();
      }

      content.evalScripts.bind(content).defer();
      return element;
    }

    return update;
  })(),

  replace: function(element, content) {
    element = $(element);
    if (content && content.toElement) content = content.toElement();
    else if (!Object.isElement(content)) {
      content = Object.toHTML(content);
      var range = element.ownerDocument.createRange();
      range.selectNode(element);
      content.evalScripts.bind(content).defer();
      content = range.createContextualFragment(content.stripScripts());
    }
    element.parentNode.replaceChild(content, element);
    return element;
  },

  insert: function(element, insertions) {
    element = $(element);

    if (Object.isString(insertions) || Object.isNumber(insertions) ||
        Object.isElement(insertions) || (insertions && (insertions.toElement || insertions.toHTML)))
          insertions = {bottom:insertions};

    var content, insert, tagName, childNodes;

    for (var position in insertions) {
      content  = insertions[position];
      position = position.toLowerCase();
      insert = Element._insertionTranslations[position];

      if (content && content.toElement) content = content.toElement();
      if (Object.isElement(content)) {
        insert(element, content);
        continue;
      }

      content = Object.toHTML(content);

      tagName = ((position == 'before' || position == 'after')
        ? element.parentNode : element).tagName.toUpperCase();

      childNodes = Element._getContentFromAnonymousElement(tagName, content.stripScripts());

      if (position == 'top' || position == 'after') childNodes.reverse();
      childNodes.each(insert.curry(element));

      content.evalScripts.bind(content).defer();
    }

    return element;
  },

  wrap: function(element, wrapper, attributes) {
    element = $(element);
    if (Object.isElement(wrapper))
      $(wrapper).writeAttribute(attributes || { });
    else if (Object.isString(wrapper)) wrapper = new Element(wrapper, attributes);
    else wrapper = new Element('div', wrapper);
    if (element.parentNode)
      element.parentNode.replaceChild(wrapper, element);
    wrapper.appendChild(element);
    return wrapper;
  },

  inspect: function(element) {
    element = $(element);
    var result = '<' + element.tagName.toLowerCase();
    $H({'id': 'id', 'className': 'class'}).each(function(pair) {
      var property = pair.first(),
          attribute = pair.last(),
          value = (element[property] || '').toString();
      if (value) result += ' ' + attribute + '=' + value.inspect(true);
    });
    return result + '>';
  },

  recursivelyCollect: function(element, property, maximumLength) {
    element = $(element);
    maximumLength = maximumLength || -1;
    var elements = [];

    while (element = element[property]) {
      if (element.nodeType == 1)
        elements.push(Element.extend(element));
      if (elements.length == maximumLength)
        break;
    }

    return elements;
  },

  ancestors: function(element) {
    return Element.recursivelyCollect(element, 'parentNode');
  },

  descendants: function(element) {
    return Element.select(element, "*");
  },

  firstDescendant: function(element) {
    element = $(element).firstChild;
    while (element && element.nodeType != 1) element = element.nextSibling;
    return $(element);
  },

  immediateDescendants: function(element) {
    var results = [], child = $(element).firstChild;
    while (child) {
      if (child.nodeType === 1) {
        results.push(Element.extend(child));
      }
      child = child.nextSibling;
    }
    return results;
  },

  previousSiblings: function(element, maximumLength) {
    return Element.recursivelyCollect(element, 'previousSibling');
  },

  nextSiblings: function(element) {
    return Element.recursivelyCollect(element, 'nextSibling');
  },

  siblings: function(element) {
    element = $(element);
    return Element.previousSiblings(element).reverse()
      .concat(Element.nextSiblings(element));
  },

  match: function(element, selector) {
    element = $(element);
    if (Object.isString(selector))
      return Prototype.Selector.match(element, selector);
    return selector.match(element);
  },

  up: function(element, expression, index) {
    element = $(element);
    if (arguments.length == 1) return $(element.parentNode);
    var ancestors = Element.ancestors(element);
    return Object.isNumber(expression) ? ancestors[expression] :
      Prototype.Selector.find(ancestors, expression, index);
  },

  down: function(element, expression, index) {
    element = $(element);
    if (arguments.length == 1) return Element.firstDescendant(element);
    return Object.isNumber(expression) ? Element.descendants(element)[expression] :
      Element.select(element, expression)[index || 0];
  },

  previous: function(element, expression, index) {
    element = $(element);
    if (Object.isNumber(expression)) index = expression, expression = false;
    if (!Object.isNumber(index)) index = 0;

    if (expression) {
      return Prototype.Selector.find(element.previousSiblings(), expression, index);
    } else {
      return element.recursivelyCollect("previousSibling", index + 1)[index];
    }
  },

  next: function(element, expression, index) {
    element = $(element);
    if (Object.isNumber(expression)) index = expression, expression = false;
    if (!Object.isNumber(index)) index = 0;

    if (expression) {
      return Prototype.Selector.find(element.nextSiblings(), expression, index);
    } else {
      var maximumLength = Object.isNumber(index) ? index + 1 : 1;
      return element.recursivelyCollect("nextSibling", index + 1)[index];
    }
  },


  select: function(element) {
    element = $(element);
    var expressions = Array.prototype.slice.call(arguments, 1).join(', ');
    return Prototype.Selector.select(expressions, element);
  },

  adjacent: function(element) {
    element = $(element);
    var expressions = Array.prototype.slice.call(arguments, 1).join(', ');
    return Prototype.Selector.select(expressions, element.parentNode).without(element);
  },

  identify: function(element) {
    element = $(element);
    var id = Element.readAttribute(element, 'id');
    if (id) return id;
    do { id = 'anonymous_element_' + Element.idCounter++ } while ($(id));
    Element.writeAttribute(element, 'id', id);
    return id;
  },

  readAttribute: function(element, name) {
    element = $(element);
    if (Prototype.Browser.IE) {
      var t = Element._attributeTranslations.read;
      if (t.values[name]) return t.values[name](element, name);
      if (t.names[name]) name = t.names[name];
      if (name.include(':')) {
        return (!element.attributes || !element.attributes[name]) ? null :
         element.attributes[name].value;
      }
    }
    return element.getAttribute(name);
  },

  writeAttribute: function(element, name, value) {
    element = $(element);
    var attributes = { }, t = Element._attributeTranslations.write;

    if (typeof name == 'object') attributes = name;
    else attributes[name] = Object.isUndefined(value) ? true : value;

    for (var attr in attributes) {
      name = t.names[attr] || attr;
      value = attributes[attr];
      if (t.values[attr]) name = t.values[attr](element, value);
      if (value === false || value === null)
        element.removeAttribute(name);
      else if (value === true)
        element.setAttribute(name, name);
      else element.setAttribute(name, value);
    }
    return element;
  },

  getHeight: function(element) {
    return Element.getDimensions(element).height;
  },

  getWidth: function(element) {
    return Element.getDimensions(element).width;
  },

  classNames: function(element) {
    return new Element.ClassNames(element);
  },

  hasClassName: function(element, className) {
    if (!(element = $(element))) return;
    var elementClassName = element.className;
    return (elementClassName.length > 0 && (elementClassName == className ||
      new RegExp("(^|\\s)" + className + "(\\s|$)").test(elementClassName)));
  },

  addClassName: function(element, className) {
    if (!(element = $(element))) return;
    if (!Element.hasClassName(element, className))
      element.className += (element.className ? ' ' : '') + className;
    return element;
  },

  removeClassName: function(element, className) {
    if (!(element = $(element))) return;
    element.className = element.className.replace(
      new RegExp("(^|\\s+)" + className + "(\\s+|$)"), ' ').strip();
    return element;
  },

  toggleClassName: function(element, className) {
    if (!(element = $(element))) return;
    return Element[Element.hasClassName(element, className) ?
      'removeClassName' : 'addClassName'](element, className);
  },

  cleanWhitespace: function(element) {
    element = $(element);
    var node = element.firstChild;
    while (node) {
      var nextNode = node.nextSibling;
      if (node.nodeType == 3 && !/\S/.test(node.nodeValue))
        element.removeChild(node);
      node = nextNode;
    }
    return element;
  },

  empty: function(element) {
    return $(element).innerHTML.blank();
  },

  descendantOf: function(element, ancestor) {
    element = $(element), ancestor = $(ancestor);

    if (element.compareDocumentPosition)
      return (element.compareDocumentPosition(ancestor) & 8) === 8;

    if (ancestor.contains)
      return ancestor.contains(element) && ancestor !== element;

    while (element = element.parentNode)
      if (element == ancestor) return true;

    return false;
  },

  scrollTo: function(element) {
    element = $(element);
    var pos = Element.cumulativeOffset(element);
    window.scrollTo(pos[0], pos[1]);
    return element;
  },

  getStyle: function(element, style) {
    element = $(element);
    style = style == 'float' ? 'cssFloat' : style.camelize();
    var value = element.style[style];
    if (!value || value == 'auto') {
      var css = document.defaultView.getComputedStyle(element, null);
      value = css ? css[style] : null;
    }
    if (style == 'opacity') return value ? parseFloat(value) : 1.0;
    return value == 'auto' ? null : value;
  },

  getOpacity: function(element) {
    return $(element).getStyle('opacity');
  },

  setStyle: function(element, styles) {
    element = $(element);
    var elementStyle = element.style, match;
    if (Object.isString(styles)) {
      element.style.cssText += ';' + styles;
      return styles.include('opacity') ?
        element.setOpacity(styles.match(/opacity:\s*(\d?\.?\d*)/)[1]) : element;
    }
    for (var property in styles)
      if (property == 'opacity') element.setOpacity(styles[property]);
      else
        elementStyle[(property == 'float' || property == 'cssFloat') ?
          (Object.isUndefined(elementStyle.styleFloat) ? 'cssFloat' : 'styleFloat') :
            property] = styles[property];

    return element;
  },

  setOpacity: function(element, value) {
    element = $(element);
    element.style.opacity = (value == 1 || value === '') ? '' :
      (value < 0.00001) ? 0 : value;
    return element;
  },

  makePositioned: function(element) {
    element = $(element);
    var pos = Element.getStyle(element, 'position');
    if (pos == 'static' || !pos) {
      element._madePositioned = true;
      element.style.position = 'relative';
      if (Prototype.Browser.Opera) {
        element.style.top = 0;
        element.style.left = 0;
      }
    }
    return element;
  },

  undoPositioned: function(element) {
    element = $(element);
    if (element._madePositioned) {
      element._madePositioned = undefined;
      element.style.position =
        element.style.top =
        element.style.left =
        element.style.bottom =
        element.style.right = '';
    }
    return element;
  },

  makeClipping: function(element) {
    element = $(element);
    if (element._overflow) return element;
    element._overflow = Element.getStyle(element, 'overflow') || 'auto';
    if (element._overflow !== 'hidden')
      element.style.overflow = 'hidden';
    return element;
  },

  undoClipping: function(element) {
    element = $(element);
    if (!element._overflow) return element;
    element.style.overflow = element._overflow == 'auto' ? '' : element._overflow;
    element._overflow = null;
    return element;
  },

  clonePosition: function(element, source) {
    var options = Object.extend({
      setLeft:    true,
      setTop:     true,
      setWidth:   true,
      setHeight:  true,
      offsetTop:  0,
      offsetLeft: 0
    }, arguments[2] || { });

    source = $(source);
    var p = Element.viewportOffset(source), delta = [0, 0], parent = null;

    element = $(element);

    if (Element.getStyle(element, 'position') == 'absolute') {
      parent = Element.getOffsetParent(element);
      delta = Element.viewportOffset(parent);
    }

    if (parent == document.body) {
      delta[0] -= document.body.offsetLeft;
      delta[1] -= document.body.offsetTop;
    }

    if (options.setLeft)   element.style.left  = (p[0] - delta[0] + options.offsetLeft) + 'px';
    if (options.setTop)    element.style.top   = (p[1] - delta[1] + options.offsetTop) + 'px';
    if (options.setWidth)  element.style.width = source.offsetWidth + 'px';
    if (options.setHeight) element.style.height = source.offsetHeight + 'px';
    return element;
  }
};

Object.extend(Element.Methods, {
  getElementsBySelector: Element.Methods.select,

  childElements: Element.Methods.immediateDescendants
});

Element._attributeTranslations = {
  write: {
    names: {
      className: 'class',
      htmlFor:   'for'
    },
    values: { }
  }
};

if (Prototype.Browser.Opera) {
  Element.Methods.getStyle = Element.Methods.getStyle.wrap(
    function(proceed, element, style) {
      switch (style) {
        case 'height': case 'width':
          if (!Element.visible(element)) return null;

          var dim = parseInt(proceed(element, style), 10);

          if (dim !== element['offset' + style.capitalize()])
            return dim + 'px';

          var properties;
          if (style === 'height') {
            properties = ['border-top-width', 'padding-top',
             'padding-bottom', 'border-bottom-width'];
          }
          else {
            properties = ['border-left-width', 'padding-left',
             'padding-right', 'border-right-width'];
          }
          return properties.inject(dim, function(memo, property) {
            var val = proceed(element, property);
            return val === null ? memo : memo - parseInt(val, 10);
          }) + 'px';
        default: return proceed(element, style);
      }
    }
  );

  Element.Methods.readAttribute = Element.Methods.readAttribute.wrap(
    function(proceed, element, attribute) {
      if (attribute === 'title') return element.title;
      return proceed(element, attribute);
    }
  );
}

else if (Prototype.Browser.IE) {
  Element.Methods.getStyle = function(element, style) {
    element = $(element);
    style = (style == 'float' || style == 'cssFloat') ? 'styleFloat' : style.camelize();
    var value = element.style[style];
    if (!value && element.currentStyle) value = element.currentStyle[style];

    if (style == 'opacity') {
      if (value = (element.getStyle('filter') || '').match(/alpha\(opacity=(.*)\)/))
        if (value[1]) return parseFloat(value[1]) / 100;
      return 1.0;
    }

    if (value == 'auto') {
      if ((style == 'width' || style == 'height') && (element.getStyle('display') != 'none'))
        return element['offset' + style.capitalize()] + 'px';
      return null;
    }
    return value;
  };

  Element.Methods.setOpacity = function(element, value) {
    function stripAlpha(filter){
      return filter.replace(/alpha\([^\)]*\)/gi,'');
    }
    element = $(element);
    var currentStyle = element.currentStyle;
    if ((currentStyle && !currentStyle.hasLayout) ||
      (!currentStyle && element.style.zoom == 'normal'))
        element.style.zoom = 1;

    var filter = element.getStyle('filter'), style = element.style;
    if (value == 1 || value === '') {
      (filter = stripAlpha(filter)) ?
        style.filter = filter : style.removeAttribute('filter');
      return element;
    } else if (value < 0.00001) value = 0;
    style.filter = stripAlpha(filter) +
      'alpha(opacity=' + (value * 100) + ')';
    return element;
  };

  Element._attributeTranslations = (function(){

    var classProp = 'className',
        forProp = 'for',
        el = document.createElement('div');

    el.setAttribute(classProp, 'x');

    if (el.className !== 'x') {
      el.setAttribute('class', 'x');
      if (el.className === 'x') {
        classProp = 'class';
      }
    }
    el = null;

    el = document.createElement('label');
    el.setAttribute(forProp, 'x');
    if (el.htmlFor !== 'x') {
      el.setAttribute('htmlFor', 'x');
      if (el.htmlFor === 'x') {
        forProp = 'htmlFor';
      }
    }
    el = null;

    return {
      read: {
        names: {
          'class':      classProp,
          'className':  classProp,
          'for':        forProp,
          'htmlFor':    forProp
        },
        values: {
          _getAttr: function(element, attribute) {
            return element.getAttribute(attribute);
          },
          _getAttr2: function(element, attribute) {
            return element.getAttribute(attribute, 2);
          },
          _getAttrNode: function(element, attribute) {
            var node = element.getAttributeNode(attribute);
            return node ? node.value : "";
          },
          _getEv: (function(){

            var el = document.createElement('div'), f;
            el.onclick = Prototype.emptyFunction;
            var value = el.getAttribute('onclick');

            if (String(value).indexOf('{') > -1) {
              f = function(element, attribute) {
                attribute = element.getAttribute(attribute);
                if (!attribute) return null;
                attribute = attribute.toString();
                attribute = attribute.split('{')[1];
                attribute = attribute.split('}')[0];
                return attribute.strip();
              };
            }
            else if (value === '') {
              f = function(element, attribute) {
                attribute = element.getAttribute(attribute);
                if (!attribute) return null;
                return attribute.strip();
              };
            }
            el = null;
            return f;
          })(),
          _flag: function(element, attribute) {
            return $(element).hasAttribute(attribute) ? attribute : null;
          },
          style: function(element) {
            return element.style.cssText.toLowerCase();
          },
          title: function(element) {
            return element.title;
          }
        }
      }
    }
  })();

  Element._attributeTranslations.write = {
    names: Object.extend({
      cellpadding: 'cellPadding',
      cellspacing: 'cellSpacing'
    }, Element._attributeTranslations.read.names),
    values: {
      checked: function(element, value) {
        element.checked = !!value;
      },

      style: function(element, value) {
        element.style.cssText = value ? value : '';
      }
    }
  };

  Element._attributeTranslations.has = {};

  $w('colSpan rowSpan vAlign dateTime accessKey tabIndex ' +
      'encType maxLength readOnly longDesc frameBorder').each(function(attr) {
    Element._attributeTranslations.write.names[attr.toLowerCase()] = attr;
    Element._attributeTranslations.has[attr.toLowerCase()] = attr;
  });

  (function(v) {
    Object.extend(v, {
      href:        v._getAttr2,
      src:         v._getAttr2,
      type:        v._getAttr,
      action:      v._getAttrNode,
      disabled:    v._flag,
      checked:     v._flag,
      readonly:    v._flag,
      multiple:    v._flag,
      onload:      v._getEv,
      onunload:    v._getEv,
      onclick:     v._getEv,
      ondblclick:  v._getEv,
      onmousedown: v._getEv,
      onmouseup:   v._getEv,
      onmouseover: v._getEv,
      onmousemove: v._getEv,
      onmouseout:  v._getEv,
      onfocus:     v._getEv,
      onblur:      v._getEv,
      onkeypress:  v._getEv,
      onkeydown:   v._getEv,
      onkeyup:     v._getEv,
      onsubmit:    v._getEv,
      onreset:     v._getEv,
      onselect:    v._getEv,
      onchange:    v._getEv
    });
  })(Element._attributeTranslations.read.values);

  if (Prototype.BrowserFeatures.ElementExtensions) {
    (function() {
      function _descendants(element) {
        var nodes = element.getElementsByTagName('*'), results = [];
        for (var i = 0, node; node = nodes[i]; i++)
          if (node.tagName !== "!") // Filter out comment nodes.
            results.push(node);
        return results;
      }

      Element.Methods.down = function(element, expression, index) {
        element = $(element);
        if (arguments.length == 1) return element.firstDescendant();
        return Object.isNumber(expression) ? _descendants(element)[expression] :
          Element.select(element, expression)[index || 0];
      }
    })();
  }

}

else if (Prototype.Browser.Gecko && /rv:1\.8\.0/.test(navigator.userAgent)) {
  Element.Methods.setOpacity = function(element, value) {
    element = $(element);
    element.style.opacity = (value == 1) ? 0.999999 :
      (value === '') ? '' : (value < 0.00001) ? 0 : value;
    return element;
  };
}

else if (Prototype.Browser.WebKit) {
  Element.Methods.setOpacity = function(element, value) {
    element = $(element);
    element.style.opacity = (value == 1 || value === '') ? '' :
      (value < 0.00001) ? 0 : value;

    if (value == 1)
      if (element.tagName.toUpperCase() == 'IMG' && element.width) {
        element.width++; element.width--;
      } else try {
        var n = document.createTextNode(' ');
        element.appendChild(n);
        element.removeChild(n);
      } catch (e) { }

    return element;
  };
}

if ('outerHTML' in document.documentElement) {
  Element.Methods.replace = function(element, content) {
    element = $(element);

    if (content && content.toElement) content = content.toElement();
    if (Object.isElement(content)) {
      element.parentNode.replaceChild(content, element);
      return element;
    }

    content = Object.toHTML(content);
    var parent = element.parentNode, tagName = parent.tagName.toUpperCase();

    if (Element._insertionTranslations.tags[tagName]) {
      var nextSibling = element.next(),
          fragments = Element._getContentFromAnonymousElement(tagName, content.stripScripts());
      parent.removeChild(element);
      if (nextSibling)
        fragments.each(function(node) { parent.insertBefore(node, nextSibling) });
      else
        fragments.each(function(node) { parent.appendChild(node) });
    }
    else element.outerHTML = content.stripScripts();

    content.evalScripts.bind(content).defer();
    return element;
  };
}

Element._returnOffset = function(l, t) {
  var result = [l, t];
  result.left = l;
  result.top = t;
  return result;
};

Element._getContentFromAnonymousElement = function(tagName, html, force) {
  var div = new Element('div'),
      t = Element._insertionTranslations.tags[tagName];

  var workaround = false;
  if (t) workaround = true;
  else if (force) {
    workaround = true;
    t = ['', '', 0];
  }

  if (workaround) {
    div.innerHTML = '&nbsp;' + t[0] + html + t[1];
    div.removeChild(div.firstChild);
    for (var i = t[2]; i--; ) {
      div = div.firstChild;
    }
  }
  else {
    div.innerHTML = html;
  }
  return $A(div.childNodes);
};

Element._insertionTranslations = {
  before: function(element, node) {
    element.parentNode.insertBefore(node, element);
  },
  top: function(element, node) {
    element.insertBefore(node, element.firstChild);
  },
  bottom: function(element, node) {
    element.appendChild(node);
  },
  after: function(element, node) {
    element.parentNode.insertBefore(node, element.nextSibling);
  },
  tags: {
    TABLE:  ['<table>',                '</table>',                   1],
    TBODY:  ['<table><tbody>',         '</tbody></table>',           2],
    TR:     ['<table><tbody><tr>',     '</tr></tbody></table>',      3],
    TD:     ['<table><tbody><tr><td>', '</td></tr></tbody></table>', 4],
    SELECT: ['<select>',               '</select>',                  1]
  }
};

(function() {
  var tags = Element._insertionTranslations.tags;
  Object.extend(tags, {
    THEAD: tags.TBODY,
    TFOOT: tags.TBODY,
    TH:    tags.TD
  });
})();

Element.Methods.Simulated = {
  hasAttribute: function(element, attribute) {
    attribute = Element._attributeTranslations.has[attribute] || attribute;
    var node = $(element).getAttributeNode(attribute);
    return !!(node && node.specified);
  }
};

Element.Methods.ByTag = { };

Object.extend(Element, Element.Methods);

(function(div) {

  if (!Prototype.BrowserFeatures.ElementExtensions && div['__proto__']) {
    window.HTMLElement = { };
    window.HTMLElement.prototype = div['__proto__'];
    Prototype.BrowserFeatures.ElementExtensions = true;
  }

  div = null;

})(document.createElement('div'));

Element.extend = (function() {

  function checkDeficiency(tagName) {
    if (typeof window.Element != 'undefined') {
      var proto = window.Element.prototype;
      if (proto) {
        var id = '_' + (Math.random()+'').slice(2),
            el = document.createElement(tagName);
        proto[id] = 'x';
        var isBuggy = (el[id] !== 'x');
        delete proto[id];
        el = null;
        return isBuggy;
      }
    }
    return false;
  }

  function extendElementWith(element, methods) {
    for (var property in methods) {
      var value = methods[property];
      if (Object.isFunction(value) && !(property in element))
        element[property] = value.methodize();
    }
  }

  var HTMLOBJECTELEMENT_PROTOTYPE_BUGGY = checkDeficiency('object');

  if (Prototype.BrowserFeatures.SpecificElementExtensions) {
    if (HTMLOBJECTELEMENT_PROTOTYPE_BUGGY) {
      return function(element) {
        if (element && typeof element._extendedByPrototype == 'undefined') {
          var t = element.tagName;
          if (t && (/^(?:object|applet|embed)$/i.test(t))) {
            extendElementWith(element, Element.Methods);
            extendElementWith(element, Element.Methods.Simulated);
            extendElementWith(element, Element.Methods.ByTag[t.toUpperCase()]);
          }
        }
        return element;
      }
    }
    return Prototype.K;
  }

  var Methods = { }, ByTag = Element.Methods.ByTag;

  var extend = Object.extend(function(element) {
    if (!element || typeof element._extendedByPrototype != 'undefined' ||
        element.nodeType != 1 || element == window) return element;

    var methods = Object.clone(Methods),
        tagName = element.tagName.toUpperCase();

    if (ByTag[tagName]) Object.extend(methods, ByTag[tagName]);

    extendElementWith(element, methods);

    element._extendedByPrototype = Prototype.emptyFunction;
    return element;

  }, {
    refresh: function() {
      if (!Prototype.BrowserFeatures.ElementExtensions) {
        Object.extend(Methods, Element.Methods);
        Object.extend(Methods, Element.Methods.Simulated);
      }
    }
  });

  extend.refresh();
  return extend;
})();

if (document.documentElement.hasAttribute) {
  Element.hasAttribute = function(element, attribute) {
    return element.hasAttribute(attribute);
  };
}
else {
  Element.hasAttribute = Element.Methods.Simulated.hasAttribute;
}

Element.addMethods = function(methods) {
  var F = Prototype.BrowserFeatures, T = Element.Methods.ByTag;

  if (!methods) {
    Object.extend(Form, Form.Methods);
    Object.extend(Form.Element, Form.Element.Methods);
    Object.extend(Element.Methods.ByTag, {
      "FORM":     Object.clone(Form.Methods),
      "INPUT":    Object.clone(Form.Element.Methods),
      "SELECT":   Object.clone(Form.Element.Methods),
      "TEXTAREA": Object.clone(Form.Element.Methods),
      "BUTTON":   Object.clone(Form.Element.Methods)
    });
  }

  if (arguments.length == 2) {
    var tagName = methods;
    methods = arguments[1];
  }

  if (!tagName) Object.extend(Element.Methods, methods || { });
  else {
    if (Object.isArray(tagName)) tagName.each(extend);
    else extend(tagName);
  }

  function extend(tagName) {
    tagName = tagName.toUpperCase();
    if (!Element.Methods.ByTag[tagName])
      Element.Methods.ByTag[tagName] = { };
    Object.extend(Element.Methods.ByTag[tagName], methods);
  }

  function copy(methods, destination, onlyIfAbsent) {
    onlyIfAbsent = onlyIfAbsent || false;
    for (var property in methods) {
      var value = methods[property];
      if (!Object.isFunction(value)) continue;
      if (!onlyIfAbsent || !(property in destination))
        destination[property] = value.methodize();
    }
  }

  function findDOMClass(tagName) {
    var klass;
    var trans = {
      "OPTGROUP": "OptGroup", "TEXTAREA": "TextArea", "P": "Paragraph",
      "FIELDSET": "FieldSet", "UL": "UList", "OL": "OList", "DL": "DList",
      "DIR": "Directory", "H1": "Heading", "H2": "Heading", "H3": "Heading",
      "H4": "Heading", "H5": "Heading", "H6": "Heading", "Q": "Quote",
      "INS": "Mod", "DEL": "Mod", "A": "Anchor", "IMG": "Image", "CAPTION":
      "TableCaption", "COL": "TableCol", "COLGROUP": "TableCol", "THEAD":
      "TableSection", "TFOOT": "TableSection", "TBODY": "TableSection", "TR":
      "TableRow", "TH": "TableCell", "TD": "TableCell", "FRAMESET":
      "FrameSet", "IFRAME": "IFrame"
    };
    if (trans[tagName]) klass = 'HTML' + trans[tagName] + 'Element';
    if (window[klass]) return window[klass];
    klass = 'HTML' + tagName + 'Element';
    if (window[klass]) return window[klass];
    klass = 'HTML' + tagName.capitalize() + 'Element';
    if (window[klass]) return window[klass];

    var element = document.createElement(tagName),
        proto = element['__proto__'] || element.constructor.prototype;

    element = null;
    return proto;
  }

  var elementPrototype = window.HTMLElement ? HTMLElement.prototype :
   Element.prototype;

  if (F.ElementExtensions) {
    copy(Element.Methods, elementPrototype);
    copy(Element.Methods.Simulated, elementPrototype, true);
  }

  if (F.SpecificElementExtensions) {
    for (var tag in Element.Methods.ByTag) {
      var klass = findDOMClass(tag);
      if (Object.isUndefined(klass)) continue;
      copy(T[tag], klass.prototype);
    }
  }

  Object.extend(Element, Element.Methods);
  delete Element.ByTag;

  if (Element.extend.refresh) Element.extend.refresh();
  Element.cache = { };
};


document.viewport = {

  getDimensions: function() {
    return { width: this.getWidth(), height: this.getHeight() };
  },

  getScrollOffsets: function() {
    return Element._returnOffset(
      window.pageXOffset || document.documentElement.scrollLeft || document.body.scrollLeft,
      window.pageYOffset || document.documentElement.scrollTop  || document.body.scrollTop);
  }
};

(function(viewport) {
  var B = Prototype.Browser, doc = document, element, property = {};

  function getRootElement() {
    if (B.WebKit && !doc.evaluate)
      return document;

    if (B.Opera && window.parseFloat(window.opera.version()) < 9.5)
      return document.body;

    return document.documentElement;
  }

  function define(D) {
    if (!element) element = getRootElement();

    property[D] = 'client' + D;

    viewport['get' + D] = function() { return element[property[D]] };
    return viewport['get' + D]();
  }

  viewport.getWidth  = define.curry('Width');

  viewport.getHeight = define.curry('Height');
})(document.viewport);


Element.Storage = {
  UID: 1
};

Element.addMethods({
  getStorage: function(element) {
    if (!(element = $(element))) return;

    var uid;
    if (element === window) {
      uid = 0;
    } else {
      if (typeof element._prototypeUID === "undefined")
        element._prototypeUID = Element.Storage.UID++;
      uid = element._prototypeUID;
    }

    if (!Element.Storage[uid])
      Element.Storage[uid] = $H();

    return Element.Storage[uid];
  },

  store: function(element, key, value) {
    if (!(element = $(element))) return;

    if (arguments.length === 2) {
      Element.getStorage(element).update(key);
    } else {
      Element.getStorage(element).set(key, value);
    }

    return element;
  },

  retrieve: function(element, key, defaultValue) {
    if (!(element = $(element))) return;
    var hash = Element.getStorage(element), value = hash.get(key);

    if (Object.isUndefined(value)) {
      hash.set(key, defaultValue);
      value = defaultValue;
    }

    return value;
  },

  clone: function(element, deep) {
    if (!(element = $(element))) return;
    var clone = element.cloneNode(deep);
    clone._prototypeUID = void 0;
    if (deep) {
      var descendants = Element.select(clone, '*'),
          i = descendants.length;
      while (i--) {
        descendants[i]._prototypeUID = void 0;
      }
    }
    return Element.extend(clone);
  },

  purge: function(element) {
    if (!(element = $(element))) return;
    var purgeElement = Element._purgeElement;

    purgeElement(element);

    var descendants = element.getElementsByTagName('*'),
     i = descendants.length;

    while (i--) purgeElement(descendants[i]);

    return null;
  }
});

(function() {

  function toDecimal(pctString) {
    var match = pctString.match(/^(\d+)%?$/i);
    if (!match) return null;
    return (Number(match[1]) / 100);
  }

  function getPixelValue(value, property, context) {
    var element = null;
    if (Object.isElement(value)) {
      element = value;
      value = element.getStyle(property);
    }

    if (value === null) {
      return null;
    }

    if ((/^(?:-)?\d+(\.\d+)?(px)?$/i).test(value)) {
      return window.parseFloat(value);
    }

    var isPercentage = value.include('%'), isViewport = (context === document.viewport);

    if (/\d/.test(value) && element && element.runtimeStyle && !(isPercentage && isViewport)) {
      var style = element.style.left, rStyle = element.runtimeStyle.left;
      element.runtimeStyle.left = element.currentStyle.left;
      element.style.left = value || 0;
      value = element.style.pixelLeft;
      element.style.left = style;
      element.runtimeStyle.left = rStyle;

      return value;
    }

    if (element && isPercentage) {
      context = context || element.parentNode;
      var decimal = toDecimal(value);
      var whole = null;
      var position = element.getStyle('position');

      var isHorizontal = property.include('left') || property.include('right') ||
       property.include('width');

      var isVertical =  property.include('top') || property.include('bottom') ||
        property.include('height');

      if (context === document.viewport) {
        if (isHorizontal) {
          whole = document.viewport.getWidth();
        } else if (isVertical) {
          whole = document.viewport.getHeight();
        }
      } else {
        if (isHorizontal) {
          whole = $(context).measure('width');
        } else if (isVertical) {
          whole = $(context).measure('height');
        }
      }

      return (whole === null) ? 0 : whole * decimal;
    }

    return 0;
  }

  function toCSSPixels(number) {
    if (Object.isString(number) && number.endsWith('px')) {
      return number;
    }
    return number + 'px';
  }

  function isDisplayed(element) {
    var originalElement = element;
    while (element && element.parentNode) {
      var display = element.getStyle('display');
      if (display === 'none') {
        return false;
      }
      element = $(element.parentNode);
    }
    return true;
  }

  var hasLayout = Prototype.K;
  if ('currentStyle' in document.documentElement) {
    hasLayout = function(element) {
      if (!element.currentStyle.hasLayout) {
        element.style.zoom = 1;
      }
      return element;
    };
  }

  function cssNameFor(key) {
    if (key.include('border')) key = key + '-width';
    return key.camelize();
  }

  Element.Layout = Class.create(Hash, {
    initialize: function($super, element, preCompute) {
      $super();
      this.element = $(element);

      Element.Layout.PROPERTIES.each( function(property) {
        this._set(property, null);
      }, this);

      if (preCompute) {
        this._preComputing = true;
        this._begin();
        Element.Layout.PROPERTIES.each( this._compute, this );
        this._end();
        this._preComputing = false;
      }
    },

    _set: function(property, value) {
      return Hash.prototype.set.call(this, property, value);
    },

    set: function(property, value) {
      throw "Properties of Element.Layout are read-only.";
    },

    get: function($super, property) {
      var value = $super(property);
      return value === null ? this._compute(property) : value;
    },

    _begin: function() {
      if (this._prepared) return;

      var element = this.element;
      if (isDisplayed(element)) {
        this._prepared = true;
        return;
      }

      var originalStyles = {
        position:   element.style.position   || '',
        width:      element.style.width      || '',
        visibility: element.style.visibility || '',
        display:    element.style.display    || ''
      };

      element.store('prototype_original_styles', originalStyles);

      var position = element.getStyle('position'),
       width = element.getStyle('width');

      if (width === "0px" || width === null) {
        element.style.display = 'block';
        width = element.getStyle('width');
      }

      var context = (position === 'fixed') ? document.viewport :
       element.parentNode;

      element.setStyle({
        position:   'absolute',
        visibility: 'hidden',
        display:    'block'
      });

      var positionedWidth = element.getStyle('width');

      var newWidth;
      if (width && (positionedWidth === width)) {
        newWidth = getPixelValue(element, 'width', context);
      } else if (position === 'absolute' || position === 'fixed') {
        newWidth = getPixelValue(element, 'width', context);
      } else {
        var parent = element.parentNode, pLayout = $(parent).getLayout();

        newWidth = pLayout.get('width') -
         this.get('margin-left') -
         this.get('border-left') -
         this.get('padding-left') -
         this.get('padding-right') -
         this.get('border-right') -
         this.get('margin-right');
      }

      element.setStyle({ width: newWidth + 'px' });

      this._prepared = true;
    },

    _end: function() {
      var element = this.element;
      var originalStyles = element.retrieve('prototype_original_styles');
      element.store('prototype_original_styles', null);
      element.setStyle(originalStyles);
      this._prepared = false;
    },

    _compute: function(property) {
      var COMPUTATIONS = Element.Layout.COMPUTATIONS;
      if (!(property in COMPUTATIONS)) {
        throw "Property not found.";
      }

      return this._set(property, COMPUTATIONS[property].call(this, this.element));
    },

    toObject: function() {
      var args = $A(arguments);
      var keys = (args.length === 0) ? Element.Layout.PROPERTIES :
       args.join(' ').split(' ');
      var obj = {};
      keys.each( function(key) {
        if (!Element.Layout.PROPERTIES.include(key)) return;
        var value = this.get(key);
        if (value != null) obj[key] = value;
      }, this);
      return obj;
    },

    toHash: function() {
      var obj = this.toObject.apply(this, arguments);
      return new Hash(obj);
    },

    toCSS: function() {
      var args = $A(arguments);
      var keys = (args.length === 0) ? Element.Layout.PROPERTIES :
       args.join(' ').split(' ');
      var css = {};

      keys.each( function(key) {
        if (!Element.Layout.PROPERTIES.include(key)) return;
        if (Element.Layout.COMPOSITE_PROPERTIES.include(key)) return;

        var value = this.get(key);
        if (value != null) css[cssNameFor(key)] = value + 'px';
      }, this);
      return css;
    },

    inspect: function() {
      return "#<Element.Layout>";
    }
  });

  Object.extend(Element.Layout, {
    PROPERTIES: $w('height width top left right bottom border-left border-right border-top border-bottom padding-left padding-right padding-top padding-bottom margin-top margin-bottom margin-left margin-right padding-box-width padding-box-height border-box-width border-box-height margin-box-width margin-box-height'),

    COMPOSITE_PROPERTIES: $w('padding-box-width padding-box-height margin-box-width margin-box-height border-box-width border-box-height'),

    COMPUTATIONS: {
      'height': function(element) {
        if (!this._preComputing) this._begin();

        var bHeight = this.get('border-box-height');
        if (bHeight <= 0) {
          if (!this._preComputing) this._end();
          return 0;
        }

        var bTop = this.get('border-top'),
         bBottom = this.get('border-bottom');

        var pTop = this.get('padding-top'),
         pBottom = this.get('padding-bottom');

        if (!this._preComputing) this._end();

        return bHeight - bTop - bBottom - pTop - pBottom;
      },

      'width': function(element) {
        if (!this._preComputing) this._begin();

        var bWidth = this.get('border-box-width');
        if (bWidth <= 0) {
          if (!this._preComputing) this._end();
          return 0;
        }

        var bLeft = this.get('border-left'),
         bRight = this.get('border-right');

        var pLeft = this.get('padding-left'),
         pRight = this.get('padding-right');

        if (!this._preComputing) this._end();

        return bWidth - bLeft - bRight - pLeft - pRight;
      },

      'padding-box-height': function(element) {
        var height = this.get('height'),
         pTop = this.get('padding-top'),
         pBottom = this.get('padding-bottom');

        return height + pTop + pBottom;
      },

      'padding-box-width': function(element) {
        var width = this.get('width'),
         pLeft = this.get('padding-left'),
         pRight = this.get('padding-right');

        return width + pLeft + pRight;
      },

      'border-box-height': function(element) {
        if (!this._preComputing) this._begin();
        var height = element.offsetHeight;
        if (!this._preComputing) this._end();
        return height;
      },

      'border-box-width': function(element) {
        if (!this._preComputing) this._begin();
        var width = element.offsetWidth;
        if (!this._preComputing) this._end();
        return width;
      },

      'margin-box-height': function(element) {
        var bHeight = this.get('border-box-height'),
         mTop = this.get('margin-top'),
         mBottom = this.get('margin-bottom');

        if (bHeight <= 0) return 0;

        return bHeight + mTop + mBottom;
      },

      'margin-box-width': function(element) {
        var bWidth = this.get('border-box-width'),
         mLeft = this.get('margin-left'),
         mRight = this.get('margin-right');

        if (bWidth <= 0) return 0;

        return bWidth + mLeft + mRight;
      },

      'top': function(element) {
        var offset = element.positionedOffset();
        return offset.top;
      },

      'bottom': function(element) {
        var offset = element.positionedOffset(),
         parent = element.getOffsetParent(),
         pHeight = parent.measure('height');

        var mHeight = this.get('border-box-height');

        return pHeight - mHeight - offset.top;
      },

      'left': function(element) {
        var offset = element.positionedOffset();
        return offset.left;
      },

      'right': function(element) {
        var offset = element.positionedOffset(),
         parent = element.getOffsetParent(),
         pWidth = parent.measure('width');

        var mWidth = this.get('border-box-width');

        return pWidth - mWidth - offset.left;
      },

      'padding-top': function(element) {
        return getPixelValue(element, 'paddingTop');
      },

      'padding-bottom': function(element) {
        return getPixelValue(element, 'paddingBottom');
      },

      'padding-left': function(element) {
        return getPixelValue(element, 'paddingLeft');
      },

      'padding-right': function(element) {
        return getPixelValue(element, 'paddingRight');
      },

      'border-top': function(element) {
        return getPixelValue(element, 'borderTopWidth');
      },

      'border-bottom': function(element) {
        return getPixelValue(element, 'borderBottomWidth');
      },

      'border-left': function(element) {
        return getPixelValue(element, 'borderLeftWidth');
      },

      'border-right': function(element) {
        return getPixelValue(element, 'borderRightWidth');
      },

      'margin-top': function(element) {
        return getPixelValue(element, 'marginTop');
      },

      'margin-bottom': function(element) {
        return getPixelValue(element, 'marginBottom');
      },

      'margin-left': function(element) {
        return getPixelValue(element, 'marginLeft');
      },

      'margin-right': function(element) {
        return getPixelValue(element, 'marginRight');
      }
    }
  });

  if ('getBoundingClientRect' in document.documentElement) {
    Object.extend(Element.Layout.COMPUTATIONS, {
      'right': function(element) {
        var parent = hasLayout(element.getOffsetParent());
        var rect = element.getBoundingClientRect(),
         pRect = parent.getBoundingClientRect();

        return (pRect.right - rect.right).round();
      },

      'bottom': function(element) {
        var parent = hasLayout(element.getOffsetParent());
        var rect = element.getBoundingClientRect(),
         pRect = parent.getBoundingClientRect();

        return (pRect.bottom - rect.bottom).round();
      }
    });
  }

  Element.Offset = Class.create({
    initialize: function(left, top) {
      this.left = left.round();
      this.top  = top.round();

      this[0] = this.left;
      this[1] = this.top;
    },

    relativeTo: function(offset) {
      return new Element.Offset(
        this.left - offset.left,
        this.top  - offset.top
      );
    },

    inspect: function() {
      return "#<Element.Offset left: #{left} top: #{top}>".interpolate(this);
    },

    toString: function() {
      return "[#{left}, #{top}]".interpolate(this);
    },

    toArray: function() {
      return [this.left, this.top];
    }
  });

  function getLayout(element, preCompute) {
    return new Element.Layout(element, preCompute);
  }

  function measure(element, property) {
    return $(element).getLayout().get(property);
  }

  function getDimensions(element) {
    element = $(element);
    var display = Element.getStyle(element, 'display');

    if (display && display !== 'none') {
      return { width: element.offsetWidth, height: element.offsetHeight };
    }

    var style = element.style;
    var originalStyles = {
      visibility: style.visibility,
      position:   style.position,
      display:    style.display
    };

    var newStyles = {
      visibility: 'hidden',
      display:    'block'
    };

    if (originalStyles.position !== 'fixed')
      newStyles.position = 'absolute';

    Element.setStyle(element, newStyles);

    var dimensions = {
      width:  element.offsetWidth,
      height: element.offsetHeight
    };

    Element.setStyle(element, originalStyles);

    return dimensions;
  }

  function getOffsetParent(element) {
    element = $(element);

    if (isDocument(element) || isDetached(element) || isBody(element) || isHtml(element))
      return $(document.body);

    var isInline = (Element.getStyle(element, 'display') === 'inline');
    if (!isInline && element.offsetParent) return $(element.offsetParent);

    while ((element = element.parentNode) && element !== document.body) {
      if (Element.getStyle(element, 'position') !== 'static') {
        return isHtml(element) ? $(document.body) : $(element);
      }
    }

    return $(document.body);
  }


  function cumulativeOffset(element) {
    element = $(element);
    var valueT = 0, valueL = 0;
    if (element.parentNode) {
      do {
        valueT += element.offsetTop  || 0;
        valueL += element.offsetLeft || 0;
        element = element.offsetParent;
      } while (element);
    }
    return new Element.Offset(valueL, valueT);
  }

  function positionedOffset(element) {
    element = $(element);

    var layout = element.getLayout();

    var valueT = 0, valueL = 0;
    do {
      valueT += element.offsetTop  || 0;
      valueL += element.offsetLeft || 0;
      element = element.offsetParent;
      if (element) {
        if (isBody(element)) break;
        var p = Element.getStyle(element, 'position');
        if (p !== 'static') break;
      }
    } while (element);

    valueL -= layout.get('margin-top');
    valueT -= layout.get('margin-left');

    return new Element.Offset(valueL, valueT);
  }

  function cumulativeScrollOffset(element) {
    var valueT = 0, valueL = 0;
    do {
      valueT += element.scrollTop  || 0;
      valueL += element.scrollLeft || 0;
      element = element.parentNode;
    } while (element);
    return new Element.Offset(valueL, valueT);
  }

  function viewportOffset(forElement) {
    element = $(element);
    var valueT = 0, valueL = 0, docBody = document.body;

    var element = forElement;
    do {
      valueT += element.offsetTop  || 0;
      valueL += element.offsetLeft || 0;
      if (element.offsetParent == docBody &&
        Element.getStyle(element, 'position') == 'absolute') break;
    } while (element = element.offsetParent);

    element = forElement;
    do {
      if (element != docBody) {
        valueT -= element.scrollTop  || 0;
        valueL -= element.scrollLeft || 0;
      }
    } while (element = element.parentNode);
    return new Element.Offset(valueL, valueT);
  }

  function absolutize(element) {
    element = $(element);

    if (Element.getStyle(element, 'position') === 'absolute') {
      return element;
    }

    var offsetParent = getOffsetParent(element);
    var eOffset = element.viewportOffset(),
     pOffset = offsetParent.viewportOffset();

    var offset = eOffset.relativeTo(pOffset);
    var layout = element.getLayout();

    element.store('prototype_absolutize_original_styles', {
      left:   element.getStyle('left'),
      top:    element.getStyle('top'),
      width:  element.getStyle('width'),
      height: element.getStyle('height')
    });

    element.setStyle({
      position: 'absolute',
      top:    offset.top + 'px',
      left:   offset.left + 'px',
      width:  layout.get('width') + 'px',
      height: layout.get('height') + 'px'
    });

    return element;
  }

  function relativize(element) {
    element = $(element);
    if (Element.getStyle(element, 'position') === 'relative') {
      return element;
    }

    var originalStyles =
     element.retrieve('prototype_absolutize_original_styles');

    if (originalStyles) element.setStyle(originalStyles);
    return element;
  }

  if (Prototype.Browser.IE) {
    getOffsetParent = getOffsetParent.wrap(
      function(proceed, element) {
        element = $(element);

        if (isDocument(element) || isDetached(element) || isBody(element) || isHtml(element))
          return $(document.body);

        var position = element.getStyle('position');
        if (position !== 'static') return proceed(element);

        element.setStyle({ position: 'relative' });
        var value = proceed(element);
        element.setStyle({ position: position });
        return value;
      }
    );

    positionedOffset = positionedOffset.wrap(function(proceed, element) {
      element = $(element);
      if (!element.parentNode) return new Element.Offset(0, 0);
      var position = element.getStyle('position');
      if (position !== 'static') return proceed(element);

      var offsetParent = element.getOffsetParent();
      if (offsetParent && offsetParent.getStyle('position') === 'fixed')
        hasLayout(offsetParent);

      element.setStyle({ position: 'relative' });
      var value = proceed(element);
      element.setStyle({ position: position });
      return value;
    });
  } else if (Prototype.Browser.Webkit) {
    cumulativeOffset = function(element) {
      element = $(element);
      var valueT = 0, valueL = 0;
      do {
        valueT += element.offsetTop  || 0;
        valueL += element.offsetLeft || 0;
        if (element.offsetParent == document.body)
          if (Element.getStyle(element, 'position') == 'absolute') break;

        element = element.offsetParent;
      } while (element);

      return new Element.Offset(valueL, valueT);
    };
  }


  Element.addMethods({
    getLayout:              getLayout,
    measure:                measure,
    getDimensions:          getDimensions,
    getOffsetParent:        getOffsetParent,
    cumulativeOffset:       cumulativeOffset,
    positionedOffset:       positionedOffset,
    cumulativeScrollOffset: cumulativeScrollOffset,
    viewportOffset:         viewportOffset,
    absolutize:             absolutize,
    relativize:             relativize
  });

  function isBody(element) {
    return element.nodeName.toUpperCase() === 'BODY';
  }

  function isHtml(element) {
    return element.nodeName.toUpperCase() === 'HTML';
  }

  function isDocument(element) {
    return element.nodeType === Node.DOCUMENT_NODE;
  }

  function isDetached(element) {
    return element !== document.body &&
     !Element.descendantOf(element, document.body);
  }

  if ('getBoundingClientRect' in document.documentElement) {
    Element.addMethods({
      viewportOffset: function(element) {
        element = $(element);
        if (isDetached(element)) return new Element.Offset(0, 0);

        var rect = element.getBoundingClientRect(),
         docEl = document.documentElement;
        return new Element.Offset(rect.left - docEl.clientLeft,
         rect.top - docEl.clientTop);
      }
    });
  }
})();
window.$$ = function() {
  var expression = $A(arguments).join(', ');
  return Prototype.Selector.select(expression, document);
};

Prototype.Selector = (function() {

  function select() {
    throw new Error('Method "Prototype.Selector.select" must be defined.');
  }

  function match() {
    throw new Error('Method "Prototype.Selector.match" must be defined.');
  }

  function find(elements, expression, index) {
    index = index || 0;
    var match = Prototype.Selector.match, length = elements.length, matchIndex = 0, i;

    for (i = 0; i < length; i++) {
      if (match(elements[i], expression) && index == matchIndex++) {
        return Element.extend(elements[i]);
      }
    }
  }

  function extendElements(elements) {
    for (var i = 0, length = elements.length; i < length; i++) {
      Element.extend(elements[i]);
    }
    return elements;
  }


  var K = Prototype.K;

  return {
    select: select,
    match: match,
    find: find,
    extendElements: (Element.extend === K) ? K : extendElements,
    extendElement: Element.extend
  };
})();
/*!
 * Sizzle CSS Selector Engine - v1.0
 *  Copyright 2009, The Dojo Foundation
 *  Released under the MIT, BSD, and GPL Licenses.
 *  More information: http://sizzlejs.com/
 */
(function(){

var chunker = /((?:\((?:\([^()]+\)|[^()]+)+\)|\[(?:\[[^[\]]*\]|['"][^'"]*['"]|[^[\]'"]+)+\]|\\.|[^ >+~,(\[\\]+)+|[>+~])(\s*,\s*)?((?:.|\r|\n)*)/g,
	done = 0,
	toString = Object.prototype.toString,
	hasDuplicate = false,
	baseHasDuplicate = true;

[0, 0].sort(function(){
	baseHasDuplicate = false;
	return 0;
});

var Sizzle = function(selector, context, results, seed) {
	results = results || [];
	var origContext = context = context || document;

	if ( context.nodeType !== 1 && context.nodeType !== 9 ) {
		return [];
	}

	if ( !selector || typeof selector !== "string" ) {
		return results;
	}

	var parts = [], m, set, checkSet, check, mode, extra, prune = true, contextXML = isXML(context),
		soFar = selector;

	while ( (chunker.exec(""), m = chunker.exec(soFar)) !== null ) {
		soFar = m[3];

		parts.push( m[1] );

		if ( m[2] ) {
			extra = m[3];
			break;
		}
	}

	if ( parts.length > 1 && origPOS.exec( selector ) ) {
		if ( parts.length === 2 && Expr.relative[ parts[0] ] ) {
			set = posProcess( parts[0] + parts[1], context );
		} else {
			set = Expr.relative[ parts[0] ] ?
				[ context ] :
				Sizzle( parts.shift(), context );

			while ( parts.length ) {
				selector = parts.shift();

				if ( Expr.relative[ selector ] )
					selector += parts.shift();

				set = posProcess( selector, set );
			}
		}
	} else {
		if ( !seed && parts.length > 1 && context.nodeType === 9 && !contextXML &&
				Expr.match.ID.test(parts[0]) && !Expr.match.ID.test(parts[parts.length - 1]) ) {
			var ret = Sizzle.find( parts.shift(), context, contextXML );
			context = ret.expr ? Sizzle.filter( ret.expr, ret.set )[0] : ret.set[0];
		}

		if ( context ) {
			var ret = seed ?
				{ expr: parts.pop(), set: makeArray(seed) } :
				Sizzle.find( parts.pop(), parts.length === 1 && (parts[0] === "~" || parts[0] === "+") && context.parentNode ? context.parentNode : context, contextXML );
			set = ret.expr ? Sizzle.filter( ret.expr, ret.set ) : ret.set;

			if ( parts.length > 0 ) {
				checkSet = makeArray(set);
			} else {
				prune = false;
			}

			while ( parts.length ) {
				var cur = parts.pop(), pop = cur;

				if ( !Expr.relative[ cur ] ) {
					cur = "";
				} else {
					pop = parts.pop();
				}

				if ( pop == null ) {
					pop = context;
				}

				Expr.relative[ cur ]( checkSet, pop, contextXML );
			}
		} else {
			checkSet = parts = [];
		}
	}

	if ( !checkSet ) {
		checkSet = set;
	}

	if ( !checkSet ) {
		throw "Syntax error, unrecognized expression: " + (cur || selector);
	}

	if ( toString.call(checkSet) === "[object Array]" ) {
		if ( !prune ) {
			results.push.apply( results, checkSet );
		} else if ( context && context.nodeType === 1 ) {
			for ( var i = 0; checkSet[i] != null; i++ ) {
				if ( checkSet[i] && (checkSet[i] === true || checkSet[i].nodeType === 1 && contains(context, checkSet[i])) ) {
					results.push( set[i] );
				}
			}
		} else {
			for ( var i = 0; checkSet[i] != null; i++ ) {
				if ( checkSet[i] && checkSet[i].nodeType === 1 ) {
					results.push( set[i] );
				}
			}
		}
	} else {
		makeArray( checkSet, results );
	}

	if ( extra ) {
		Sizzle( extra, origContext, results, seed );
		Sizzle.uniqueSort( results );
	}

	return results;
};

Sizzle.uniqueSort = function(results){
	if ( sortOrder ) {
		hasDuplicate = baseHasDuplicate;
		results.sort(sortOrder);

		if ( hasDuplicate ) {
			for ( var i = 1; i < results.length; i++ ) {
				if ( results[i] === results[i-1] ) {
					results.splice(i--, 1);
				}
			}
		}
	}

	return results;
};

Sizzle.matches = function(expr, set){
	return Sizzle(expr, null, null, set);
};

Sizzle.find = function(expr, context, isXML){
	var set, match;

	if ( !expr ) {
		return [];
	}

	for ( var i = 0, l = Expr.order.length; i < l; i++ ) {
		var type = Expr.order[i], match;

		if ( (match = Expr.leftMatch[ type ].exec( expr )) ) {
			var left = match[1];
			match.splice(1,1);

			if ( left.substr( left.length - 1 ) !== "\\" ) {
				match[1] = (match[1] || "").replace(/\\/g, "");
				set = Expr.find[ type ]( match, context, isXML );
				if ( set != null ) {
					expr = expr.replace( Expr.match[ type ], "" );
					break;
				}
			}
		}
	}

	if ( !set ) {
		set = context.getElementsByTagName("*");
	}

	return {set: set, expr: expr};
};

Sizzle.filter = function(expr, set, inplace, not){
	var old = expr, result = [], curLoop = set, match, anyFound,
		isXMLFilter = set && set[0] && isXML(set[0]);

	while ( expr && set.length ) {
		for ( var type in Expr.filter ) {
			if ( (match = Expr.match[ type ].exec( expr )) != null ) {
				var filter = Expr.filter[ type ], found, item;
				anyFound = false;

				if ( curLoop == result ) {
					result = [];
				}

				if ( Expr.preFilter[ type ] ) {
					match = Expr.preFilter[ type ]( match, curLoop, inplace, result, not, isXMLFilter );

					if ( !match ) {
						anyFound = found = true;
					} else if ( match === true ) {
						continue;
					}
				}

				if ( match ) {
					for ( var i = 0; (item = curLoop[i]) != null; i++ ) {
						if ( item ) {
							found = filter( item, match, i, curLoop );
							var pass = not ^ !!found;

							if ( inplace && found != null ) {
								if ( pass ) {
									anyFound = true;
								} else {
									curLoop[i] = false;
								}
							} else if ( pass ) {
								result.push( item );
								anyFound = true;
							}
						}
					}
				}

				if ( found !== undefined ) {
					if ( !inplace ) {
						curLoop = result;
					}

					expr = expr.replace( Expr.match[ type ], "" );

					if ( !anyFound ) {
						return [];
					}

					break;
				}
			}
		}

		if ( expr == old ) {
			if ( anyFound == null ) {
				throw "Syntax error, unrecognized expression: " + expr;
			} else {
				break;
			}
		}

		old = expr;
	}

	return curLoop;
};

var Expr = Sizzle.selectors = {
	order: [ "ID", "NAME", "TAG" ],
	match: {
		ID: /#((?:[\w\u00c0-\uFFFF-]|\\.)+)/,
		CLASS: /\.((?:[\w\u00c0-\uFFFF-]|\\.)+)/,
		NAME: /\[name=['"]*((?:[\w\u00c0-\uFFFF-]|\\.)+)['"]*\]/,
		ATTR: /\[\s*((?:[\w\u00c0-\uFFFF-]|\\.)+)\s*(?:(\S?=)\s*(['"]*)(.*?)\3|)\s*\]/,
		TAG: /^((?:[\w\u00c0-\uFFFF\*-]|\\.)+)/,
		CHILD: /:(only|nth|last|first)-child(?:\((even|odd|[\dn+-]*)\))?/,
		POS: /:(nth|eq|gt|lt|first|last|even|odd)(?:\((\d*)\))?(?=[^-]|$)/,
		PSEUDO: /:((?:[\w\u00c0-\uFFFF-]|\\.)+)(?:\((['"]*)((?:\([^\)]+\)|[^\2\(\)]*)+)\2\))?/
	},
	leftMatch: {},
	attrMap: {
		"class": "className",
		"for": "htmlFor"
	},
	attrHandle: {
		href: function(elem){
			return elem.getAttribute("href");
		}
	},
	relative: {
		"+": function(checkSet, part, isXML){
			var isPartStr = typeof part === "string",
				isTag = isPartStr && !/\W/.test(part),
				isPartStrNotTag = isPartStr && !isTag;

			if ( isTag && !isXML ) {
				part = part.toUpperCase();
			}

			for ( var i = 0, l = checkSet.length, elem; i < l; i++ ) {
				if ( (elem = checkSet[i]) ) {
					while ( (elem = elem.previousSibling) && elem.nodeType !== 1 ) {}

					checkSet[i] = isPartStrNotTag || elem && elem.nodeName === part ?
						elem || false :
						elem === part;
				}
			}

			if ( isPartStrNotTag ) {
				Sizzle.filter( part, checkSet, true );
			}
		},
		">": function(checkSet, part, isXML){
			var isPartStr = typeof part === "string";

			if ( isPartStr && !/\W/.test(part) ) {
				part = isXML ? part : part.toUpperCase();

				for ( var i = 0, l = checkSet.length; i < l; i++ ) {
					var elem = checkSet[i];
					if ( elem ) {
						var parent = elem.parentNode;
						checkSet[i] = parent.nodeName === part ? parent : false;
					}
				}
			} else {
				for ( var i = 0, l = checkSet.length; i < l; i++ ) {
					var elem = checkSet[i];
					if ( elem ) {
						checkSet[i] = isPartStr ?
							elem.parentNode :
							elem.parentNode === part;
					}
				}

				if ( isPartStr ) {
					Sizzle.filter( part, checkSet, true );
				}
			}
		},
		"": function(checkSet, part, isXML){
			var doneName = done++, checkFn = dirCheck;

			if ( !/\W/.test(part) ) {
				var nodeCheck = part = isXML ? part : part.toUpperCase();
				checkFn = dirNodeCheck;
			}

			checkFn("parentNode", part, doneName, checkSet, nodeCheck, isXML);
		},
		"~": function(checkSet, part, isXML){
			var doneName = done++, checkFn = dirCheck;

			if ( typeof part === "string" && !/\W/.test(part) ) {
				var nodeCheck = part = isXML ? part : part.toUpperCase();
				checkFn = dirNodeCheck;
			}

			checkFn("previousSibling", part, doneName, checkSet, nodeCheck, isXML);
		}
	},
	find: {
		ID: function(match, context, isXML){
			if ( typeof context.getElementById !== "undefined" && !isXML ) {
				var m = context.getElementById(match[1]);
				return m ? [m] : [];
			}
		},
		NAME: function(match, context, isXML){
			if ( typeof context.getElementsByName !== "undefined" ) {
				var ret = [], results = context.getElementsByName(match[1]);

				for ( var i = 0, l = results.length; i < l; i++ ) {
					if ( results[i].getAttribute("name") === match[1] ) {
						ret.push( results[i] );
					}
				}

				return ret.length === 0 ? null : ret;
			}
		},
		TAG: function(match, context){
			return context.getElementsByTagName(match[1]);
		}
	},
	preFilter: {
		CLASS: function(match, curLoop, inplace, result, not, isXML){
			match = " " + match[1].replace(/\\/g, "") + " ";

			if ( isXML ) {
				return match;
			}

			for ( var i = 0, elem; (elem = curLoop[i]) != null; i++ ) {
				if ( elem ) {
					if ( not ^ (elem.className && (" " + elem.className + " ").indexOf(match) >= 0) ) {
						if ( !inplace )
							result.push( elem );
					} else if ( inplace ) {
						curLoop[i] = false;
					}
				}
			}

			return false;
		},
		ID: function(match){
			return match[1].replace(/\\/g, "");
		},
		TAG: function(match, curLoop){
			for ( var i = 0; curLoop[i] === false; i++ ){}
			return curLoop[i] && isXML(curLoop[i]) ? match[1] : match[1].toUpperCase();
		},
		CHILD: function(match){
			if ( match[1] == "nth" ) {
				var test = /(-?)(\d*)n((?:\+|-)?\d*)/.exec(
					match[2] == "even" && "2n" || match[2] == "odd" && "2n+1" ||
					!/\D/.test( match[2] ) && "0n+" + match[2] || match[2]);

				match[2] = (test[1] + (test[2] || 1)) - 0;
				match[3] = test[3] - 0;
			}

			match[0] = done++;

			return match;
		},
		ATTR: function(match, curLoop, inplace, result, not, isXML){
			var name = match[1].replace(/\\/g, "");

			if ( !isXML && Expr.attrMap[name] ) {
				match[1] = Expr.attrMap[name];
			}

			if ( match[2] === "~=" ) {
				match[4] = " " + match[4] + " ";
			}

			return match;
		},
		PSEUDO: function(match, curLoop, inplace, result, not){
			if ( match[1] === "not" ) {
				if ( ( chunker.exec(match[3]) || "" ).length > 1 || /^\w/.test(match[3]) ) {
					match[3] = Sizzle(match[3], null, null, curLoop);
				} else {
					var ret = Sizzle.filter(match[3], curLoop, inplace, true ^ not);
					if ( !inplace ) {
						result.push.apply( result, ret );
					}
					return false;
				}
			} else if ( Expr.match.POS.test( match[0] ) || Expr.match.CHILD.test( match[0] ) ) {
				return true;
			}

			return match;
		},
		POS: function(match){
			match.unshift( true );
			return match;
		}
	},
	filters: {
		enabled: function(elem){
			return elem.disabled === false && elem.type !== "hidden";
		},
		disabled: function(elem){
			return elem.disabled === true;
		},
		checked: function(elem){
			return elem.checked === true;
		},
		selected: function(elem){
			elem.parentNode.selectedIndex;
			return elem.selected === true;
		},
		parent: function(elem){
			return !!elem.firstChild;
		},
		empty: function(elem){
			return !elem.firstChild;
		},
		has: function(elem, i, match){
			return !!Sizzle( match[3], elem ).length;
		},
		header: function(elem){
			return /h\d/i.test( elem.nodeName );
		},
		text: function(elem){
			return "text" === elem.type;
		},
		radio: function(elem){
			return "radio" === elem.type;
		},
		checkbox: function(elem){
			return "checkbox" === elem.type;
		},
		file: function(elem){
			return "file" === elem.type;
		},
		password: function(elem){
			return "password" === elem.type;
		},
		submit: function(elem){
			return "submit" === elem.type;
		},
		image: function(elem){
			return "image" === elem.type;
		},
		reset: function(elem){
			return "reset" === elem.type;
		},
		button: function(elem){
			return "button" === elem.type || elem.nodeName.toUpperCase() === "BUTTON";
		},
		input: function(elem){
			return /input|select|textarea|button/i.test(elem.nodeName);
		}
	},
	setFilters: {
		first: function(elem, i){
			return i === 0;
		},
		last: function(elem, i, match, array){
			return i === array.length - 1;
		},
		even: function(elem, i){
			return i % 2 === 0;
		},
		odd: function(elem, i){
			return i % 2 === 1;
		},
		lt: function(elem, i, match){
			return i < match[3] - 0;
		},
		gt: function(elem, i, match){
			return i > match[3] - 0;
		},
		nth: function(elem, i, match){
			return match[3] - 0 == i;
		},
		eq: function(elem, i, match){
			return match[3] - 0 == i;
		}
	},
	filter: {
		PSEUDO: function(elem, match, i, array){
			var name = match[1], filter = Expr.filters[ name ];

			if ( filter ) {
				return filter( elem, i, match, array );
			} else if ( name === "contains" ) {
				return (elem.textContent || elem.innerText || "").indexOf(match[3]) >= 0;
			} else if ( name === "not" ) {
				var not = match[3];

				for ( var i = 0, l = not.length; i < l; i++ ) {
					if ( not[i] === elem ) {
						return false;
					}
				}

				return true;
			}
		},
		CHILD: function(elem, match){
			var type = match[1], node = elem;
			switch (type) {
				case 'only':
				case 'first':
					while ( (node = node.previousSibling) )  {
						if ( node.nodeType === 1 ) return false;
					}
					if ( type == 'first') return true;
					node = elem;
				case 'last':
					while ( (node = node.nextSibling) )  {
						if ( node.nodeType === 1 ) return false;
					}
					return true;
				case 'nth':
					var first = match[2], last = match[3];

					if ( first == 1 && last == 0 ) {
						return true;
					}

					var doneName = match[0],
						parent = elem.parentNode;

					if ( parent && (parent.sizcache !== doneName || !elem.nodeIndex) ) {
						var count = 0;
						for ( node = parent.firstChild; node; node = node.nextSibling ) {
							if ( node.nodeType === 1 ) {
								node.nodeIndex = ++count;
							}
						}
						parent.sizcache = doneName;
					}

					var diff = elem.nodeIndex - last;
					if ( first == 0 ) {
						return diff == 0;
					} else {
						return ( diff % first == 0 && diff / first >= 0 );
					}
			}
		},
		ID: function(elem, match){
			return elem.nodeType === 1 && elem.getAttribute("id") === match;
		},
		TAG: function(elem, match){
			return (match === "*" && elem.nodeType === 1) || elem.nodeName === match;
		},
		CLASS: function(elem, match){
			return (" " + (elem.className || elem.getAttribute("class")) + " ")
				.indexOf( match ) > -1;
		},
		ATTR: function(elem, match){
			var name = match[1],
				result = Expr.attrHandle[ name ] ?
					Expr.attrHandle[ name ]( elem ) :
					elem[ name ] != null ?
						elem[ name ] :
						elem.getAttribute( name ),
				value = result + "",
				type = match[2],
				check = match[4];

			return result == null ?
				type === "!=" :
				type === "=" ?
				value === check :
				type === "*=" ?
				value.indexOf(check) >= 0 :
				type === "~=" ?
				(" " + value + " ").indexOf(check) >= 0 :
				!check ?
				value && result !== false :
				type === "!=" ?
				value != check :
				type === "^=" ?
				value.indexOf(check) === 0 :
				type === "$=" ?
				value.substr(value.length - check.length) === check :
				type === "|=" ?
				value === check || value.substr(0, check.length + 1) === check + "-" :
				false;
		},
		POS: function(elem, match, i, array){
			var name = match[2], filter = Expr.setFilters[ name ];

			if ( filter ) {
				return filter( elem, i, match, array );
			}
		}
	}
};

var origPOS = Expr.match.POS;

for ( var type in Expr.match ) {
	Expr.match[ type ] = new RegExp( Expr.match[ type ].source + /(?![^\[]*\])(?![^\(]*\))/.source );
	Expr.leftMatch[ type ] = new RegExp( /(^(?:.|\r|\n)*?)/.source + Expr.match[ type ].source );
}

var makeArray = function(array, results) {
	array = Array.prototype.slice.call( array, 0 );

	if ( results ) {
		results.push.apply( results, array );
		return results;
	}

	return array;
};

try {
	Array.prototype.slice.call( document.documentElement.childNodes, 0 );

} catch(e){
	makeArray = function(array, results) {
		var ret = results || [];

		if ( toString.call(array) === "[object Array]" ) {
			Array.prototype.push.apply( ret, array );
		} else {
			if ( typeof array.length === "number" ) {
				for ( var i = 0, l = array.length; i < l; i++ ) {
					ret.push( array[i] );
				}
			} else {
				for ( var i = 0; array[i]; i++ ) {
					ret.push( array[i] );
				}
			}
		}

		return ret;
	};
}

var sortOrder;

if ( document.documentElement.compareDocumentPosition ) {
	sortOrder = function( a, b ) {
		if ( !a.compareDocumentPosition || !b.compareDocumentPosition ) {
			if ( a == b ) {
				hasDuplicate = true;
			}
			return 0;
		}

		var ret = a.compareDocumentPosition(b) & 4 ? -1 : a === b ? 0 : 1;
		if ( ret === 0 ) {
			hasDuplicate = true;
		}
		return ret;
	};
} else if ( "sourceIndex" in document.documentElement ) {
	sortOrder = function( a, b ) {
		if ( !a.sourceIndex || !b.sourceIndex ) {
			if ( a == b ) {
				hasDuplicate = true;
			}
			return 0;
		}

		var ret = a.sourceIndex - b.sourceIndex;
		if ( ret === 0 ) {
			hasDuplicate = true;
		}
		return ret;
	};
} else if ( document.createRange ) {
	sortOrder = function( a, b ) {
		if ( !a.ownerDocument || !b.ownerDocument ) {
			if ( a == b ) {
				hasDuplicate = true;
			}
			return 0;
		}

		var aRange = a.ownerDocument.createRange(), bRange = b.ownerDocument.createRange();
		aRange.setStart(a, 0);
		aRange.setEnd(a, 0);
		bRange.setStart(b, 0);
		bRange.setEnd(b, 0);
		var ret = aRange.compareBoundaryPoints(Range.START_TO_END, bRange);
		if ( ret === 0 ) {
			hasDuplicate = true;
		}
		return ret;
	};
}

(function(){
	var form = document.createElement("div"),
		id = "script" + (new Date).getTime();
	form.innerHTML = "<a name='" + id + "'/>";

	var root = document.documentElement;
	root.insertBefore( form, root.firstChild );

	if ( !!document.getElementById( id ) ) {
		Expr.find.ID = function(match, context, isXML){
			if ( typeof context.getElementById !== "undefined" && !isXML ) {
				var m = context.getElementById(match[1]);
				return m ? m.id === match[1] || typeof m.getAttributeNode !== "undefined" && m.getAttributeNode("id").nodeValue === match[1] ? [m] : undefined : [];
			}
		};

		Expr.filter.ID = function(elem, match){
			var node = typeof elem.getAttributeNode !== "undefined" && elem.getAttributeNode("id");
			return elem.nodeType === 1 && node && node.nodeValue === match;
		};
	}

	root.removeChild( form );
	root = form = null; // release memory in IE
})();

(function(){

	var div = document.createElement("div");
	div.appendChild( document.createComment("") );

	if ( div.getElementsByTagName("*").length > 0 ) {
		Expr.find.TAG = function(match, context){
			var results = context.getElementsByTagName(match[1]);

			if ( match[1] === "*" ) {
				var tmp = [];

				for ( var i = 0; results[i]; i++ ) {
					if ( results[i].nodeType === 1 ) {
						tmp.push( results[i] );
					}
				}

				results = tmp;
			}

			return results;
		};
	}

	div.innerHTML = "<a href='#'></a>";
	if ( div.firstChild && typeof div.firstChild.getAttribute !== "undefined" &&
			div.firstChild.getAttribute("href") !== "#" ) {
		Expr.attrHandle.href = function(elem){
			return elem.getAttribute("href", 2);
		};
	}

	div = null; // release memory in IE
})();

if ( document.querySelectorAll ) (function(){
	var oldSizzle = Sizzle, div = document.createElement("div");
	div.innerHTML = "<p class='TEST'></p>";

	if ( div.querySelectorAll && div.querySelectorAll(".TEST").length === 0 ) {
		return;
	}

	Sizzle = function(query, context, extra, seed){
		context = context || document;

		if ( !seed && context.nodeType === 9 && !isXML(context) ) {
			try {
				return makeArray( context.querySelectorAll(query), extra );
			} catch(e){}
		}

		return oldSizzle(query, context, extra, seed);
	};

	for ( var prop in oldSizzle ) {
		Sizzle[ prop ] = oldSizzle[ prop ];
	}

	div = null; // release memory in IE
})();

if ( document.getElementsByClassName && document.documentElement.getElementsByClassName ) (function(){
	var div = document.createElement("div");
	div.innerHTML = "<div class='test e'></div><div class='test'></div>";

	if ( div.getElementsByClassName("e").length === 0 )
		return;

	div.lastChild.className = "e";

	if ( div.getElementsByClassName("e").length === 1 )
		return;

	Expr.order.splice(1, 0, "CLASS");
	Expr.find.CLASS = function(match, context, isXML) {
		if ( typeof context.getElementsByClassName !== "undefined" && !isXML ) {
			return context.getElementsByClassName(match[1]);
		}
	};

	div = null; // release memory in IE
})();

function dirNodeCheck( dir, cur, doneName, checkSet, nodeCheck, isXML ) {
	var sibDir = dir == "previousSibling" && !isXML;
	for ( var i = 0, l = checkSet.length; i < l; i++ ) {
		var elem = checkSet[i];
		if ( elem ) {
			if ( sibDir && elem.nodeType === 1 ){
				elem.sizcache = doneName;
				elem.sizset = i;
			}
			elem = elem[dir];
			var match = false;

			while ( elem ) {
				if ( elem.sizcache === doneName ) {
					match = checkSet[elem.sizset];
					break;
				}

				if ( elem.nodeType === 1 && !isXML ){
					elem.sizcache = doneName;
					elem.sizset = i;
				}

				if ( elem.nodeName === cur ) {
					match = elem;
					break;
				}

				elem = elem[dir];
			}

			checkSet[i] = match;
		}
	}
}

function dirCheck( dir, cur, doneName, checkSet, nodeCheck, isXML ) {
	var sibDir = dir == "previousSibling" && !isXML;
	for ( var i = 0, l = checkSet.length; i < l; i++ ) {
		var elem = checkSet[i];
		if ( elem ) {
			if ( sibDir && elem.nodeType === 1 ) {
				elem.sizcache = doneName;
				elem.sizset = i;
			}
			elem = elem[dir];
			var match = false;

			while ( elem ) {
				if ( elem.sizcache === doneName ) {
					match = checkSet[elem.sizset];
					break;
				}

				if ( elem.nodeType === 1 ) {
					if ( !isXML ) {
						elem.sizcache = doneName;
						elem.sizset = i;
					}
					if ( typeof cur !== "string" ) {
						if ( elem === cur ) {
							match = true;
							break;
						}

					} else if ( Sizzle.filter( cur, [elem] ).length > 0 ) {
						match = elem;
						break;
					}
				}

				elem = elem[dir];
			}

			checkSet[i] = match;
		}
	}
}

var contains = document.compareDocumentPosition ?  function(a, b){
	return a.compareDocumentPosition(b) & 16;
} : function(a, b){
	return a !== b && (a.contains ? a.contains(b) : true);
};

var isXML = function(elem){
	return elem.nodeType === 9 && elem.documentElement.nodeName !== "HTML" ||
		!!elem.ownerDocument && elem.ownerDocument.documentElement.nodeName !== "HTML";
};

var posProcess = function(selector, context){
	var tmpSet = [], later = "", match,
		root = context.nodeType ? [context] : context;

	while ( (match = Expr.match.PSEUDO.exec( selector )) ) {
		later += match[0];
		selector = selector.replace( Expr.match.PSEUDO, "" );
	}

	selector = Expr.relative[selector] ? selector + "*" : selector;

	for ( var i = 0, l = root.length; i < l; i++ ) {
		Sizzle( selector, root[i], tmpSet );
	}

	return Sizzle.filter( later, tmpSet );
};


window.Sizzle = Sizzle;

})();

Prototype._original_property = window.Sizzle;

;(function(engine) {
  var extendElements = Prototype.Selector.extendElements;

  function select(selector, scope) {
    return extendElements(engine(selector, scope || document));
  }

  function match(element, selector) {
    return engine.matches(selector, [element]).length == 1;
  }

  Prototype.Selector.engine = engine;
  Prototype.Selector.select = select;
  Prototype.Selector.match = match;
})(Sizzle);

window.Sizzle = Prototype._original_property;
delete Prototype._original_property;

var Form = {
  reset: function(form) {
    form = $(form);
    form.reset();
    return form;
  },

  serializeElements: function(elements, options) {
    if (typeof options != 'object') options = { hash: !!options };
    else if (Object.isUndefined(options.hash)) options.hash = true;
    var key, value, submitted = false, submit = options.submit, accumulator, initial;

    if (options.hash) {
      initial = {};
      accumulator = function(result, key, value) {
        if (key in result) {
          if (!Object.isArray(result[key])) result[key] = [result[key]];
          result[key].push(value);
        } else result[key] = value;
        return result;
      };
    } else {
      initial = '';
      accumulator = function(result, key, value) {
        return result + (result ? '&' : '') + encodeURIComponent(key) + '=' + encodeURIComponent(value);
      }
    }

    return elements.inject(initial, function(result, element) {
      if (!element.disabled && element.name) {
        key = element.name; value = $(element).getValue();
        if (value != null && element.type != 'file' && (element.type != 'submit' || (!submitted &&
            submit !== false && (!submit || key == submit) && (submitted = true)))) {
          result = accumulator(result, key, value);
        }
      }
      return result;
    });
  }
};

Form.Methods = {
  serialize: function(form, options) {
    return Form.serializeElements(Form.getElements(form), options);
  },

  getElements: function(form) {
    var elements = $(form).getElementsByTagName('*'),
        element,
        arr = [ ],
        serializers = Form.Element.Serializers;
    for (var i = 0; element = elements[i]; i++) {
      arr.push(element);
    }
    return arr.inject([], function(elements, child) {
      if (serializers[child.tagName.toLowerCase()])
        elements.push(Element.extend(child));
      return elements;
    })
  },

  getInputs: function(form, typeName, name) {
    form = $(form);
    var inputs = form.getElementsByTagName('input');

    if (!typeName && !name) return $A(inputs).map(Element.extend);

    for (var i = 0, matchingInputs = [], length = inputs.length; i < length; i++) {
      var input = inputs[i];
      if ((typeName && input.type != typeName) || (name && input.name != name))
        continue;
      matchingInputs.push(Element.extend(input));
    }

    return matchingInputs;
  },

  disable: function(form) {
    form = $(form);
    Form.getElements(form).invoke('disable');
    return form;
  },

  enable: function(form) {
    form = $(form);
    Form.getElements(form).invoke('enable');
    return form;
  },

  findFirstElement: function(form) {
    var elements = $(form).getElements().findAll(function(element) {
      return 'hidden' != element.type && !element.disabled;
    });
    var firstByIndex = elements.findAll(function(element) {
      return element.hasAttribute('tabIndex') && element.tabIndex >= 0;
    }).sortBy(function(element) { return element.tabIndex }).first();

    return firstByIndex ? firstByIndex : elements.find(function(element) {
      return /^(?:input|select|textarea)$/i.test(element.tagName);
    });
  },

  focusFirstElement: function(form) {
    form = $(form);
    var element = form.findFirstElement();
    if (element) element.activate();
    return form;
  },

  request: function(form, options) {
    form = $(form), options = Object.clone(options || { });

    var params = options.parameters, action = form.readAttribute('action') || '';
    if (action.blank()) action = window.location.href;
    options.parameters = form.serialize(true);

    if (params) {
      if (Object.isString(params)) params = params.toQueryParams();
      Object.extend(options.parameters, params);
    }

    if (form.hasAttribute('method') && !options.method)
      options.method = form.method;

    return new Ajax.Request(action, options);
  }
};

/*--------------------------------------------------------------------------*/


Form.Element = {
  focus: function(element) {
    $(element).focus();
    return element;
  },

  select: function(element) {
    $(element).select();
    return element;
  }
};

Form.Element.Methods = {

  serialize: function(element) {
    element = $(element);
    if (!element.disabled && element.name) {
      var value = element.getValue();
      if (value != undefined) {
        var pair = { };
        pair[element.name] = value;
        return Object.toQueryString(pair);
      }
    }
    return '';
  },

  getValue: function(element) {
    element = $(element);
    var method = element.tagName.toLowerCase();
    return Form.Element.Serializers[method](element);
  },

  setValue: function(element, value) {
    element = $(element);
    var method = element.tagName.toLowerCase();
    Form.Element.Serializers[method](element, value);
    return element;
  },

  clear: function(element) {
    $(element).value = '';
    return element;
  },

  present: function(element) {
    return $(element).value != '';
  },

  activate: function(element) {
    element = $(element);
    try {
      element.focus();
      if (element.select && (element.tagName.toLowerCase() != 'input' ||
          !(/^(?:button|reset|submit)$/i.test(element.type))))
        element.select();
    } catch (e) { }
    return element;
  },

  disable: function(element) {
    element = $(element);
    element.disabled = true;
    return element;
  },

  enable: function(element) {
    element = $(element);
    element.disabled = false;
    return element;
  }
};

/*--------------------------------------------------------------------------*/

var Field = Form.Element;

var $F = Form.Element.Methods.getValue;

/*--------------------------------------------------------------------------*/

Form.Element.Serializers = (function() {
  function input(element, value) {
    switch (element.type.toLowerCase()) {
      case 'checkbox':
      case 'radio':
        return inputSelector(element, value);
      default:
        return valueSelector(element, value);
    }
  }

  function inputSelector(element, value) {
    if (Object.isUndefined(value))
      return element.checked ? element.value : null;
    else element.checked = !!value;
  }

  function valueSelector(element, value) {
    if (Object.isUndefined(value)) return element.value;
    else element.value = value;
  }

  function select(element, value) {
    if (Object.isUndefined(value))
      return (element.type === 'select-one' ? selectOne : selectMany)(element);

    var opt, currentValue, single = !Object.isArray(value);
    for (var i = 0, length = element.length; i < length; i++) {
      opt = element.options[i];
      currentValue = this.optionValue(opt);
      if (single) {
        if (currentValue == value) {
          opt.selected = true;
          return;
        }
      }
      else opt.selected = value.include(currentValue);
    }
  }

  function selectOne(element) {
    var index = element.selectedIndex;
    return index >= 0 ? optionValue(element.options[index]) : null;
  }

  function selectMany(element) {
    var values, length = element.length;
    if (!length) return null;

    for (var i = 0, values = []; i < length; i++) {
      var opt = element.options[i];
      if (opt.selected) values.push(optionValue(opt));
    }
    return values;
  }

  function optionValue(opt) {
    return Element.hasAttribute(opt, 'value') ? opt.value : opt.text;
  }

  return {
    input:         input,
    inputSelector: inputSelector,
    textarea:      valueSelector,
    select:        select,
    selectOne:     selectOne,
    selectMany:    selectMany,
    optionValue:   optionValue,
    button:        valueSelector
  };
})();

/*--------------------------------------------------------------------------*/


Abstract.TimedObserver = Class.create(PeriodicalExecuter, {
  initialize: function($super, element, frequency, callback) {
    $super(callback, frequency);
    this.element   = $(element);
    this.lastValue = this.getValue();
  },

  execute: function() {
    var value = this.getValue();
    if (Object.isString(this.lastValue) && Object.isString(value) ?
        this.lastValue != value : String(this.lastValue) != String(value)) {
      this.callback(this.element, value);
      this.lastValue = value;
    }
  }
});

Form.Element.Observer = Class.create(Abstract.TimedObserver, {
  getValue: function() {
    return Form.Element.getValue(this.element);
  }
});

Form.Observer = Class.create(Abstract.TimedObserver, {
  getValue: function() {
    return Form.serialize(this.element);
  }
});

/*--------------------------------------------------------------------------*/

Abstract.EventObserver = Class.create({
  initialize: function(element, callback) {
    this.element  = $(element);
    this.callback = callback;

    this.lastValue = this.getValue();
    if (this.element.tagName.toLowerCase() == 'form')
      this.registerFormCallbacks();
    else
      this.registerCallback(this.element);
  },

  onElementEvent: function() {
    var value = this.getValue();
    if (this.lastValue != value) {
      this.callback(this.element, value);
      this.lastValue = value;
    }
  },

  registerFormCallbacks: function() {
    Form.getElements(this.element).each(this.registerCallback, this);
  },

  registerCallback: function(element) {
    if (element.type) {
      switch (element.type.toLowerCase()) {
        case 'checkbox':
        case 'radio':
          Event.observe(element, 'click', this.onElementEvent.bind(this));
          break;
        default:
          Event.observe(element, 'change', this.onElementEvent.bind(this));
          break;
      }
    }
  }
});

Form.Element.EventObserver = Class.create(Abstract.EventObserver, {
  getValue: function() {
    return Form.Element.getValue(this.element);
  }
});

Form.EventObserver = Class.create(Abstract.EventObserver, {
  getValue: function() {
    return Form.serialize(this.element);
  }
});
(function() {

  var Event = {
    KEY_BACKSPACE: 8,
    KEY_TAB:       9,
    KEY_RETURN:   13,
    KEY_ESC:      27,
    KEY_LEFT:     37,
    KEY_UP:       38,
    KEY_RIGHT:    39,
    KEY_DOWN:     40,
    KEY_DELETE:   46,
    KEY_HOME:     36,
    KEY_END:      35,
    KEY_PAGEUP:   33,
    KEY_PAGEDOWN: 34,
    KEY_INSERT:   45,

    cache: {}
  };

  var docEl = document.documentElement;
  var MOUSEENTER_MOUSELEAVE_EVENTS_SUPPORTED = 'onmouseenter' in docEl
    && 'onmouseleave' in docEl;



  var isIELegacyEvent = function(event) { return false; };

  if (window.attachEvent) {
    if (window.addEventListener) {
      isIELegacyEvent = function(event) {
        return !(event instanceof window.Event);
      };
    } else {
      isIELegacyEvent = function(event) { return true; };
    }
  }

  var _isButton;

  function _isButtonForDOMEvents(event, code) {
    return event.which ? (event.which === code + 1) : (event.button === code);
  }

  var legacyButtonMap = { 0: 1, 1: 4, 2: 2 };
  function _isButtonForLegacyEvents(event, code) {
    return event.button === legacyButtonMap[code];
  }

  function _isButtonForWebKit(event, code) {
    switch (code) {
      case 0: return event.which == 1 && !event.metaKey;
      case 1: return event.which == 2 || (event.which == 1 && event.metaKey);
      case 2: return event.which == 3;
      default: return false;
    }
  }

  if (window.attachEvent) {
    if (!window.addEventListener) {
      _isButton = _isButtonForLegacyEvents;
    } else {
      _isButton = function(event, code) {
        return isIELegacyEvent(event) ? _isButtonForLegacyEvents(event, code) :
         _isButtonForDOMEvents(event, code);
      }
    }
  } else if (Prototype.Browser.WebKit) {
    _isButton = _isButtonForWebKit;
  } else {
    _isButton = _isButtonForDOMEvents;
  }

  function isLeftClick(event)   { return _isButton(event, 0) }

  function isMiddleClick(event) { return _isButton(event, 1) }

  function isRightClick(event)  { return _isButton(event, 2) }

  function element(event) {
    event = Event.extend(event);

    var node = event.target, type = event.type,
     currentTarget = event.currentTarget;

    if (currentTarget && currentTarget.tagName) {
      if (type === 'load' || type === 'error' ||
        (type === 'click' && currentTarget.tagName.toLowerCase() === 'input'
          && currentTarget.type === 'radio'))
            node = currentTarget;
    }

    if (node.nodeType == Node.TEXT_NODE)
      node = node.parentNode;

    return Element.extend(node);
  }

  function findElement(event, expression) {
    var element = Event.element(event);

    if (!expression) return element;
    while (element) {
      if (Object.isElement(element) && Prototype.Selector.match(element, expression)) {
        return Element.extend(element);
      }
      element = element.parentNode;
    }
  }

  function pointer(event) {
    return { x: pointerX(event), y: pointerY(event) };
  }

  function pointerX(event) {
    var docElement = document.documentElement,
     body = document.body || { scrollLeft: 0 };

    return event.pageX || (event.clientX +
      (docElement.scrollLeft || body.scrollLeft) -
      (docElement.clientLeft || 0));
  }

  function pointerY(event) {
    var docElement = document.documentElement,
     body = document.body || { scrollTop: 0 };

    return  event.pageY || (event.clientY +
       (docElement.scrollTop || body.scrollTop) -
       (docElement.clientTop || 0));
  }


  function stop(event) {
    Event.extend(event);
    event.preventDefault();
    event.stopPropagation();

    event.stopped = true;
  }


  Event.Methods = {
    isLeftClick:   isLeftClick,
    isMiddleClick: isMiddleClick,
    isRightClick:  isRightClick,

    element:     element,
    findElement: findElement,

    pointer:  pointer,
    pointerX: pointerX,
    pointerY: pointerY,

    stop: stop
  };

  var methods = Object.keys(Event.Methods).inject({ }, function(m, name) {
    m[name] = Event.Methods[name].methodize();
    return m;
  });

  if (window.attachEvent) {
    function _relatedTarget(event) {
      var element;
      switch (event.type) {
        case 'mouseover':
        case 'mouseenter':
          element = event.fromElement;
          break;
        case 'mouseout':
        case 'mouseleave':
          element = event.toElement;
          break;
        default:
          return null;
      }
      return Element.extend(element);
    }

    var additionalMethods = {
      stopPropagation: function() { this.cancelBubble = true },
      preventDefault:  function() { this.returnValue = false },
      inspect: function() { return '[object Event]' }
    };

    Event.extend = function(event, element) {
      if (!event) return false;

      if (!isIELegacyEvent(event)) return event;

      if (event._extendedByPrototype) return event;
      event._extendedByPrototype = Prototype.emptyFunction;

      var pointer = Event.pointer(event);

      Object.extend(event, {
        target: event.srcElement || element,
        relatedTarget: _relatedTarget(event),
        pageX:  pointer.x,
        pageY:  pointer.y
      });

      Object.extend(event, methods);
      Object.extend(event, additionalMethods);

      return event;
    };
  } else {
    Event.extend = Prototype.K;
  }

  if (window.addEventListener) {
    Event.prototype = window.Event.prototype || document.createEvent('HTMLEvents').__proto__;
    Object.extend(Event.prototype, methods);
  }

  function _createResponder(element, eventName, handler) {
    var registry = Element.retrieve(element, 'prototype_event_registry');

    if (Object.isUndefined(registry)) {
      CACHE.push(element);
      registry = Element.retrieve(element, 'prototype_event_registry', $H());
    }

    var respondersForEvent = registry.get(eventName);
    if (Object.isUndefined(respondersForEvent)) {
      respondersForEvent = [];
      registry.set(eventName, respondersForEvent);
    }

    if (respondersForEvent.pluck('handler').include(handler)) return false;

    var responder;
    if (eventName.include(":")) {
      responder = function(event) {
        if (Object.isUndefined(event.eventName))
          return false;

        if (event.eventName !== eventName)
          return false;

        Event.extend(event, element);
        handler.call(element, event);
      };
    } else {
      if (!MOUSEENTER_MOUSELEAVE_EVENTS_SUPPORTED &&
       (eventName === "mouseenter" || eventName === "mouseleave")) {
        if (eventName === "mouseenter" || eventName === "mouseleave") {
          responder = function(event) {
            Event.extend(event, element);

            var parent = event.relatedTarget;
            while (parent && parent !== element) {
              try { parent = parent.parentNode; }
              catch(e) { parent = element; }
            }

            if (parent === element) return;

            handler.call(element, event);
          };
        }
      } else {
        responder = function(event) {
          Event.extend(event, element);
          handler.call(element, event);
        };
      }
    }

    responder.handler = handler;
    respondersForEvent.push(responder);
    return responder;
  }

  function _destroyCache() {
    for (var i = 0, length = CACHE.length; i < length; i++) {
      Event.stopObserving(CACHE[i]);
      CACHE[i] = null;
    }
  }

  var CACHE = [];

  if (Prototype.Browser.IE)
    window.attachEvent('onunload', _destroyCache);

  if (Prototype.Browser.WebKit)
    window.addEventListener('unload', Prototype.emptyFunction, false);


  var _getDOMEventName = Prototype.K,
      translations = { mouseenter: "mouseover", mouseleave: "mouseout" };

  if (!MOUSEENTER_MOUSELEAVE_EVENTS_SUPPORTED) {
    _getDOMEventName = function(eventName) {
      return (translations[eventName] || eventName);
    };
  }

  function observe(element, eventName, handler) {
    element = $(element);

    var responder = _createResponder(element, eventName, handler);

    if (!responder) return element;

    if (eventName.include(':')) {
      if (element.addEventListener)
        element.addEventListener("dataavailable", responder, false);
      else {
        element.attachEvent("ondataavailable", responder);
        element.attachEvent("onlosecapture", responder);
      }
    } else {
      var actualEventName = _getDOMEventName(eventName);

      if (element.addEventListener)
        element.addEventListener(actualEventName, responder, false);
      else
        element.attachEvent("on" + actualEventName, responder);
    }

    return element;
  }

  function stopObserving(element, eventName, handler) {
    element = $(element);

    var registry = Element.retrieve(element, 'prototype_event_registry');
    if (!registry) return element;

    if (!eventName) {
      registry.each( function(pair) {
        var eventName = pair.key;
        stopObserving(element, eventName);
      });
      return element;
    }

    var responders = registry.get(eventName);
    if (!responders) return element;

    if (!handler) {
      responders.each(function(r) {
        stopObserving(element, eventName, r.handler);
      });
      return element;
    }

    var i = responders.length, responder;
    while (i--) {
      if (responders[i].handler === handler) {
        responder = responders[i];
        break;
      }
    }
    if (!responder) return element;

    if (eventName.include(':')) {
      if (element.removeEventListener)
        element.removeEventListener("dataavailable", responder, false);
      else {
        element.detachEvent("ondataavailable", responder);
        element.detachEvent("onlosecapture", responder);
      }
    } else {
      var actualEventName = _getDOMEventName(eventName);
      if (element.removeEventListener)
        element.removeEventListener(actualEventName, responder, false);
      else
        element.detachEvent('on' + actualEventName, responder);
    }

    registry.set(eventName, responders.without(responder));

    return element;
  }

  function fire(element, eventName, memo, bubble) {
    element = $(element);

    if (Object.isUndefined(bubble))
      bubble = true;

    if (element == document && document.createEvent && !element.dispatchEvent)
      element = document.documentElement;

    var event;
    if (document.createEvent) {
      event = document.createEvent('HTMLEvents');
      event.initEvent('dataavailable', bubble, true);
    } else {
      event = document.createEventObject();
      event.eventType = bubble ? 'ondataavailable' : 'onlosecapture';
    }

    event.eventName = eventName;
    event.memo = memo || { };

    if (document.createEvent)
      element.dispatchEvent(event);
    else
      element.fireEvent(event.eventType, event);

    return Event.extend(event);
  }

  Event.Handler = Class.create({
    initialize: function(element, eventName, selector, callback) {
      this.element   = $(element);
      this.eventName = eventName;
      this.selector  = selector;
      this.callback  = callback;
      this.handler   = this.handleEvent.bind(this);
    },

    start: function() {
      Event.observe(this.element, this.eventName, this.handler);
      return this;
    },

    stop: function() {
      Event.stopObserving(this.element, this.eventName, this.handler);
      return this;
    },

    handleEvent: function(event) {
      var element = Event.findElement(event, this.selector);
      if (element) this.callback.call(this.element, event, element);
    }
  });

  function on(element, eventName, selector, callback) {
    element = $(element);
    if (Object.isFunction(selector) && Object.isUndefined(callback)) {
      callback = selector, selector = null;
    }

    return new Event.Handler(element, eventName, selector, callback).start();
  }

  Object.extend(Event, Event.Methods);

  Object.extend(Event, {
    fire:          fire,
    observe:       observe,
    stopObserving: stopObserving,
    on:            on
  });

  Element.addMethods({
    fire:          fire,

    observe:       observe,

    stopObserving: stopObserving,

    on:            on
  });

  Object.extend(document, {
    fire:          fire.methodize(),

    observe:       observe.methodize(),

    stopObserving: stopObserving.methodize(),

    on:            on.methodize(),

    loaded:        false
  });

  if (window.Event) Object.extend(window.Event, Event);
  else window.Event = Event;
})();

(function() {
  /* Support for the DOMContentLoaded event is based on work by Dan Webb,
     Matthias Miller, Dean Edwards, John Resig, and Diego Perini. */

  var timer;

  function fireContentLoadedEvent() {
    if (document.loaded) return;
    if (timer) window.clearTimeout(timer);
    document.loaded = true;
    document.fire('dom:loaded');
  }

  function checkReadyState() {
    if (document.readyState === 'complete') {
      document.stopObserving('readystatechange', checkReadyState);
      fireContentLoadedEvent();
    }
  }

  function pollDoScroll() {
    try { document.documentElement.doScroll('left'); }
    catch(e) {
      timer = pollDoScroll.defer();
      return;
    }
    fireContentLoadedEvent();
  }

  if (document.addEventListener) {
    document.addEventListener('DOMContentLoaded', fireContentLoadedEvent, false);
  } else {
    document.observe('readystatechange', checkReadyState);
    if (window == top)
      timer = pollDoScroll.defer();
  }

  Event.observe(window, 'load', fireContentLoadedEvent);
})();


Element.addMethods();
/*------------------------------- DEPRECATED -------------------------------*/

Hash.toQueryString = Object.toQueryString;

var Toggle = { display: Element.toggle };

Element.Methods.childOf = Element.Methods.descendantOf;

var Insertion = {
  Before: function(element, content) {
    return Element.insert(element, {before:content});
  },

  Top: function(element, content) {
    return Element.insert(element, {top:content});
  },

  Bottom: function(element, content) {
    return Element.insert(element, {bottom:content});
  },

  After: function(element, content) {
    return Element.insert(element, {after:content});
  }
};

var $continue = new Error('"throw $continue" is deprecated, use "return" instead');

var Position = {
  includeScrollOffsets: false,

  prepare: function() {
    this.deltaX =  window.pageXOffset
                || document.documentElement.scrollLeft
                || document.body.scrollLeft
                || 0;
    this.deltaY =  window.pageYOffset
                || document.documentElement.scrollTop
                || document.body.scrollTop
                || 0;
  },

  within: function(element, x, y) {
    if (this.includeScrollOffsets)
      return this.withinIncludingScrolloffsets(element, x, y);
    this.xcomp = x;
    this.ycomp = y;
    this.offset = Element.cumulativeOffset(element);

    return (y >= this.offset[1] &&
            y <  this.offset[1] + element.offsetHeight &&
            x >= this.offset[0] &&
            x <  this.offset[0] + element.offsetWidth);
  },

  withinIncludingScrolloffsets: function(element, x, y) {
    var offsetcache = Element.cumulativeScrollOffset(element);

    this.xcomp = x + offsetcache[0] - this.deltaX;
    this.ycomp = y + offsetcache[1] - this.deltaY;
    this.offset = Element.cumulativeOffset(element);

    return (this.ycomp >= this.offset[1] &&
            this.ycomp <  this.offset[1] + element.offsetHeight &&
            this.xcomp >= this.offset[0] &&
            this.xcomp <  this.offset[0] + element.offsetWidth);
  },

  overlap: function(mode, element) {
    if (!mode) return 0;
    if (mode == 'vertical')
      return ((this.offset[1] + element.offsetHeight) - this.ycomp) /
        element.offsetHeight;
    if (mode == 'horizontal')
      return ((this.offset[0] + element.offsetWidth) - this.xcomp) /
        element.offsetWidth;
  },


  cumulativeOffset: Element.Methods.cumulativeOffset,

  positionedOffset: Element.Methods.positionedOffset,

  absolutize: function(element) {
    Position.prepare();
    return Element.absolutize(element);
  },

  relativize: function(element) {
    Position.prepare();
    return Element.relativize(element);
  },

  realOffset: Element.Methods.cumulativeScrollOffset,

  offsetParent: Element.Methods.getOffsetParent,

  page: Element.Methods.viewportOffset,

  clone: function(source, target, options) {
    options = options || { };
    return Element.clonePosition(target, source, options);
  }
};

/*--------------------------------------------------------------------------*/

if (!document.getElementsByClassName) document.getElementsByClassName = function(instanceMethods){
  function iter(name) {
    return name.blank() ? null : "[contains(concat(' ', @class, ' '), ' " + name + " ')]";
  }

  instanceMethods.getElementsByClassName = Prototype.BrowserFeatures.XPath ?
  function(element, className) {
    className = className.toString().strip();
    var cond = /\s/.test(className) ? $w(className).map(iter).join('') : iter(className);
    return cond ? document._getElementsByXPath('.//*' + cond, element) : [];
  } : function(element, className) {
    className = className.toString().strip();
    var elements = [], classNames = (/\s/.test(className) ? $w(className) : null);
    if (!classNames && !className) return elements;

    var nodes = $(element).getElementsByTagName('*');
    className = ' ' + className + ' ';

    for (var i = 0, child, cn; child = nodes[i]; i++) {
      if (child.className && (cn = ' ' + child.className + ' ') && (cn.include(className) ||
          (classNames && classNames.all(function(name) {
            return !name.toString().blank() && cn.include(' ' + name + ' ');
          }))))
        elements.push(Element.extend(child));
    }
    return elements;
  };

  return function(className, parentElement) {
    return $(parentElement || document.body).getElementsByClassName(className);
  };
}(Element.Methods);

/*--------------------------------------------------------------------------*/

Element.ClassNames = Class.create();
Element.ClassNames.prototype = {
  initialize: function(element) {
    this.element = $(element);
  },

  _each: function(iterator) {
    this.element.className.split(/\s+/).select(function(name) {
      return name.length > 0;
    })._each(iterator);
  },

  set: function(className) {
    this.element.className = className;
  },

  add: function(classNameToAdd) {
    if (this.include(classNameToAdd)) return;
    this.set($A(this).concat(classNameToAdd).join(' '));
  },

  remove: function(classNameToRemove) {
    if (!this.include(classNameToRemove)) return;
    this.set($A(this).without(classNameToRemove).join(' '));
  },

  toString: function() {
    return $A(this).join(' ');
  }
};

Object.extend(Element.ClassNames.prototype, Enumerable);

/*--------------------------------------------------------------------------*/

(function() {
  window.Selector = Class.create({
    initialize: function(expression) {
      this.expression = expression.strip();
    },

    findElements: function(rootElement) {
      return Prototype.Selector.select(this.expression, rootElement);
    },

    match: function(element) {
      return Prototype.Selector.match(element, this.expression);
    },

    toString: function() {
      return this.expression;
    },

    inspect: function() {
      return "#<Selector: " + this.expression + ">";
    }
  });

  Object.extend(Selector, {
    matchElements: function(elements, expression) {
      var match = Prototype.Selector.match,
          results = [];

      for (var i = 0, length = elements.length; i < length; i++) {
        var element = elements[i];
        if (match(element, expression)) {
          results.push(Element.extend(element));
        }
      }
      return results;
    },

    findElement: function(elements, expression, index) {
      index = index || 0;
      var matchIndex = 0, element;
      for (var i = 0, length = elements.length; i < length; i++) {
        element = elements[i];
        if (Prototype.Selector.match(element, expression) && index === matchIndex++) {
          return Element.extend(element);
        }
      }
    },

    findChildElements: function(element, expressions) {
      var selector = expressions.toArray().join(', ');
      return Prototype.Selector.select(selector, element || document);
    }
  });
})();

String.prototype.parseColor = function() {
  var color = '#';
  if (this.slice(0,4) == 'rgb(') {
    var cols = this.slice(4,this.length-1).split(',');
    var i=0; do { color += parseInt(cols[i]).toColorPart() } while (++i<3);
  } else {
    if (this.slice(0,1) == '#') {
      if (this.length==4) for(var i=1;i<4;i++) color += (this.charAt(i) + this.charAt(i)).toLowerCase();
      if (this.length==7) color = this.toLowerCase();
    }
  }
  return (color.length==7 ? color : (arguments[0] || this));
};

/*--------------------------------------------------------------------------*/

Element.collectTextNodes = function(element) {
  return $A($(element).childNodes).collect( function(node) {
    return (node.nodeType==3 ? node.nodeValue :
      (node.hasChildNodes() ? Element.collectTextNodes(node) : ''));
  }).flatten().join('');
};

Element.collectTextNodesIgnoreClass = function(element, className) {
  return $A($(element).childNodes).collect( function(node) {
    return (node.nodeType==3 ? node.nodeValue :
      ((node.hasChildNodes() && !Element.hasClassName(node,className)) ?
        Element.collectTextNodesIgnoreClass(node, className) : ''));
  }).flatten().join('');
};

Element.setContentZoom = function(element, percent) {
  element = $(element);
  element.setStyle({fontSize: (percent/100) + 'em'});
  if (Prototype.Browser.WebKit) window.scrollBy(0,0);
  return element;
};

Element.getInlineOpacity = function(element){
  return $(element).style.opacity || '';
};

Element.forceRerendering = function(element) {
  try {
    element = $(element);
    var n = document.createTextNode(' ');
    element.appendChild(n);
    element.removeChild(n);
  } catch(e) { }
};

/*--------------------------------------------------------------------------*/

var Effect = {
  _elementDoesNotExistError: {
    name: 'ElementDoesNotExistError',
    message: 'The specified DOM element does not exist, but is required for this effect to operate'
  },
  Transitions: {
    linear: Prototype.K,
    sinoidal: function(pos) {
      return (-Math.cos(pos*Math.PI)/2) + .5;
    },
    reverse: function(pos) {
      return 1-pos;
    },
    flicker: function(pos) {
      var pos = ((-Math.cos(pos*Math.PI)/4) + .75) + Math.random()/4;
      return pos > 1 ? 1 : pos;
    },
    wobble: function(pos) {
      return (-Math.cos(pos*Math.PI*(9*pos))/2) + .5;
    },
    pulse: function(pos, pulses) {
      return (-Math.cos((pos*((pulses||5)-.5)*2)*Math.PI)/2) + .5;
    },
    spring: function(pos) {
      return 1 - (Math.cos(pos * 4.5 * Math.PI) * Math.exp(-pos * 6));
    },
    none: function(pos) {
      return 0;
    },
    full: function(pos) {
      return 1;
    }
  },
  DefaultOptions: {
    duration:   1.0,   // seconds
    fps:        100,   // 100= assume 66fps max.
    sync:       false, // true for combining
    from:       0.0,
    to:         1.0,
    delay:      0.0,
    queue:      'parallel'
  },
  tagifyText: function(element) {
    var tagifyStyle = 'position:relative';
    if (Prototype.Browser.IE) tagifyStyle += ';zoom:1';

    element = $(element);
    $A(element.childNodes).each( function(child) {
      if (child.nodeType==3) {
        child.nodeValue.toArray().each( function(character) {
          element.insertBefore(
            new Element('span', {style: tagifyStyle}).update(
              character == ' ' ? String.fromCharCode(160) : character),
              child);
        });
        Element.remove(child);
      }
    });
  },
  multiple: function(element, effect) {
    var elements;
    if (((typeof element == 'object') ||
        Object.isFunction(element)) &&
       (element.length))
      elements = element;
    else
      elements = $(element).childNodes;

    var options = Object.extend({
      speed: 0.1,
      delay: 0.0
    }, arguments[2] || { });
    var masterDelay = options.delay;

    $A(elements).each( function(element, index) {
      new effect(element, Object.extend(options, { delay: index * options.speed + masterDelay }));
    });
  },
  PAIRS: {
    'slide':  ['SlideDown','SlideUp'],
    'blind':  ['BlindDown','BlindUp'],
    'appear': ['Appear','Fade']
  },
  toggle: function(element, effect, options) {
    element = $(element);
    effect  = (effect || 'appear').toLowerCase();

    return Effect[ Effect.PAIRS[ effect ][ element.visible() ? 1 : 0 ] ](element, Object.extend({
      queue: { position:'end', scope:(element.id || 'global'), limit: 1 }
    }, options || {}));
  }
};

Effect.DefaultOptions.transition = Effect.Transitions.sinoidal;

/* ------------- core effects ------------- */

Effect.ScopedQueue = Class.create(Enumerable, {
  initialize: function() {
    this.effects  = [];
    this.interval = null;
  },
  _each: function(iterator) {
    this.effects._each(iterator);
  },
  add: function(effect) {
    var timestamp = new Date().getTime();

    var position = Object.isString(effect.options.queue) ?
      effect.options.queue : effect.options.queue.position;

    switch(position) {
      case 'front':
        this.effects.findAll(function(e){ return e.state=='idle' }).each( function(e) {
            e.startOn  += effect.finishOn;
            e.finishOn += effect.finishOn;
          });
        break;
      case 'with-last':
        timestamp = this.effects.pluck('startOn').max() || timestamp;
        break;
      case 'end':
        timestamp = this.effects.pluck('finishOn').max() || timestamp;
        break;
    }

    effect.startOn  += timestamp;
    effect.finishOn += timestamp;

    if (!effect.options.queue.limit || (this.effects.length < effect.options.queue.limit))
      this.effects.push(effect);

    if (!this.interval)
      this.interval = setInterval(this.loop.bind(this), 15);
  },
  remove: function(effect) {
    this.effects = this.effects.reject(function(e) { return e==effect });
    if (this.effects.length == 0) {
      clearInterval(this.interval);
      this.interval = null;
    }
  },
  loop: function() {
    var timePos = new Date().getTime();
    for(var i=0, len=this.effects.length;i<len;i++)
      this.effects[i] && this.effects[i].loop(timePos);
  }
});

Effect.Queues = {
  instances: $H(),
  get: function(queueName) {
    if (!Object.isString(queueName)) return queueName;

    return this.instances.get(queueName) ||
      this.instances.set(queueName, new Effect.ScopedQueue());
  }
};
Effect.Queue = Effect.Queues.get('global');

Effect.Base = Class.create({
  position: null,
  start: function(options) {
    if (options && options.transition === false) options.transition = Effect.Transitions.linear;
    this.options      = Object.extend(Object.extend({ },Effect.DefaultOptions), options || { });
    this.currentFrame = 0;
    this.state        = 'idle';
    this.startOn      = this.options.delay*1000;
    this.finishOn     = this.startOn+(this.options.duration*1000);
    this.fromToDelta  = this.options.to-this.options.from;
    this.totalTime    = this.finishOn-this.startOn;
    this.totalFrames  = this.options.fps*this.options.duration;

    this.render = (function() {
      function dispatch(effect, eventName) {
        if (effect.options[eventName + 'Internal'])
          effect.options[eventName + 'Internal'](effect);
        if (effect.options[eventName])
          effect.options[eventName](effect);
      }

      return function(pos) {
        if (this.state === "idle") {
          this.state = "running";
          dispatch(this, 'beforeSetup');
          if (this.setup) this.setup();
          dispatch(this, 'afterSetup');
        }
        if (this.state === "running") {
          pos = (this.options.transition(pos) * this.fromToDelta) + this.options.from;
          this.position = pos;
          dispatch(this, 'beforeUpdate');
          if (this.update) this.update(pos);
          dispatch(this, 'afterUpdate');
        }
      };
    })();

    this.event('beforeStart');
    if (!this.options.sync)
      Effect.Queues.get(Object.isString(this.options.queue) ?
        'global' : this.options.queue.scope).add(this);
  },
  loop: function(timePos) {
    if (timePos >= this.startOn) {
      if (timePos >= this.finishOn) {
        this.render(1.0);
        this.cancel();
        this.event('beforeFinish');
        if (this.finish) this.finish();
        this.event('afterFinish');
        return;
      }
      var pos   = (timePos - this.startOn) / this.totalTime,
          frame = (pos * this.totalFrames).round();
      if (frame > this.currentFrame) {
        this.render(pos);
        this.currentFrame = frame;
      }
    }
  },
  cancel: function() {
    if (!this.options.sync)
      Effect.Queues.get(Object.isString(this.options.queue) ?
        'global' : this.options.queue.scope).remove(this);
    this.state = 'finished';
  },
  event: function(eventName) {
    if (this.options[eventName + 'Internal']) this.options[eventName + 'Internal'](this);
    if (this.options[eventName]) this.options[eventName](this);
  },
  inspect: function() {
    var data = $H();
    for(property in this)
      if (!Object.isFunction(this[property])) data.set(property, this[property]);
    return '#<Effect:' + data.inspect() + ',options:' + $H(this.options).inspect() + '>';
  }
});

Effect.Parallel = Class.create(Effect.Base, {
  initialize: function(effects) {
    this.effects = effects || [];
    this.start(arguments[1]);
  },
  update: function(position) {
    this.effects.invoke('render', position);
  },
  finish: function(position) {
    this.effects.each( function(effect) {
      effect.render(1.0);
      effect.cancel();
      effect.event('beforeFinish');
      if (effect.finish) effect.finish(position);
      effect.event('afterFinish');
    });
  }
});

Effect.Tween = Class.create(Effect.Base, {
  initialize: function(object, from, to) {
    object = Object.isString(object) ? $(object) : object;
    var args = $A(arguments), method = args.last(),
      options = args.length == 5 ? args[3] : null;
    this.method = Object.isFunction(method) ? method.bind(object) :
      Object.isFunction(object[method]) ? object[method].bind(object) :
      function(value) { object[method] = value };
    this.start(Object.extend({ from: from, to: to }, options || { }));
  },
  update: function(position) {
    this.method(position);
  }
});

Effect.Event = Class.create(Effect.Base, {
  initialize: function() {
    this.start(Object.extend({ duration: 0 }, arguments[0] || { }));
  },
  update: Prototype.emptyFunction
});

Effect.Opacity = Class.create(Effect.Base, {
  initialize: function(element) {
    this.element = $(element);
    if (!this.element) throw(Effect._elementDoesNotExistError);
    if (Prototype.Browser.IE && (!this.element.currentStyle.hasLayout))
      this.element.setStyle({zoom: 1});
    var options = Object.extend({
      from: this.element.getOpacity() || 0.0,
      to:   1.0
    }, arguments[1] || { });
    this.start(options);
  },
  update: function(position) {
    this.element.setOpacity(position);
  }
});

Effect.Move = Class.create(Effect.Base, {
  initialize: function(element) {
    this.element = $(element);
    if (!this.element) throw(Effect._elementDoesNotExistError);
    var options = Object.extend({
      x:    0,
      y:    0,
      mode: 'relative'
    }, arguments[1] || { });
    this.start(options);
  },
  setup: function() {
    this.element.makePositioned();
    this.originalLeft = parseFloat(this.element.getStyle('left') || '0');
    this.originalTop  = parseFloat(this.element.getStyle('top')  || '0');
    if (this.options.mode == 'absolute') {
      this.options.x = this.options.x - this.originalLeft;
      this.options.y = this.options.y - this.originalTop;
    }
  },
  update: function(position) {
    this.element.setStyle({
      left: (this.options.x  * position + this.originalLeft).round() + 'px',
      top:  (this.options.y  * position + this.originalTop).round()  + 'px'
    });
  }
});

Effect.MoveBy = function(element, toTop, toLeft) {
  return new Effect.Move(element,
    Object.extend({ x: toLeft, y: toTop }, arguments[3] || { }));
};

Effect.Scale = Class.create(Effect.Base, {
  initialize: function(element, percent) {
    this.element = $(element);
    if (!this.element) throw(Effect._elementDoesNotExistError);
    var options = Object.extend({
      scaleX: true,
      scaleY: true,
      scaleContent: true,
      scaleFromCenter: false,
      scaleMode: 'box',        // 'box' or 'contents' or { } with provided values
      scaleFrom: 100.0,
      scaleTo:   percent
    }, arguments[2] || { });
    this.start(options);
  },
  setup: function() {
    this.restoreAfterFinish = this.options.restoreAfterFinish || false;
    this.elementPositioning = this.element.getStyle('position');

    this.originalStyle = { };
    ['top','left','width','height','fontSize'].each( function(k) {
      this.originalStyle[k] = this.element.style[k];
    }.bind(this));

    this.originalTop  = this.element.offsetTop;
    this.originalLeft = this.element.offsetLeft;

    var fontSize = this.element.getStyle('font-size') || '100%';
    ['em','px','%','pt'].each( function(fontSizeType) {
      if (fontSize.indexOf(fontSizeType)>0) {
        this.fontSize     = parseFloat(fontSize);
        this.fontSizeType = fontSizeType;
      }
    }.bind(this));

    this.factor = (this.options.scaleTo - this.options.scaleFrom)/100;

    this.dims = null;
    if (this.options.scaleMode=='box')
      this.dims = [this.element.offsetHeight, this.element.offsetWidth];
    if (/^content/.test(this.options.scaleMode))
      this.dims = [this.element.scrollHeight, this.element.scrollWidth];
    if (!this.dims)
      this.dims = [this.options.scaleMode.originalHeight,
                   this.options.scaleMode.originalWidth];
  },
  update: function(position) {
    var currentScale = (this.options.scaleFrom/100.0) + (this.factor * position);
    if (this.options.scaleContent && this.fontSize)
      this.element.setStyle({fontSize: this.fontSize * currentScale + this.fontSizeType });
    this.setDimensions(this.dims[0] * currentScale, this.dims[1] * currentScale);
  },
  finish: function(position) {
    if (this.restoreAfterFinish) this.element.setStyle(this.originalStyle);
  },
  setDimensions: function(height, width) {
    var d = { };
    if (this.options.scaleX) d.width = width.round() + 'px';
    if (this.options.scaleY) d.height = height.round() + 'px';
    if (this.options.scaleFromCenter) {
      var topd  = (height - this.dims[0])/2;
      var leftd = (width  - this.dims[1])/2;
      if (this.elementPositioning == 'absolute') {
        if (this.options.scaleY) d.top = this.originalTop-topd + 'px';
        if (this.options.scaleX) d.left = this.originalLeft-leftd + 'px';
      } else {
        if (this.options.scaleY) d.top = -topd + 'px';
        if (this.options.scaleX) d.left = -leftd + 'px';
      }
    }
    this.element.setStyle(d);
  }
});

Effect.Highlight = Class.create(Effect.Base, {
  initialize: function(element) {
    this.element = $(element);
    if (!this.element) throw(Effect._elementDoesNotExistError);
    var options = Object.extend({ startcolor: '#ffff99' }, arguments[1] || { });
    this.start(options);
  },
  setup: function() {
    if (this.element.getStyle('display')=='none') { this.cancel(); return; }
    this.oldStyle = { };
    if (!this.options.keepBackgroundImage) {
      this.oldStyle.backgroundImage = this.element.getStyle('background-image');
      this.element.setStyle({backgroundImage: 'none'});
    }
    if (!this.options.endcolor)
      this.options.endcolor = this.element.getStyle('background-color').parseColor('#ffffff');
    if (!this.options.restorecolor)
      this.options.restorecolor = this.element.getStyle('background-color');
    this._base  = $R(0,2).map(function(i){ return parseInt(this.options.startcolor.slice(i*2+1,i*2+3),16) }.bind(this));
    this._delta = $R(0,2).map(function(i){ return parseInt(this.options.endcolor.slice(i*2+1,i*2+3),16)-this._base[i] }.bind(this));
  },
  update: function(position) {
    this.element.setStyle({backgroundColor: $R(0,2).inject('#',function(m,v,i){
      return m+((this._base[i]+(this._delta[i]*position)).round().toColorPart()); }.bind(this)) });
  },
  finish: function() {
    this.element.setStyle(Object.extend(this.oldStyle, {
      backgroundColor: this.options.restorecolor
    }));
  }
});

Effect.ScrollTo = function(element) {
  var options = arguments[1] || { },
  scrollOffsets = document.viewport.getScrollOffsets(),
  elementOffsets = $(element).cumulativeOffset();

  if (options.offset) elementOffsets[1] += options.offset;

  return new Effect.Tween(null,
    scrollOffsets.top,
    elementOffsets[1],
    options,
    function(p){ scrollTo(scrollOffsets.left, p.round()); }
  );
};

/* ------------- combination effects ------------- */

Effect.Fade = function(element) {
  element = $(element);
  var oldOpacity = element.getInlineOpacity();
  var options = Object.extend({
    from: element.getOpacity() || 1.0,
    to:   0.0,
    afterFinishInternal: function(effect) {
      if (effect.options.to!=0) return;
      effect.element.hide().setStyle({opacity: oldOpacity});
    }
  }, arguments[1] || { });
  return new Effect.Opacity(element,options);
};

Effect.Appear = function(element) {
  element = $(element);
  var options = Object.extend({
  from: (element.getStyle('display') == 'none' ? 0.0 : element.getOpacity() || 0.0),
  to:   1.0,
  afterFinishInternal: function(effect) {
    effect.element.forceRerendering();
  },
  beforeSetup: function(effect) {
    effect.element.setOpacity(effect.options.from).show();
  }}, arguments[1] || { });
  return new Effect.Opacity(element,options);
};

Effect.Puff = function(element) {
  element = $(element);
  var oldStyle = {
    opacity: element.getInlineOpacity(),
    position: element.getStyle('position'),
    top:  element.style.top,
    left: element.style.left,
    width: element.style.width,
    height: element.style.height
  };
  return new Effect.Parallel(
   [ new Effect.Scale(element, 200,
      { sync: true, scaleFromCenter: true, scaleContent: true, restoreAfterFinish: true }),
     new Effect.Opacity(element, { sync: true, to: 0.0 } ) ],
     Object.extend({ duration: 1.0,
      beforeSetupInternal: function(effect) {
        Position.absolutize(effect.effects[0].element);
      },
      afterFinishInternal: function(effect) {
         effect.effects[0].element.hide().setStyle(oldStyle); }
     }, arguments[1] || { })
   );
};

Effect.BlindUp = function(element) {
  element = $(element);
  element.makeClipping();
  return new Effect.Scale(element, 0,
    Object.extend({ scaleContent: false,
      scaleX: false,
      restoreAfterFinish: true,
      afterFinishInternal: function(effect) {
        effect.element.hide().undoClipping();
      }
    }, arguments[1] || { })
  );
};

Effect.BlindDown = function(element) {
  element = $(element);
  var elementDimensions = element.getDimensions();
  return new Effect.Scale(element, 100, Object.extend({
    scaleContent: false,
    scaleX: false,
    scaleFrom: 0,
    scaleMode: {originalHeight: elementDimensions.height, originalWidth: elementDimensions.width},
    restoreAfterFinish: true,
    afterSetup: function(effect) {
      effect.element.makeClipping().setStyle({height: '0px'}).show();
    },
    afterFinishInternal: function(effect) {
      effect.element.undoClipping();
    }
  }, arguments[1] || { }));
};

Effect.SwitchOff = function(element) {
  element = $(element);
  var oldOpacity = element.getInlineOpacity();
  return new Effect.Appear(element, Object.extend({
    duration: 0.4,
    from: 0,
    transition: Effect.Transitions.flicker,
    afterFinishInternal: function(effect) {
      new Effect.Scale(effect.element, 1, {
        duration: 0.3, scaleFromCenter: true,
        scaleX: false, scaleContent: false, restoreAfterFinish: true,
        beforeSetup: function(effect) {
          effect.element.makePositioned().makeClipping();
        },
        afterFinishInternal: function(effect) {
          effect.element.hide().undoClipping().undoPositioned().setStyle({opacity: oldOpacity});
        }
      });
    }
  }, arguments[1] || { }));
};

Effect.DropOut = function(element) {
  element = $(element);
  var oldStyle = {
    top: element.getStyle('top'),
    left: element.getStyle('left'),
    opacity: element.getInlineOpacity() };
  return new Effect.Parallel(
    [ new Effect.Move(element, {x: 0, y: 100, sync: true }),
      new Effect.Opacity(element, { sync: true, to: 0.0 }) ],
    Object.extend(
      { duration: 0.5,
        beforeSetup: function(effect) {
          effect.effects[0].element.makePositioned();
        },
        afterFinishInternal: function(effect) {
          effect.effects[0].element.hide().undoPositioned().setStyle(oldStyle);
        }
      }, arguments[1] || { }));
};

Effect.Shake = function(element) {
  element = $(element);
  var options = Object.extend({
    distance: 20,
    duration: 0.5
  }, arguments[1] || {});
  var distance = parseFloat(options.distance);
  var split = parseFloat(options.duration) / 10.0;
  var oldStyle = {
    top: element.getStyle('top'),
    left: element.getStyle('left') };
    return new Effect.Move(element,
      { x:  distance, y: 0, duration: split, afterFinishInternal: function(effect) {
    new Effect.Move(effect.element,
      { x: -distance*2, y: 0, duration: split*2,  afterFinishInternal: function(effect) {
    new Effect.Move(effect.element,
      { x:  distance*2, y: 0, duration: split*2,  afterFinishInternal: function(effect) {
    new Effect.Move(effect.element,
      { x: -distance*2, y: 0, duration: split*2,  afterFinishInternal: function(effect) {
    new Effect.Move(effect.element,
      { x:  distance*2, y: 0, duration: split*2,  afterFinishInternal: function(effect) {
    new Effect.Move(effect.element,
      { x: -distance, y: 0, duration: split, afterFinishInternal: function(effect) {
        effect.element.undoPositioned().setStyle(oldStyle);
  }}); }}); }}); }}); }}); }});
};

Effect.SlideDown = function(element) {
  element = $(element).cleanWhitespace();
  var oldInnerBottom = element.down().getStyle('bottom');
  var elementDimensions = element.getDimensions();
  return new Effect.Scale(element, 100, Object.extend({
    scaleContent: false,
    scaleX: false,
    scaleFrom: window.opera ? 0 : 1,
    scaleMode: {originalHeight: elementDimensions.height, originalWidth: elementDimensions.width},
    restoreAfterFinish: true,
    afterSetup: function(effect) {
      effect.element.makePositioned();
      effect.element.down().makePositioned();
      if (window.opera) effect.element.setStyle({top: ''});
      effect.element.makeClipping().setStyle({height: '0px'}).show();
    },
    afterUpdateInternal: function(effect) {
      effect.element.down().setStyle({bottom:
        (effect.dims[0] - effect.element.clientHeight) + 'px' });
    },
    afterFinishInternal: function(effect) {
      effect.element.undoClipping().undoPositioned();
      effect.element.down().undoPositioned().setStyle({bottom: oldInnerBottom}); }
    }, arguments[1] || { })
  );
};

Effect.SlideUp = function(element) {
  element = $(element).cleanWhitespace();
  var oldInnerBottom = element.down().getStyle('bottom');
  var elementDimensions = element.getDimensions();
  return new Effect.Scale(element, window.opera ? 0 : 1,
   Object.extend({ scaleContent: false,
    scaleX: false,
    scaleMode: 'box',
    scaleFrom: 100,
    scaleMode: {originalHeight: elementDimensions.height, originalWidth: elementDimensions.width},
    restoreAfterFinish: true,
    afterSetup: function(effect) {
      effect.element.makePositioned();
      effect.element.down().makePositioned();
      if (window.opera) effect.element.setStyle({top: ''});
      effect.element.makeClipping().show();
    },
    afterUpdateInternal: function(effect) {
      effect.element.down().setStyle({bottom:
        (effect.dims[0] - effect.element.clientHeight) + 'px' });
    },
    afterFinishInternal: function(effect) {
      effect.element.hide().undoClipping().undoPositioned();
      effect.element.down().undoPositioned().setStyle({bottom: oldInnerBottom});
    }
   }, arguments[1] || { })
  );
};

Effect.Squish = function(element) {
  return new Effect.Scale(element, window.opera ? 1 : 0, {
    restoreAfterFinish: true,
    beforeSetup: function(effect) {
      effect.element.makeClipping();
    },
    afterFinishInternal: function(effect) {
      effect.element.hide().undoClipping();
    }
  });
};

Effect.Grow = function(element) {
  element = $(element);
  var options = Object.extend({
    direction: 'center',
    moveTransition: Effect.Transitions.sinoidal,
    scaleTransition: Effect.Transitions.sinoidal,
    opacityTransition: Effect.Transitions.full
  }, arguments[1] || { });
  var oldStyle = {
    top: element.style.top,
    left: element.style.left,
    height: element.style.height,
    width: element.style.width,
    opacity: element.getInlineOpacity() };

  var dims = element.getDimensions();
  var initialMoveX, initialMoveY;
  var moveX, moveY;

  switch (options.direction) {
    case 'top-left':
      initialMoveX = initialMoveY = moveX = moveY = 0;
      break;
    case 'top-right':
      initialMoveX = dims.width;
      initialMoveY = moveY = 0;
      moveX = -dims.width;
      break;
    case 'bottom-left':
      initialMoveX = moveX = 0;
      initialMoveY = dims.height;
      moveY = -dims.height;
      break;
    case 'bottom-right':
      initialMoveX = dims.width;
      initialMoveY = dims.height;
      moveX = -dims.width;
      moveY = -dims.height;
      break;
    case 'center':
      initialMoveX = dims.width / 2;
      initialMoveY = dims.height / 2;
      moveX = -dims.width / 2;
      moveY = -dims.height / 2;
      break;
  }

  return new Effect.Move(element, {
    x: initialMoveX,
    y: initialMoveY,
    duration: 0.01,
    beforeSetup: function(effect) {
      effect.element.hide().makeClipping().makePositioned();
    },
    afterFinishInternal: function(effect) {
      new Effect.Parallel(
        [ new Effect.Opacity(effect.element, { sync: true, to: 1.0, from: 0.0, transition: options.opacityTransition }),
          new Effect.Move(effect.element, { x: moveX, y: moveY, sync: true, transition: options.moveTransition }),
          new Effect.Scale(effect.element, 100, {
            scaleMode: { originalHeight: dims.height, originalWidth: dims.width },
            sync: true, scaleFrom: window.opera ? 1 : 0, transition: options.scaleTransition, restoreAfterFinish: true})
        ], Object.extend({
             beforeSetup: function(effect) {
               effect.effects[0].element.setStyle({height: '0px'}).show();
             },
             afterFinishInternal: function(effect) {
               effect.effects[0].element.undoClipping().undoPositioned().setStyle(oldStyle);
             }
           }, options)
      );
    }
  });
};

Effect.Shrink = function(element) {
  element = $(element);
  var options = Object.extend({
    direction: 'center',
    moveTransition: Effect.Transitions.sinoidal,
    scaleTransition: Effect.Transitions.sinoidal,
    opacityTransition: Effect.Transitions.none
  }, arguments[1] || { });
  var oldStyle = {
    top: element.style.top,
    left: element.style.left,
    height: element.style.height,
    width: element.style.width,
    opacity: element.getInlineOpacity() };

  var dims = element.getDimensions();
  var moveX, moveY;

  switch (options.direction) {
    case 'top-left':
      moveX = moveY = 0;
      break;
    case 'top-right':
      moveX = dims.width;
      moveY = 0;
      break;
    case 'bottom-left':
      moveX = 0;
      moveY = dims.height;
      break;
    case 'bottom-right':
      moveX = dims.width;
      moveY = dims.height;
      break;
    case 'center':
      moveX = dims.width / 2;
      moveY = dims.height / 2;
      break;
  }

  return new Effect.Parallel(
    [ new Effect.Opacity(element, { sync: true, to: 0.0, from: 1.0, transition: options.opacityTransition }),
      new Effect.Scale(element, window.opera ? 1 : 0, { sync: true, transition: options.scaleTransition, restoreAfterFinish: true}),
      new Effect.Move(element, { x: moveX, y: moveY, sync: true, transition: options.moveTransition })
    ], Object.extend({
         beforeStartInternal: function(effect) {
           effect.effects[0].element.makePositioned().makeClipping();
         },
         afterFinishInternal: function(effect) {
           effect.effects[0].element.hide().undoClipping().undoPositioned().setStyle(oldStyle); }
       }, options)
  );
};

Effect.Pulsate = function(element) {
  element = $(element);
  var options    = arguments[1] || { },
    oldOpacity = element.getInlineOpacity(),
    transition = options.transition || Effect.Transitions.linear,
    reverser   = function(pos){
      return 1 - transition((-Math.cos((pos*(options.pulses||5)*2)*Math.PI)/2) + .5);
    };

  return new Effect.Opacity(element,
    Object.extend(Object.extend({  duration: 2.0, from: 0,
      afterFinishInternal: function(effect) { effect.element.setStyle({opacity: oldOpacity}); }
    }, options), {transition: reverser}));
};

Effect.Fold = function(element) {
  element = $(element);
  var oldStyle = {
    top: element.style.top,
    left: element.style.left,
    width: element.style.width,
    height: element.style.height };
  element.makeClipping();
  return new Effect.Scale(element, 5, Object.extend({
    scaleContent: false,
    scaleX: false,
    afterFinishInternal: function(effect) {
    new Effect.Scale(element, 1, {
      scaleContent: false,
      scaleY: false,
      afterFinishInternal: function(effect) {
        effect.element.hide().undoClipping().setStyle(oldStyle);
      } });
  }}, arguments[1] || { }));
};

Effect.Morph = Class.create(Effect.Base, {
  initialize: function(element) {
    this.element = $(element);
    if (!this.element) throw(Effect._elementDoesNotExistError);
    var options = Object.extend({
      style: { }
    }, arguments[1] || { });

    if (!Object.isString(options.style)) this.style = $H(options.style);
    else {
      if (options.style.include(':'))
        this.style = options.style.parseStyle();
      else {
        this.element.addClassName(options.style);
        this.style = $H(this.element.getStyles());
        this.element.removeClassName(options.style);
        var css = this.element.getStyles();
        this.style = this.style.reject(function(style) {
          return style.value == css[style.key];
        });
        options.afterFinishInternal = function(effect) {
          effect.element.addClassName(effect.options.style);
          effect.transforms.each(function(transform) {
            effect.element.style[transform.style] = '';
          });
        };
      }
    }
    this.start(options);
  },

  setup: function(){
    function parseColor(color){
      if (!color || ['rgba(0, 0, 0, 0)','transparent'].include(color)) color = '#ffffff';
      color = color.parseColor();
      return $R(0,2).map(function(i){
        return parseInt( color.slice(i*2+1,i*2+3), 16 );
      });
    }
    this.transforms = this.style.map(function(pair){
      var property = pair[0], value = pair[1], unit = null;

      if (value.parseColor('#zzzzzz') != '#zzzzzz') {
        value = value.parseColor();
        unit  = 'color';
      } else if (property == 'opacity') {
        value = parseFloat(value);
        if (Prototype.Browser.IE && (!this.element.currentStyle.hasLayout))
          this.element.setStyle({zoom: 1});
      } else if (Element.CSS_LENGTH.test(value)) {
          var components = value.match(/^([\+\-]?[0-9\.]+)(.*)$/);
          value = parseFloat(components[1]);
          unit = (components.length == 3) ? components[2] : null;
      }

      var originalValue = this.element.getStyle(property);
      return {
        style: property.camelize(),
        originalValue: unit=='color' ? parseColor(originalValue) : parseFloat(originalValue || 0),
        targetValue: unit=='color' ? parseColor(value) : value,
        unit: unit
      };
    }.bind(this)).reject(function(transform){
      return (
        (transform.originalValue == transform.targetValue) ||
        (
          transform.unit != 'color' &&
          (isNaN(transform.originalValue) || isNaN(transform.targetValue))
        )
      );
    });
  },
  update: function(position) {
    var style = { }, transform, i = this.transforms.length;
    while(i--)
      style[(transform = this.transforms[i]).style] =
        transform.unit=='color' ? '#'+
          (Math.round(transform.originalValue[0]+
            (transform.targetValue[0]-transform.originalValue[0])*position)).toColorPart() +
          (Math.round(transform.originalValue[1]+
            (transform.targetValue[1]-transform.originalValue[1])*position)).toColorPart() +
          (Math.round(transform.originalValue[2]+
            (transform.targetValue[2]-transform.originalValue[2])*position)).toColorPart() :
        (transform.originalValue +
          (transform.targetValue - transform.originalValue) * position).toFixed(3) +
            (transform.unit === null ? '' : transform.unit);
    this.element.setStyle(style, true);
  }
});

Effect.Transform = Class.create({
  initialize: function(tracks){
    this.tracks  = [];
    this.options = arguments[1] || { };
    this.addTracks(tracks);
  },
  addTracks: function(tracks){
    tracks.each(function(track){
      track = $H(track);
      var data = track.values().first();
      this.tracks.push($H({
        ids:     track.keys().first(),
        effect:  Effect.Morph,
        options: { style: data }
      }));
    }.bind(this));
    return this;
  },
  play: function(){
    return new Effect.Parallel(
      this.tracks.map(function(track){
        var ids = track.get('ids'), effect = track.get('effect'), options = track.get('options');
        var elements = [$(ids) || $$(ids)].flatten();
        return elements.map(function(e){ return new effect(e, Object.extend({ sync:true }, options)) });
      }).flatten(),
      this.options
    );
  }
});

Element.CSS_PROPERTIES = $w(
  'backgroundColor backgroundPosition borderBottomColor borderBottomStyle ' +
  'borderBottomWidth borderLeftColor borderLeftStyle borderLeftWidth ' +
  'borderRightColor borderRightStyle borderRightWidth borderSpacing ' +
  'borderTopColor borderTopStyle borderTopWidth bottom clip color ' +
  'fontSize fontWeight height left letterSpacing lineHeight ' +
  'marginBottom marginLeft marginRight marginTop markerOffset maxHeight '+
  'maxWidth minHeight minWidth opacity outlineColor outlineOffset ' +
  'outlineWidth paddingBottom paddingLeft paddingRight paddingTop ' +
  'right textIndent top width wordSpacing zIndex');

Element.CSS_LENGTH = /^(([\+\-]?[0-9\.]+)(em|ex|px|in|cm|mm|pt|pc|\%))|0$/;

String.__parseStyleElement = document.createElement('div');
String.prototype.parseStyle = function(){
  var style, styleRules = $H();
  if (Prototype.Browser.WebKit)
    style = new Element('div',{style:this}).style;
  else {
    String.__parseStyleElement.innerHTML = '<div style="' + this + '"></div>';
    style = String.__parseStyleElement.childNodes[0].style;
  }

  Element.CSS_PROPERTIES.each(function(property){
    if (style[property]) styleRules.set(property, style[property]);
  });

  if (Prototype.Browser.IE && this.include('opacity'))
    styleRules.set('opacity', this.match(/opacity:\s*((?:0|1)?(?:\.\d*)?)/)[1]);

  return styleRules;
};

if (document.defaultView && document.defaultView.getComputedStyle) {
  Element.getStyles = function(element) {
    var css = document.defaultView.getComputedStyle($(element), null);
    return Element.CSS_PROPERTIES.inject({ }, function(styles, property) {
      styles[property] = css[property];
      return styles;
    });
  };
} else {
  Element.getStyles = function(element) {
    element = $(element);
    var css = element.currentStyle, styles;
    styles = Element.CSS_PROPERTIES.inject({ }, function(results, property) {
      results[property] = css[property];
      return results;
    });
    if (!styles.opacity) styles.opacity = element.getOpacity();
    return styles;
  };
}

Effect.Methods = {
  morph: function(element, style) {
    element = $(element);
    new Effect.Morph(element, Object.extend({ style: style }, arguments[2] || { }));
    return element;
  },
  visualEffect: function(element, effect, options) {
    element = $(element);
    var s = effect.dasherize().camelize(), klass = s.charAt(0).toUpperCase() + s.substring(1);
    new Effect[klass](element, options);
    return element;
  },
  highlight: function(element, options) {
    element = $(element);
    new Effect.Highlight(element, options);
    return element;
  }
};

$w('fade appear grow shrink fold blindUp blindDown slideUp slideDown '+
  'pulsate shake puff squish switchOff dropOut').each(
  function(effect) {
    Effect.Methods[effect] = function(element, options){
      element = $(element);
      Effect[effect.charAt(0).toUpperCase() + effect.substring(1)](element, options);
      return element;
    };
  }
);

$w('getInlineOpacity forceRerendering setContentZoom collectTextNodes collectTextNodesIgnoreClass getStyles').each(
  function(f) { Effect.Methods[f] = Element[f]; }
);

Element.addMethods(Effect.Methods);

if(Object.isUndefined(Effect))
  throw("dragdrop.js requires including script.aculo.us' effects.js library");

var Droppables = {
  drops: [],

  remove: function(element) {
    this.drops = this.drops.reject(function(d) { return d.element==$(element) });
  },

  add: function(element) {
    element = $(element);
    var options = Object.extend({
      greedy:     true,
      hoverclass: null,
      tree:       false
    }, arguments[1] || { });

    if(options.containment) {
      options._containers = [];
      var containment = options.containment;
      if(Object.isArray(containment)) {
        containment.each( function(c) { options._containers.push($(c)) });
      } else {
        options._containers.push($(containment));
      }
    }

    if(options.accept) options.accept = [options.accept].flatten();

    Element.makePositioned(element); // fix IE
    options.element = element;

    this.drops.push(options);
  },

  findDeepestChild: function(drops) {
    deepest = drops[0];

    for (i = 1; i < drops.length; ++i)
      if (Element.isParent(drops[i].element, deepest.element))
        deepest = drops[i];

    return deepest;
  },

  isContained: function(element, drop) {
    var containmentNode;
    if(drop.tree) {
      containmentNode = element.treeNode;
    } else {
      containmentNode = element.parentNode;
    }
    return drop._containers.detect(function(c) { return containmentNode == c });
  },

  isAffected: function(point, element, drop) {
    return (
      (drop.element!=element) &&
      ((!drop._containers) ||
        this.isContained(element, drop)) &&
      ((!drop.accept) ||
        (Element.classNames(element).detect(
          function(v) { return drop.accept.include(v) } ) )) &&
      Position.within(drop.element, point[0], point[1]) );
  },

  deactivate: function(drop) {
    if(drop.hoverclass)
      Element.removeClassName(drop.element, drop.hoverclass);
    this.last_active = null;
  },

  activate: function(drop) {
    if(drop.hoverclass)
      Element.addClassName(drop.element, drop.hoverclass);
    this.last_active = drop;
  },

  show: function(point, element) {
    if(!this.drops.length) return;
    var drop, affected = [];

    this.drops.each( function(drop) {
      if(Droppables.isAffected(point, element, drop))
        affected.push(drop);
    });

    if(affected.length>0)
      drop = Droppables.findDeepestChild(affected);

    if(this.last_active && this.last_active != drop) this.deactivate(this.last_active);
    if (drop) {
      Position.within(drop.element, point[0], point[1]);
      if(drop.onHover)
        drop.onHover(element, drop.element, Position.overlap(drop.overlap, drop.element));

      if (drop != this.last_active) Droppables.activate(drop);
    }
  },

  fire: function(event, element) {
    if(!this.last_active) return;
    Position.prepare();

    if (this.isAffected([Event.pointerX(event), Event.pointerY(event)], element, this.last_active))
      if (this.last_active.onDrop) {
        this.last_active.onDrop(element, this.last_active.element, event);
        return true;
      }
  },

  reset: function() {
    if(this.last_active)
      this.deactivate(this.last_active);
  }
};

var Draggables = {
  drags: [],
  observers: [],

  register: function(draggable) {
    if(this.drags.length == 0) {
      this.eventMouseUp   = this.endDrag.bindAsEventListener(this);
      this.eventMouseMove = this.updateDrag.bindAsEventListener(this);
      this.eventKeypress  = this.keyPress.bindAsEventListener(this);

      Event.observe(document, "mouseup", this.eventMouseUp);
      Event.observe(document, "mousemove", this.eventMouseMove);
      Event.observe(document, "keypress", this.eventKeypress);
    }
    this.drags.push(draggable);
  },

  unregister: function(draggable) {
    this.drags = this.drags.reject(function(d) { return d==draggable });
    if(this.drags.length == 0) {
      Event.stopObserving(document, "mouseup", this.eventMouseUp);
      Event.stopObserving(document, "mousemove", this.eventMouseMove);
      Event.stopObserving(document, "keypress", this.eventKeypress);
    }
  },

  activate: function(draggable) {
    if(draggable.options.delay) {
      this._timeout = setTimeout(function() {
        Draggables._timeout = null;
        window.focus();
        Draggables.activeDraggable = draggable;
      }.bind(this), draggable.options.delay);
    } else {
      window.focus(); // allows keypress events if window isn't currently focused, fails for Safari
      this.activeDraggable = draggable;
    }
  },

  deactivate: function() {
    this.activeDraggable = null;
  },

  updateDrag: function(event) {
    if(!this.activeDraggable) return;
    var pointer = [Event.pointerX(event), Event.pointerY(event)];
    if(this._lastPointer && (this._lastPointer.inspect() == pointer.inspect())) return;
    this._lastPointer = pointer;

    this.activeDraggable.updateDrag(event, pointer);
  },

  endDrag: function(event) {
    if(this._timeout) {
      clearTimeout(this._timeout);
      this._timeout = null;
    }
    if(!this.activeDraggable) return;
    this._lastPointer = null;
    this.activeDraggable.endDrag(event);
    this.activeDraggable = null;
  },

  keyPress: function(event) {
    if(this.activeDraggable)
      this.activeDraggable.keyPress(event);
  },

  addObserver: function(observer) {
    this.observers.push(observer);
    this._cacheObserverCallbacks();
  },

  removeObserver: function(element) {  // element instead of observer fixes mem leaks
    this.observers = this.observers.reject( function(o) { return o.element==element });
    this._cacheObserverCallbacks();
  },

  notify: function(eventName, draggable, event) {  // 'onStart', 'onEnd', 'onDrag'
    if(this[eventName+'Count'] > 0)
      this.observers.each( function(o) {
        if(o[eventName]) o[eventName](eventName, draggable, event);
      });
    if(draggable.options[eventName]) draggable.options[eventName](draggable, event);
  },

  _cacheObserverCallbacks: function() {
    ['onStart','onEnd','onDrag'].each( function(eventName) {
      Draggables[eventName+'Count'] = Draggables.observers.select(
        function(o) { return o[eventName]; }
      ).length;
    });
  }
};

/*--------------------------------------------------------------------------*/

var Draggable = Class.create({
  initialize: function(element) {
    var defaults = {
      handle: false,
      reverteffect: function(element, top_offset, left_offset) {
        var dur = Math.sqrt(Math.abs(top_offset^2)+Math.abs(left_offset^2))*0.02;
        new Effect.Move(element, { x: -left_offset, y: -top_offset, duration: dur,
          queue: {scope:'_draggable', position:'end'}
        });
      },
      endeffect: function(element) {
        var toOpacity = Object.isNumber(element._opacity) ? element._opacity : 1.0;
        new Effect.Opacity(element, {duration:0.2, from:0.7, to:toOpacity,
          queue: {scope:'_draggable', position:'end'},
          afterFinish: function(){
            Draggable._dragging[element] = false
          }
        });
      },
      zindex: 1000,
      revert: false,
      quiet: false,
      scroll: false,
      scrollSensitivity: 20,
      scrollSpeed: 15,
      snap: false,  // false, or xy or [x,y] or function(x,y){ return [x,y] }
      delay: 0
    };

    if(!arguments[1] || Object.isUndefined(arguments[1].endeffect))
      Object.extend(defaults, {
        starteffect: function(element) {
          element._opacity = Element.getOpacity(element);
          Draggable._dragging[element] = true;
          new Effect.Opacity(element, {duration:0.2, from:element._opacity, to:0.7});
        }
      });

    var options = Object.extend(defaults, arguments[1] || { });

    this.element = $(element);

    if(options.handle && Object.isString(options.handle))
      this.handle = this.element.down('.'+options.handle, 0);

    if(!this.handle) this.handle = $(options.handle);
    if(!this.handle) this.handle = this.element;

    if(options.scroll && !options.scroll.scrollTo && !options.scroll.outerHTML) {
      options.scroll = $(options.scroll);
      this._isScrollChild = Element.childOf(this.element, options.scroll);
    }

    Element.makePositioned(this.element); // fix IE

    this.options  = options;
    this.dragging = false;

    this.eventMouseDown = this.initDrag.bindAsEventListener(this);
    Event.observe(this.handle, "mousedown", this.eventMouseDown);

    Draggables.register(this);
  },

  destroy: function() {
    Event.stopObserving(this.handle, "mousedown", this.eventMouseDown);
    Draggables.unregister(this);
  },

  currentDelta: function() {
    return([
      parseInt(Element.getStyle(this.element,'left') || '0'),
      parseInt(Element.getStyle(this.element,'top') || '0')]);
  },

  initDrag: function(event) {
    if(!Object.isUndefined(Draggable._dragging[this.element]) &&
      Draggable._dragging[this.element]) return;
    if(Event.isLeftClick(event)) {
      var src = Event.element(event);
      if((tag_name = src.tagName.toUpperCase()) && (
        tag_name=='INPUT' ||
        tag_name=='SELECT' ||
        tag_name=='OPTION' ||
        tag_name=='BUTTON' ||
        tag_name=='TEXTAREA')) return;

      var pointer = [Event.pointerX(event), Event.pointerY(event)];
      var pos     = this.element.cumulativeOffset();
      this.offset = [0,1].map( function(i) { return (pointer[i] - pos[i]) });

      Draggables.activate(this);
      Event.stop(event);
    }
  },

  startDrag: function(event) {
    this.dragging = true;
    if(!this.delta)
      this.delta = this.currentDelta();

    if(this.options.zindex) {
      this.originalZ = parseInt(Element.getStyle(this.element,'z-index') || 0);
      this.element.style.zIndex = this.options.zindex;
    }

    if(this.options.ghosting) {
      this._clone = this.element.cloneNode(true);
      this._originallyAbsolute = (this.element.getStyle('position') == 'absolute');
      if (!this._originallyAbsolute)
        Position.absolutize(this.element);
      this.element.parentNode.insertBefore(this._clone, this.element);
    }

    if(this.options.scroll) {
      if (this.options.scroll == window) {
        var where = this._getWindowScroll(this.options.scroll);
        this.originalScrollLeft = where.left;
        this.originalScrollTop = where.top;
      } else {
        this.originalScrollLeft = this.options.scroll.scrollLeft;
        this.originalScrollTop = this.options.scroll.scrollTop;
      }
    }

    Draggables.notify('onStart', this, event);

    if(this.options.starteffect) this.options.starteffect(this.element);
  },

  updateDrag: function(event, pointer) {
    if(!this.dragging) this.startDrag(event);

    if(!this.options.quiet){
      Position.prepare();
      Droppables.show(pointer, this.element);
    }

    Draggables.notify('onDrag', this, event);

    this.draw(pointer);
    if(this.options.change) this.options.change(this);

    if(this.options.scroll) {
      this.stopScrolling();

      var p;
      if (this.options.scroll == window) {
        with(this._getWindowScroll(this.options.scroll)) { p = [ left, top, left+width, top+height ]; }
      } else {
        p = Position.page(this.options.scroll).toArray();
        p[0] += this.options.scroll.scrollLeft + Position.deltaX;
        p[1] += this.options.scroll.scrollTop + Position.deltaY;
        p.push(p[0]+this.options.scroll.offsetWidth);
        p.push(p[1]+this.options.scroll.offsetHeight);
      }
      var speed = [0,0];
      if(pointer[0] < (p[0]+this.options.scrollSensitivity)) speed[0] = pointer[0]-(p[0]+this.options.scrollSensitivity);
      if(pointer[1] < (p[1]+this.options.scrollSensitivity)) speed[1] = pointer[1]-(p[1]+this.options.scrollSensitivity);
      if(pointer[0] > (p[2]-this.options.scrollSensitivity)) speed[0] = pointer[0]-(p[2]-this.options.scrollSensitivity);
      if(pointer[1] > (p[3]-this.options.scrollSensitivity)) speed[1] = pointer[1]-(p[3]-this.options.scrollSensitivity);
      this.startScrolling(speed);
    }

    if(Prototype.Browser.WebKit) window.scrollBy(0,0);

    Event.stop(event);
  },

  finishDrag: function(event, success) {
    this.dragging = false;

    if(this.options.quiet){
      Position.prepare();
      var pointer = [Event.pointerX(event), Event.pointerY(event)];
      Droppables.show(pointer, this.element);
    }

    if(this.options.ghosting) {
      if (!this._originallyAbsolute)
        Position.relativize(this.element);
      delete this._originallyAbsolute;
      Element.remove(this._clone);
      this._clone = null;
    }

    var dropped = false;
    if(success) {
      dropped = Droppables.fire(event, this.element);
      if (!dropped) dropped = false;
    }
    if(dropped && this.options.onDropped) this.options.onDropped(this.element);
    Draggables.notify('onEnd', this, event);

    var revert = this.options.revert;
    if(revert && Object.isFunction(revert)) revert = revert(this.element);

    var d = this.currentDelta();
    if(revert && this.options.reverteffect) {
      if (dropped == 0 || revert != 'failure')
        this.options.reverteffect(this.element,
          d[1]-this.delta[1], d[0]-this.delta[0]);
    } else {
      this.delta = d;
    }

    if(this.options.zindex)
      this.element.style.zIndex = this.originalZ;

    if(this.options.endeffect)
      this.options.endeffect(this.element);

    Draggables.deactivate(this);
    Droppables.reset();
  },

  keyPress: function(event) {
    if(event.keyCode!=Event.KEY_ESC) return;
    this.finishDrag(event, false);
    Event.stop(event);
  },

  endDrag: function(event) {
    if(!this.dragging) return;
    this.stopScrolling();
    this.finishDrag(event, true);
    Event.stop(event);
  },

  draw: function(point) {
    var pos = this.element.cumulativeOffset();
    if(this.options.ghosting) {
      var r   = Position.realOffset(this.element);
      pos[0] += r[0] - Position.deltaX; pos[1] += r[1] - Position.deltaY;
    }

    var d = this.currentDelta();
    pos[0] -= d[0]; pos[1] -= d[1];

    if(this.options.scroll && (this.options.scroll != window && this._isScrollChild)) {
      pos[0] -= this.options.scroll.scrollLeft-this.originalScrollLeft;
      pos[1] -= this.options.scroll.scrollTop-this.originalScrollTop;
    }

    var p = [0,1].map(function(i){
      return (point[i]-pos[i]-this.offset[i])
    }.bind(this));

    if(this.options.snap) {
      if(Object.isFunction(this.options.snap)) {
        p = this.options.snap(p[0],p[1],this);
      } else {
      if(Object.isArray(this.options.snap)) {
        p = p.map( function(v, i) {
          return (v/this.options.snap[i]).round()*this.options.snap[i] }.bind(this));
      } else {
        p = p.map( function(v) {
          return (v/this.options.snap).round()*this.options.snap }.bind(this));
      }
    }}

    var style = this.element.style;
    if((!this.options.constraint) || (this.options.constraint=='horizontal'))
      style.left = p[0] + "px";
    if((!this.options.constraint) || (this.options.constraint=='vertical'))
      style.top  = p[1] + "px";

    if(style.visibility=="hidden") style.visibility = ""; // fix gecko rendering
  },

  stopScrolling: function() {
    if(this.scrollInterval) {
      clearInterval(this.scrollInterval);
      this.scrollInterval = null;
      Draggables._lastScrollPointer = null;
    }
  },

  startScrolling: function(speed) {
    if(!(speed[0] || speed[1])) return;
    this.scrollSpeed = [speed[0]*this.options.scrollSpeed,speed[1]*this.options.scrollSpeed];
    this.lastScrolled = new Date();
    this.scrollInterval = setInterval(this.scroll.bind(this), 10);
  },

  scroll: function() {
    var current = new Date();
    var delta = current - this.lastScrolled;
    this.lastScrolled = current;
    if(this.options.scroll == window) {
      with (this._getWindowScroll(this.options.scroll)) {
        if (this.scrollSpeed[0] || this.scrollSpeed[1]) {
          var d = delta / 1000;
          this.options.scroll.scrollTo( left + d*this.scrollSpeed[0], top + d*this.scrollSpeed[1] );
        }
      }
    } else {
      this.options.scroll.scrollLeft += this.scrollSpeed[0] * delta / 1000;
      this.options.scroll.scrollTop  += this.scrollSpeed[1] * delta / 1000;
    }

    Position.prepare();
    Droppables.show(Draggables._lastPointer, this.element);
    Draggables.notify('onDrag', this);
    if (this._isScrollChild) {
      Draggables._lastScrollPointer = Draggables._lastScrollPointer || $A(Draggables._lastPointer);
      Draggables._lastScrollPointer[0] += this.scrollSpeed[0] * delta / 1000;
      Draggables._lastScrollPointer[1] += this.scrollSpeed[1] * delta / 1000;
      if (Draggables._lastScrollPointer[0] < 0)
        Draggables._lastScrollPointer[0] = 0;
      if (Draggables._lastScrollPointer[1] < 0)
        Draggables._lastScrollPointer[1] = 0;
      this.draw(Draggables._lastScrollPointer);
    }

    if(this.options.change) this.options.change(this);
  },

  _getWindowScroll: function(w) {
    var T, L, W, H;
    with (w.document) {
      if (w.document.documentElement && documentElement.scrollTop) {
        T = documentElement.scrollTop;
        L = documentElement.scrollLeft;
      } else if (w.document.body) {
        T = body.scrollTop;
        L = body.scrollLeft;
      }
      if (w.innerWidth) {
        W = w.innerWidth;
        H = w.innerHeight;
      } else if (w.document.documentElement && documentElement.clientWidth) {
        W = documentElement.clientWidth;
        H = documentElement.clientHeight;
      } else {
        W = body.offsetWidth;
        H = body.offsetHeight;
      }
    }
    return { top: T, left: L, width: W, height: H };
  }
});

Draggable._dragging = { };

/*--------------------------------------------------------------------------*/

var SortableObserver = Class.create({
  initialize: function(element, observer) {
    this.element   = $(element);
    this.observer  = observer;
    this.lastValue = Sortable.serialize(this.element);
  },

  onStart: function() {
    this.lastValue = Sortable.serialize(this.element);
  },

  onEnd: function() {
    Sortable.unmark();
    if(this.lastValue != Sortable.serialize(this.element))
      this.observer(this.element)
  }
});

var Sortable = {
  SERIALIZE_RULE: /^[^_\-](?:[A-Za-z0-9\-\_]*)[_](.*)$/,

  sortables: { },

  _findRootElement: function(element) {
    while (element.tagName.toUpperCase() != "BODY") {
      if(element.id && Sortable.sortables[element.id]) return element;
      element = element.parentNode;
    }
  },

  options: function(element) {
    element = Sortable._findRootElement($(element));
    if(!element) return;
    return Sortable.sortables[element.id];
  },

  destroy: function(element){
    element = $(element);
    var s = Sortable.sortables[element.id];

    if(s) {
      Draggables.removeObserver(s.element);
      s.droppables.each(function(d){ Droppables.remove(d) });
      s.draggables.invoke('destroy');

      delete Sortable.sortables[s.element.id];
    }
  },

  create: function(element) {
    element = $(element);
    var options = Object.extend({
      element:     element,
      tag:         'li',       // assumes li children, override with tag: 'tagname'
      dropOnEmpty: false,
      tree:        false,
      treeTag:     'ul',
      overlap:     'vertical', // one of 'vertical', 'horizontal'
      constraint:  'vertical', // one of 'vertical', 'horizontal', false
      containment: element,    // also takes array of elements (or id's); or false
      handle:      false,      // or a CSS class
      only:        false,
      delay:       0,
      hoverclass:  null,
      ghosting:    false,
      quiet:       false,
      scroll:      false,
      scrollSensitivity: 20,
      scrollSpeed: 15,
      format:      this.SERIALIZE_RULE,

      elements:    false,
      handles:     false,

      onChange:    Prototype.emptyFunction,
      onUpdate:    Prototype.emptyFunction
    }, arguments[1] || { });

    this.destroy(element);

    var options_for_draggable = {
      revert:      true,
      quiet:       options.quiet,
      scroll:      options.scroll,
      scrollSpeed: options.scrollSpeed,
      scrollSensitivity: options.scrollSensitivity,
      delay:       options.delay,
      ghosting:    options.ghosting,
      constraint:  options.constraint,
      handle:      options.handle };

    if(options.starteffect)
      options_for_draggable.starteffect = options.starteffect;

    if(options.reverteffect)
      options_for_draggable.reverteffect = options.reverteffect;
    else
      if(options.ghosting) options_for_draggable.reverteffect = function(element) {
        element.style.top  = 0;
        element.style.left = 0;
      };

    if(options.endeffect)
      options_for_draggable.endeffect = options.endeffect;

    if(options.zindex)
      options_for_draggable.zindex = options.zindex;

    var options_for_droppable = {
      overlap:     options.overlap,
      containment: options.containment,
      tree:        options.tree,
      hoverclass:  options.hoverclass,
      onHover:     Sortable.onHover
    };

    var options_for_tree = {
      onHover:      Sortable.onEmptyHover,
      overlap:      options.overlap,
      containment:  options.containment,
      hoverclass:   options.hoverclass
    };

    Element.cleanWhitespace(element);

    options.draggables = [];
    options.droppables = [];

    if(options.dropOnEmpty || options.tree) {
      Droppables.add(element, options_for_tree);
      options.droppables.push(element);
    }

    (options.elements || this.findElements(element, options) || []).each( function(e,i) {
      var handle = options.handles ? $(options.handles[i]) :
        (options.handle ? $(e).select('.' + options.handle)[0] : e);
      options.draggables.push(
        new Draggable(e, Object.extend(options_for_draggable, { handle: handle })));
      Droppables.add(e, options_for_droppable);
      if(options.tree) e.treeNode = element;
      options.droppables.push(e);
    });

    if(options.tree) {
      (Sortable.findTreeElements(element, options) || []).each( function(e) {
        Droppables.add(e, options_for_tree);
        e.treeNode = element;
        options.droppables.push(e);
      });
    }

    this.sortables[element.identify()] = options;

    Draggables.addObserver(new SortableObserver(element, options.onUpdate));

  },

  findElements: function(element, options) {
    return Element.findChildren(
      element, options.only, options.tree ? true : false, options.tag);
  },

  findTreeElements: function(element, options) {
    return Element.findChildren(
      element, options.only, options.tree ? true : false, options.treeTag);
  },

  onHover: function(element, dropon, overlap) {
    if(Element.isParent(dropon, element)) return;

    if(overlap > .33 && overlap < .66 && Sortable.options(dropon).tree) {
      return;
    } else if(overlap>0.5) {
      Sortable.mark(dropon, 'before');
      if(dropon.previousSibling != element) {
        var oldParentNode = element.parentNode;
        element.style.visibility = "hidden"; // fix gecko rendering
        dropon.parentNode.insertBefore(element, dropon);
        if(dropon.parentNode!=oldParentNode)
          Sortable.options(oldParentNode).onChange(element);
        Sortable.options(dropon.parentNode).onChange(element);
      }
    } else {
      Sortable.mark(dropon, 'after');
      var nextElement = dropon.nextSibling || null;
      if(nextElement != element) {
        var oldParentNode = element.parentNode;
        element.style.visibility = "hidden"; // fix gecko rendering
        dropon.parentNode.insertBefore(element, nextElement);
        if(dropon.parentNode!=oldParentNode)
          Sortable.options(oldParentNode).onChange(element);
        Sortable.options(dropon.parentNode).onChange(element);
      }
    }
  },

  onEmptyHover: function(element, dropon, overlap) {
    var oldParentNode = element.parentNode;
    var droponOptions = Sortable.options(dropon);

    if(!Element.isParent(dropon, element)) {
      var index;

      var children = Sortable.findElements(dropon, {tag: droponOptions.tag, only: droponOptions.only});
      var child = null;

      if(children) {
        var offset = Element.offsetSize(dropon, droponOptions.overlap) * (1.0 - overlap);

        for (index = 0; index < children.length; index += 1) {
          if (offset - Element.offsetSize (children[index], droponOptions.overlap) >= 0) {
            offset -= Element.offsetSize (children[index], droponOptions.overlap);
          } else if (offset - (Element.offsetSize (children[index], droponOptions.overlap) / 2) >= 0) {
            child = index + 1 < children.length ? children[index + 1] : null;
            break;
          } else {
            child = children[index];
            break;
          }
        }
      }

      dropon.insertBefore(element, child);

      Sortable.options(oldParentNode).onChange(element);
      droponOptions.onChange(element);
    }
  },

  unmark: function() {
    if(Sortable._marker) Sortable._marker.hide();
  },

  mark: function(dropon, position) {
    var sortable = Sortable.options(dropon.parentNode);
    if(sortable && !sortable.ghosting) return;

    if(!Sortable._marker) {
      Sortable._marker =
        ($('dropmarker') || Element.extend(document.createElement('DIV'))).
          hide().addClassName('dropmarker').setStyle({position:'absolute'});
      document.getElementsByTagName("body").item(0).appendChild(Sortable._marker);
    }
    var offsets = dropon.cumulativeOffset();
    Sortable._marker.setStyle({left: offsets[0]+'px', top: offsets[1] + 'px'});

    if(position=='after')
      if(sortable.overlap == 'horizontal')
        Sortable._marker.setStyle({left: (offsets[0]+dropon.clientWidth) + 'px'});
      else
        Sortable._marker.setStyle({top: (offsets[1]+dropon.clientHeight) + 'px'});

    Sortable._marker.show();
  },

  _tree: function(element, options, parent) {
    var children = Sortable.findElements(element, options) || [];

    for (var i = 0; i < children.length; ++i) {
      var match = children[i].id.match(options.format);

      if (!match) continue;

      var child = {
        id: encodeURIComponent(match ? match[1] : null),
        element: element,
        parent: parent,
        children: [],
        position: parent.children.length,
        container: $(children[i]).down(options.treeTag)
      };

      /* Get the element containing the children and recurse over it */
      if (child.container)
        this._tree(child.container, options, child);

      parent.children.push (child);
    }

    return parent;
  },

  tree: function(element) {
    element = $(element);
    var sortableOptions = this.options(element);
    var options = Object.extend({
      tag: sortableOptions.tag,
      treeTag: sortableOptions.treeTag,
      only: sortableOptions.only,
      name: element.id,
      format: sortableOptions.format
    }, arguments[1] || { });

    var root = {
      id: null,
      parent: null,
      children: [],
      container: element,
      position: 0
    };

    return Sortable._tree(element, options, root);
  },

  /* Construct a [i] index for a particular node */
  _constructIndex: function(node) {
    var index = '';
    do {
      if (node.id) index = '[' + node.position + ']' + index;
    } while ((node = node.parent) != null);
    return index;
  },

  sequence: function(element) {
    element = $(element);
    var options = Object.extend(this.options(element), arguments[1] || { });

    return $(this.findElements(element, options) || []).map( function(item) {
      return item.id.match(options.format) ? item.id.match(options.format)[1] : '';
    });
  },

  setSequence: function(element, new_sequence) {
    element = $(element);
    var options = Object.extend(this.options(element), arguments[2] || { });

    var nodeMap = { };
    this.findElements(element, options).each( function(n) {
        if (n.id.match(options.format))
            nodeMap[n.id.match(options.format)[1]] = [n, n.parentNode];
        n.parentNode.removeChild(n);
    });

    new_sequence.each(function(ident) {
      var n = nodeMap[ident];
      if (n) {
        n[1].appendChild(n[0]);
        delete nodeMap[ident];
      }
    });
  },

  serialize: function(element) {
    element = $(element);
    var options = Object.extend(Sortable.options(element), arguments[1] || { });
    var name = encodeURIComponent(
      (arguments[1] && arguments[1].name) ? arguments[1].name : element.id);

    if (options.tree) {
      return Sortable.tree(element, arguments[1]).children.map( function (item) {
        return [name + Sortable._constructIndex(item) + "[id]=" +
                encodeURIComponent(item.id)].concat(item.children.map(arguments.callee));
      }).flatten().join('&');
    } else {
      return Sortable.sequence(element, arguments[1]).map( function(item) {
        return name + "[]=" + encodeURIComponent(item);
      }).join('&');
    }
  }
};

Element.isParent = function(child, element) {
  if (!child.parentNode || child == element) return false;
  if (child.parentNode == element) return true;
  return Element.isParent(child.parentNode, element);
};

Element.findChildren = function(element, only, recursive, tagName) {
  if(!element.hasChildNodes()) return null;
  tagName = tagName.toUpperCase();
  if(only) only = [only].flatten();
  var elements = [];
  $A(element.childNodes).each( function(e) {
    if(e.tagName && e.tagName.toUpperCase()==tagName &&
      (!only || (Element.classNames(e).detect(function(v) { return only.include(v) }))))
        elements.push(e);
    if(recursive) {
      var grandchildren = Element.findChildren(e, only, recursive, tagName);
      if(grandchildren) elements.push(grandchildren);
    }
  });

  return (elements.length>0 ? elements.flatten() : []);
};

Element.offsetSize = function (element, type) {
  return element['offset' + ((type=='vertical' || type=='height') ? 'Height' : 'Width')];
};
/**
 * http://www.openjs.com/scripts/events/keyboard_shortcuts/
 * Version : 2.01.B
 * By Binny V A
 * License : BSD
 */
shortcut = {
	'all_shortcuts':{},//All the shortcuts are stored in this array
	'add': function(shortcut_combination,callback,opt) {
		var default_options = {
			'type':'keydown',
			'propagate':false,
			'disable_in_input':false,
			'target':document,
			'keycode':false
		}
		if(!opt) opt = default_options;
		else {
			for(var dfo in default_options) {
				if(typeof opt[dfo] == 'undefined') opt[dfo] = default_options[dfo];
			}
		}

		var ele = opt.target;
		if(typeof opt.target == 'string') ele = document.getElementById(opt.target);
		var ths = this;
		shortcut_combination = shortcut_combination.toLowerCase();

		var func = function(e) {
			e = e || window.event;

			if(opt['disable_in_input']) { //Don't enable shortcut keys in Input, Textarea fields
				var element;
				if(e.target) element=e.target;
				else if(e.srcElement) element=e.srcElement;
				if(element.nodeType==3) element=element.parentNode;

				if(element.tagName == 'INPUT' || element.tagName == 'TEXTAREA') return;
			}

			if (e.keyCode) code = e.keyCode;
			else if (e.which) code = e.which;
			var character = String.fromCharCode(code).toLowerCase();

			if(code == 188) character=","; //If the user presses , when the type is onkeydown
			if(code == 190) character="."; //If the user presses , when the type is onkeydown

			var keys = shortcut_combination.split("+");
			var kp = 0;

			var shift_nums = {
				"`":"~",
				"1":"!",
				"2":"@",
				"3":"#",
				"4":"$",
				"5":"%",
				"6":"^",
				"7":"&",
				"8":"*",
				"9":"(",
				"0":")",
				"-":"_",
				"=":"+",
				";":":",
				"'":"\"",
				",":"<",
				".":">",
				"/":"?",
				"\\":"|"
			}
			var special_keys = {
				'esc':27,
				'escape':27,
				'tab':9,
				'space':32,
				'return':13,
				'enter':13,
				'backspace':8,

				'scrolllock':145,
				'scroll_lock':145,
				'scroll':145,
				'capslock':20,
				'caps_lock':20,
				'caps':20,
				'numlock':144,
				'num_lock':144,
				'num':144,

				'pause':19,
				'break':19,

				'insert':45,
				'home':36,
				'delete':46,
				'end':35,

				'pageup':33,
				'page_up':33,
				'pu':33,

				'pagedown':34,
				'page_down':34,
				'pd':34,

				'left':37,
				'up':38,
				'right':39,
				'down':40,

				'f1':112,
				'f2':113,
				'f3':114,
				'f4':115,
				'f5':116,
				'f6':117,
				'f7':118,
				'f8':119,
				'f9':120,
				'f10':121,
				'f11':122,
				'f12':123
			}

			var modifiers = {
				shift: { wanted:false, pressed:false},
				ctrl : { wanted:false, pressed:false},
				alt  : { wanted:false, pressed:false},
				meta : { wanted:false, pressed:false}	//Meta is Mac specific
			};

			if(e.ctrlKey)	modifiers.ctrl.pressed = true;
			if(e.shiftKey)	modifiers.shift.pressed = true;
			if(e.altKey)	modifiers.alt.pressed = true;
			if(e.metaKey)   modifiers.meta.pressed = true;

			for(var i=0; k=keys[i],i<keys.length; i++) {
				if(k == 'ctrl' || k == 'control') {
					kp++;
					modifiers.ctrl.wanted = true;

				} else if(k == 'shift') {
					kp++;
					modifiers.shift.wanted = true;

				} else if(k == 'alt') {
					kp++;
					modifiers.alt.wanted = true;
				} else if(k == 'meta') {
					kp++;
					modifiers.meta.wanted = true;
				} else if(k.length > 1) { //If it is a special key
					if(special_keys[k] == code) kp++;

				} else if(opt['keycode']) {
					if(opt['keycode'] == code) kp++;

				} else { //The special keys did not match
					if(character == k) kp++;
					else {
						if(shift_nums[character] && e.shiftKey) { //Stupid Shift key bug created by using lowercase
							character = shift_nums[character];
							if(character == k) kp++;
						}
					}
				}
			}

			if(kp == keys.length &&
						modifiers.ctrl.pressed == modifiers.ctrl.wanted &&
						modifiers.shift.pressed == modifiers.shift.wanted &&
						modifiers.alt.pressed == modifiers.alt.wanted &&
						modifiers.meta.pressed == modifiers.meta.wanted) {
				callback(e);

				if(!opt['propagate']) { //Stop the event
					e.cancelBubble = true;
					e.returnValue = false;

					if (e.stopPropagation) {
						e.stopPropagation();
						e.preventDefault();
					}
					return false;
				}
			}
		}
		this.all_shortcuts[shortcut_combination] = {
			'callback':func,
			'target':ele,
			'event': opt['type']
		};
		if(ele.addEventListener) ele.addEventListener(opt['type'], func, false);
		else if(ele.attachEvent) ele.attachEvent('on'+opt['type'], func);
		else ele['on'+opt['type']] = func;
	},

	'remove':function(shortcut_combination) {
		shortcut_combination = shortcut_combination.toLowerCase();
		var binding = this.all_shortcuts[shortcut_combination];
		delete(this.all_shortcuts[shortcut_combination])
		if(!binding) return;
		var type = binding['event'];
		var ele = binding['target'];
		var callback = binding['callback'];

		if(ele.detachEvent) ele.detachEvent('on'+type, callback);
		else if(ele.removeEventListener) ele.removeEventListener(type, callback, false);
		else ele['on'+type] = false;
	}
};

function str_repeat(i, m) {
	for (var o = []; m > 0; o[--m] = i);
	return o.join('');
}

function sprintf() {
	var i = 0, a, f = arguments[i++], o = [], m, p, c, x, s = '';
	while (f) {
		if (m = /^[^\x25]+/.exec(f)) {
			o.push(m[0]);
		}
		else if (m = /^\x25{2}/.exec(f)) {
			o.push('%');
		}
		else if (m = /^\x25(?:(\d+)\$)?(\+)?(0|'[^$])?(-)?(\d+)?(?:\.(\d+))?([b-fosuxX])/.exec(f)) {
			if (((a = arguments[m[1] || i++]) == null) || (a == undefined)) {
				throw('Too few arguments.');
			}
			if (/[^s]/.test(m[7]) && (typeof(a) != 'number')) {
				throw('Expecting number but found ' + typeof(a));
			}
			switch (m[7]) {
				case 'b': a = a.toString(2); break;
				case 'c': a = String.fromCharCode(a); break;
				case 'd': a = parseInt(a); break;
				case 'e': a = m[6] ? a.toExponential(m[6]) : a.toExponential(); break;
				case 'f': a = m[6] ? parseFloat(a).toFixed(m[6]) : parseFloat(a); break;
				case 'o': a = a.toString(8); break;
				case 's': a = ((a = String(a)) && m[6] ? a.substring(0, m[6]) : a); break;
				case 'u': a = Math.abs(a); break;
				case 'x': a = a.toString(16); break;
				case 'X': a = a.toString(16).toUpperCase(); break;
			}
			a = (/[def]/.test(m[7]) && m[2] && a >= 0 ? '+'+ a : a);
			c = m[3] ? m[3] == '0' ? '0' : m[3].charAt(1) : ' ';
			x = m[5] - String(a).length - s.length;
			p = m[5] ? str_repeat(c, x) : '';
			o.push(s + (m[4] ? a + p : p + a));
		}
		else {
			throw('Huh ?!');
		}
		f = f.substring(m[0].length);
	}
	return o.join('');
}
/*  WysiHat - WYSIWYG JavaScript framework, version 0.2.1
 *  (c) 2008-2010 Joshua Peek
 *
 *  WysiHat is freely distributable under the terms of an MIT-style license.
 *--------------------------------------------------------------------------*/


var WysiHat = {};
WysiHat.Editor = {
  attach: function(textarea) {
    var editArea;

    textarea = $(textarea);

    var id = textarea.id + '_editor';
    if (editArea = $(id)) return editArea;

    editArea = new Element('div', {
      'id': id,
      'class': 'editor',
      'contentEditable': 'true'
    });

    editArea.update(WysiHat.Formatting.getBrowserMarkupFrom(textarea.value));

    Object.extend(editArea, WysiHat.Commands);

    textarea.insert({before: editArea});
    textarea.hide();


    return editArea;
  }
};
WysiHat.BrowserFeatures = (function() {
  function createTmpIframe(callback) {
    var frame, frameDocument;

    frame = new Element('iframe');
    frame.setStyle({
      position: 'absolute',
      left: '-1000px'
    });

    frame.onFrameLoaded(function() {
      if (typeof frame.contentDocument !== 'undefined') {
        frameDocument = frame.contentDocument;
      } else if (typeof frame.contentWindow !== 'undefined' && typeof frame.contentWindow.document !== 'undefined') {
        frameDocument = frame.contentWindow.document;
      }

      frameDocument.designMode = 'on';

      callback(frameDocument);

      frame.remove();
    });

    $(document.body).insert(frame);
  }

  var features = {};

  function detectParagraphType(document) {
    document.body.innerHTML = '';
    document.execCommand('insertparagraph', false, null);

    var tagName;
    element = document.body.childNodes[0];
    if (element && element.tagName)
      tagName = element.tagName.toLowerCase();

    if (tagName == 'div')
      features.paragraphType = "div";
    else if (document.body.innerHTML == "<p><br></p>")
      features.paragraphType = "br";
    else
      features.paragraphType = "p";
  }

  function detectIndentType(document) {
    document.body.innerHTML = 'tab';
    document.execCommand('indent', false, null);

    var tagName;
    element = document.body.childNodes[0];
    if (element && element.tagName)
      tagName = element.tagName.toLowerCase();
    features.indentInsertsBlockquote = (tagName == 'blockquote');
  }

  features.run = function run() {
    if (features.finished) return;

    createTmpIframe(function(document) {
      detectParagraphType(document);
      detectIndentType(document);

      features.finished = true;
    });
  }

  return features;
})();
/*  IE Selection and Range classes
 *
 *  Original created by Tim Cameron Ryan
 *    http://github.com/timcameronryan/IERange
 *  Copyright (c) 2009 Tim Cameron Ryan
 *  Released under the MIT/X License
 *
 *  Modified by Joshua Peek
 */
if (!window.getSelection) {
  var DOMUtils = {
    isDataNode: function(node) {
      try {
        return node && node.nodeValue !== null && node.data !== null;
      } catch (e) {
        return false;
      }
    },
    isAncestorOf: function(parent, node) {
      if (!parent) return false;
      return !DOMUtils.isDataNode(parent) &&
          (parent.contains(DOMUtils.isDataNode(node) ? node.parentNode : node) ||
          node.parentNode == parent);
    },
    isAncestorOrSelf: function(root, node) {
      return DOMUtils.isAncestorOf(root, node) || root == node;
    },
    findClosestAncestor: function(root, node) {
      if (DOMUtils.isAncestorOf(root, node))
        while (node && node.parentNode != root)
          node = node.parentNode;
      return node;
    },
    getNodeLength: function(node) {
      return DOMUtils.isDataNode(node) ? node.length : node.childNodes.length;
    },
    splitDataNode: function(node, offset) {
      if (!DOMUtils.isDataNode(node))
        return false;
      var newNode = node.cloneNode(false);
      node.deleteData(offset, node.length);
      newNode.deleteData(0, offset);
      node.parentNode.insertBefore(newNode, node.nextSibling);
    }
  };

  window.Range = (function() {
    function Range(document) {
      this._document = document;

      this.startContainer = this.endContainer = document.body;
      this.endOffset = DOMUtils.getNodeLength(document.body);
    }
    Range.START_TO_START = 0;
    Range.START_TO_END = 1;
    Range.END_TO_END = 2;
    Range.END_TO_START = 3;

    function findChildPosition(node) {
      for (var i = 0; node = node.previousSibling; i++)
        continue;
      return i;
    }

    Range.prototype = {
      startContainer: null,
      startOffset: 0,
      endContainer: null,
      endOffset: 0,
      commonAncestorContainer: null,
      collapsed: false,
      _document: null,

      _toTextRange: function() {
        function adoptEndPoint(textRange, domRange, bStart) {
          var container = domRange[bStart ? 'startContainer' : 'endContainer'];
          var offset = domRange[bStart ? 'startOffset' : 'endOffset'], textOffset = 0;
          var anchorNode = DOMUtils.isDataNode(container) ? container : container.childNodes[offset];
          var anchorParent = DOMUtils.isDataNode(container) ? container.parentNode : container;

          if (container.nodeType == 3 || container.nodeType == 4)
            textOffset = offset;

          var cursorNode = domRange._document.createElement('a');
          if (anchorNode)
            anchorParent.insertBefore(cursorNode, anchorNode);
          else
            anchorParent.appendChild(cursorNode);
          var cursor = domRange._document.body.createTextRange();
          cursor.moveToElementText(cursorNode);
          cursorNode.parentNode.removeChild(cursorNode);

          textRange.setEndPoint(bStart ? 'StartToStart' : 'EndToStart', cursor);
          textRange[bStart ? 'moveStart' : 'moveEnd']('character', textOffset);
        }

        var textRange = this._document.body.createTextRange();
        adoptEndPoint(textRange, this, true);
        adoptEndPoint(textRange, this, false);
        return textRange;
      },

      _refreshProperties: function() {
        this.collapsed = (this.startContainer == this.endContainer && this.startOffset == this.endOffset);
        var node = this.startContainer;
        while (node && node != this.endContainer && !DOMUtils.isAncestorOf(node, this.endContainer))
          node = node.parentNode;
        this.commonAncestorContainer = node;
      },

      setStart: function(container, offset) {
        this.startContainer = container;
        this.startOffset = offset;
        this._refreshProperties();
      },
      setEnd: function(container, offset) {
        this.endContainer = container;
        this.endOffset = offset;
        this._refreshProperties();
      },
      setStartBefore: function(refNode) {
        this.setStart(refNode.parentNode, findChildPosition(refNode));
      },
      setStartAfter: function(refNode) {
        this.setStart(refNode.parentNode, findChildPosition(refNode) + 1);
      },
      setEndBefore: function(refNode) {
        this.setEnd(refNode.parentNode, findChildPosition(refNode));
      },
      setEndAfter: function(refNode) {
        this.setEnd(refNode.parentNode, findChildPosition(refNode) + 1);
      },
      selectNode: function(refNode) {
        this.setStartBefore(refNode);
        this.setEndAfter(refNode);
      },
      selectNodeContents: function(refNode) {
        this.setStart(refNode, 0);
        this.setEnd(refNode, DOMUtils.getNodeLength(refNode));
      },
      collapse: function(toStart) {
        if (toStart)
          this.setEnd(this.startContainer, this.startOffset);
        else
          this.setStart(this.endContainer, this.endOffset);
      },

      cloneContents: function() {
        return (function cloneSubtree(iterator) {
          for (var node, frag = document.createDocumentFragment(); node = iterator.next(); ) {
            node = node.cloneNode(!iterator.hasPartialSubtree());
            if (iterator.hasPartialSubtree())
              node.appendChild(cloneSubtree(iterator.getSubtreeIterator()));
            frag.appendChild(node);
          }
          return frag;
        })(new RangeIterator(this));
      },
      extractContents: function() {
        var range = this.cloneRange();
        if (this.startContainer != this.commonAncestorContainer)
          this.setStartAfter(DOMUtils.findClosestAncestor(this.commonAncestorContainer, this.startContainer));
        this.collapse(true);
        return (function extractSubtree(iterator) {
          for (var node, frag = document.createDocumentFragment(); node = iterator.next(); ) {
            iterator.hasPartialSubtree() ? node = node.cloneNode(false) : iterator.remove();
            if (iterator.hasPartialSubtree())
              node.appendChild(extractSubtree(iterator.getSubtreeIterator()));
            frag.appendChild(node);
          }
          return frag;
        })(new RangeIterator(range));
      },
      deleteContents: function() {
        var range = this.cloneRange();
        if (this.startContainer != this.commonAncestorContainer)
          this.setStartAfter(DOMUtils.findClosestAncestor(this.commonAncestorContainer, this.startContainer));
        this.collapse(true);
        (function deleteSubtree(iterator) {
          while (iterator.next())
            iterator.hasPartialSubtree() ? deleteSubtree(iterator.getSubtreeIterator()) : iterator.remove();
        })(new RangeIterator(range));
      },
      insertNode: function(newNode) {
        if (DOMUtils.isDataNode(this.startContainer)) {
          DOMUtils.splitDataNode(this.startContainer, this.startOffset);
          this.startContainer.parentNode.insertBefore(newNode, this.startContainer.nextSibling);
        } else {
          var offsetNode = this.startContainer.childNodes[this.startOffset];
          if (offsetNode) {
            this.startContainer.insertBefore(newNode, offsetNode);
          } else {
            this.startContainer.appendChild(newNode);
          }
        }
        this.setStart(this.startContainer, this.startOffset);
      },
      surroundContents: function(newNode) {
        var content = this.extractContents();
        this.insertNode(newNode);
        newNode.appendChild(content);
        this.selectNode(newNode);
      },

      compareBoundaryPoints: function(how, sourceRange) {
        var containerA, offsetA, containerB, offsetB;
        switch (how) {
            case Range.START_TO_START:
            case Range.START_TO_END:
          containerA = this.startContainer;
          offsetA = this.startOffset;
          break;
            case Range.END_TO_END:
            case Range.END_TO_START:
          containerA = this.endContainer;
          offsetA = this.endOffset;
          break;
        }
        switch (how) {
            case Range.START_TO_START:
            case Range.END_TO_START:
          containerB = sourceRange.startContainer;
          offsetB = sourceRange.startOffset;
          break;
            case Range.START_TO_END:
            case Range.END_TO_END:
          containerB = sourceRange.endContainer;
          offsetB = sourceRange.endOffset;
          break;
        }

        return containerA.sourceIndex < containerB.sourceIndex ? -1 :
            containerA.sourceIndex == containerB.sourceIndex ?
                offsetA < offsetB ? -1 : offsetA == offsetB ? 0 : 1
                : 1;
      },
      cloneRange: function() {
        var range = new Range(this._document);
        range.setStart(this.startContainer, this.startOffset);
        range.setEnd(this.endContainer, this.endOffset);
        return range;
      },
      detach: function() {
      },
      toString: function() {
        return this._toTextRange().text;
      },
      createContextualFragment: function(tagString) {
        var content = (DOMUtils.isDataNode(this.startContainer) ? this.startContainer.parentNode : this.startContainer).cloneNode(false);
        content.innerHTML = tagString;
        for (var fragment = this._document.createDocumentFragment(); content.firstChild; )
          fragment.appendChild(content.firstChild);
        return fragment;
      }
    };

    function RangeIterator(range) {
      this.range = range;
      if (range.collapsed)
        return;

      var root = range.commonAncestorContainer;
      this._next = range.startContainer == root && !DOMUtils.isDataNode(range.startContainer) ?
          range.startContainer.childNodes[range.startOffset] :
          DOMUtils.findClosestAncestor(root, range.startContainer);
      this._end = range.endContainer == root && !DOMUtils.isDataNode(range.endContainer) ?
          range.endContainer.childNodes[range.endOffset] :
          DOMUtils.findClosestAncestor(root, range.endContainer).nextSibling;
    }

    RangeIterator.prototype = {
      range: null,
      _current: null,
      _next: null,
      _end: null,

      hasNext: function() {
        return !!this._next;
      },
      next: function() {
        var current = this._current = this._next;
        this._next = this._current && this._current.nextSibling != this._end ?
            this._current.nextSibling : null;

        if (DOMUtils.isDataNode(this._current)) {
          if (this.range.endContainer == this._current)
            (current = current.cloneNode(true)).deleteData(this.range.endOffset, current.length - this.range.endOffset);
          if (this.range.startContainer == this._current)
            (current = current.cloneNode(true)).deleteData(0, this.range.startOffset);
        }
        return current;
      },
      remove: function() {
        if (DOMUtils.isDataNode(this._current) &&
            (this.range.startContainer == this._current || this.range.endContainer == this._current)) {
          var start = this.range.startContainer == this._current ? this.range.startOffset : 0;
          var end = this.range.endContainer == this._current ? this.range.endOffset : this._current.length;
          this._current.deleteData(start, end - start);
        } else
          this._current.parentNode.removeChild(this._current);
      },
      hasPartialSubtree: function() {
        return !DOMUtils.isDataNode(this._current) &&
            (DOMUtils.isAncestorOrSelf(this._current, this.range.startContainer) ||
                DOMUtils.isAncestorOrSelf(this._current, this.range.endContainer));
      },
      getSubtreeIterator: function() {
        var subRange = new Range(this.range._document);
        subRange.selectNodeContents(this._current);
        if (DOMUtils.isAncestorOrSelf(this._current, this.range.startContainer))
          subRange.setStart(this.range.startContainer, this.range.startOffset);
        if (DOMUtils.isAncestorOrSelf(this._current, this.range.endContainer))
          subRange.setEnd(this.range.endContainer, this.range.endOffset);
        return new RangeIterator(subRange);
      }
    };

    return Range;
  })();

  window.Range._fromTextRange = function(textRange, document) {
    function adoptBoundary(domRange, textRange, bStart) {
      var cursorNode = document.createElement('a'), cursor = textRange.duplicate();
      cursor.collapse(bStart);
      var parent = cursor.parentElement();
      do {
        parent.insertBefore(cursorNode, cursorNode.previousSibling);
        cursor.moveToElementText(cursorNode);
      } while (cursor.compareEndPoints(bStart ? 'StartToStart' : 'StartToEnd', textRange) > 0 && cursorNode.previousSibling);

      if (cursor.compareEndPoints(bStart ? 'StartToStart' : 'StartToEnd', textRange) == -1 && cursorNode.nextSibling) {
        cursor.setEndPoint(bStart ? 'EndToStart' : 'EndToEnd', textRange);
        domRange[bStart ? 'setStart' : 'setEnd'](cursorNode.nextSibling, cursor.text.length);
      } else {
        domRange[bStart ? 'setStartBefore' : 'setEndBefore'](cursorNode);
      }
      cursorNode.parentNode.removeChild(cursorNode);
    }

    var domRange = new Range(document);
    adoptBoundary(domRange, textRange, true);
    adoptBoundary(domRange, textRange, false);
    return domRange;
  }

  document.createRange = function() {
    return new Range(document);
  };

  window.Selection = (function() {
    function Selection(document) {
      this._document = document;

      var selection = this;
      document.attachEvent('onselectionchange', function() {
        selection._selectionChangeHandler();
      });
    }

    Selection.prototype = {
      rangeCount: 0,
      _document: null,

      _selectionChangeHandler: function() {
        this.rangeCount = this._selectionExists(this._document.selection.createRange()) ? 1 : 0;
      },
      _selectionExists: function(textRange) {
        return textRange.compareEndPoints('StartToEnd', textRange) != 0 ||
            textRange.parentElement().isContentEditable;
      },
      addRange: function(range) {
        var selection = this._document.selection.createRange(), textRange = range._toTextRange();
        if (!this._selectionExists(selection)) {
          textRange.select();
        } else {
          if (textRange.compareEndPoints('StartToStart', selection) == -1)
            if (textRange.compareEndPoints('StartToEnd', selection) > -1 &&
                textRange.compareEndPoints('EndToEnd', selection) == -1)
              selection.setEndPoint('StartToStart', textRange);
          else
            if (textRange.compareEndPoints('EndToStart', selection) < 1 &&
                textRange.compareEndPoints('EndToEnd', selection) > -1)
              selection.setEndPoint('EndToEnd', textRange);
          selection.select();
        }
      },
      removeAllRanges: function() {
        this._document.selection.empty();
      },
      getRangeAt: function(index) {
        var textRange = this._document.selection.createRange();
        if (this._selectionExists(textRange))
          return Range._fromTextRange(textRange, this._document);
        return null;
      },
      toString: function() {
        return this._document.selection.createRange().text;
      }
    };

    return Selection;
  })();

  window.getSelection = (function() {
    var selection = new Selection(document);
    return function() { return selection; };
  })();
}

Object.extend(Range.prototype, (function() {
  function beforeRange(range) {
    if (!range || !range.compareBoundaryPoints) return false;
    return (this.compareBoundaryPoints(this.START_TO_START, range) == -1 &&
      this.compareBoundaryPoints(this.START_TO_END, range) == -1 &&
      this.compareBoundaryPoints(this.END_TO_END, range) == -1 &&
      this.compareBoundaryPoints(this.END_TO_START, range) == -1);
  }

  function afterRange(range) {
    if (!range || !range.compareBoundaryPoints) return false;
    return (this.compareBoundaryPoints(this.START_TO_START, range) == 1 &&
      this.compareBoundaryPoints(this.START_TO_END, range) == 1 &&
      this.compareBoundaryPoints(this.END_TO_END, range) == 1 &&
      this.compareBoundaryPoints(this.END_TO_START, range) == 1);
  }

  function betweenRange(range) {
    if (!range || !range.compareBoundaryPoints) return false;
    return !(this.beforeRange(range) || this.afterRange(range));
  }

  function equalRange(range) {
    if (!range || !range.compareBoundaryPoints) return false;
    return (this.compareBoundaryPoints(this.START_TO_START, range) == 0 &&
      this.compareBoundaryPoints(this.START_TO_END, range) == 1 &&
      this.compareBoundaryPoints(this.END_TO_END, range) == 0 &&
      this.compareBoundaryPoints(this.END_TO_START, range) == -1);
  }

  function getNode() {
    var parent = this.commonAncestorContainer;

    while (parent.nodeType == Node.TEXT_NODE)
      parent = parent.parentNode;

    var child = parent.childElements().detect(function(child) {
      var range = document.createRange();
      range.selectNodeContents(child);
      return this.betweenRange(range);
    }.bind(this));

    return $(child || parent);
  }

  return {
    beforeRange:  beforeRange,
    afterRange:   afterRange,
    betweenRange: betweenRange,
    equalRange:   equalRange,
    getNode:      getNode
  };
})());

if (Prototype.Browser.IE) {
  Object.extend(Selection.prototype, (function() {
    function getNode() {
      var range = this._document.selection.createRange();
      return $(range.parentElement());
    }

    function selectNode(element) {
      var range = this._document.body.createTextRange();
      range.moveToElementText(element);
      range.select();
    }

    return {
      getNode:    getNode,
      selectNode: selectNode
    }
  })());
} else {
  if (typeof Selection == 'undefined') {
    var Selection = {}
    Selection.prototype = window.getSelection().__proto__;
  }

  Object.extend(Selection.prototype, (function() {
    function getNode() {
      if (this.rangeCount > 0)
        return this.getRangeAt(0).getNode();
      else
        return null;
    }

    function selectNode(element) {
      var range = document.createRange();
      range.selectNode(element);
      this.removeAllRanges();
      this.addRange(range);
    }

    return {
      getNode:    getNode,
      selectNode: selectNode
    }
  })());
}
document.on("dom:loaded", function() {
  function fieldChangeHandler(event, element) {
    var value;

    if (element.contentEditable == 'true')
      value = element.innerHTML;
    else if (element.getValue)
      value = element.getValue();

    if (value && element.previousValue != value) {
      element.fire("field:change");
      element.previousValue = value;
    }
  }

  $(document.body).on("keyup", 'input,textarea,*[contenteditable=""],*[contenteditable=true]', fieldChangeHandler);
});

WysiHat.Commands = (function(window) {
  function boldSelection() {
    this.execCommand('bold', false, null);
  }

  function boldSelected() {
    return this.queryCommandState('bold');
  }

  function underlineSelection() {
    this.execCommand('underline', false, null);
  }

  function underlineSelected() {
    return this.queryCommandState('underline');
  }

  function italicSelection() {
    this.execCommand('italic', false, null);
  }

  function italicSelected() {
    return this.queryCommandState('italic');
  }

  function strikethroughSelection() {
    this.execCommand('strikethrough', false, null);
  }

  function indentSelection() {
    if (Prototype.Browser.Gecko) {
      var selection, range, node, blockquote;

      selection = window.getSelection();
      range     = selection.getRangeAt(0);
      node      = selection.getNode();

      if (range.collapsed) {
        range = document.createRange();
        range.selectNodeContents(node);
        selection.removeAllRanges();
        selection.addRange(range);
      }

      blockquote = new Element('blockquote');
      range = selection.getRangeAt(0);
      range.surroundContents(blockquote);
    } else {
      this.execCommand('indent', false, null);
    }
  }

  function outdentSelection() {
    this.execCommand('outdent', false, null);
  }

  function toggleIndentation() {
    if (this.indentSelected()) {
      this.outdentSelection();
    } else {
      this.indentSelection();
    }
  }

  function indentSelected() {
    var node = window.getSelection().getNode();
    return node.match("blockquote, blockquote *");
  }

  function fontSelection(font) {
    this.execCommand('fontname', false, font);
  }

  function fontSizeSelection(fontSize) {
    this.execCommand('fontsize', false, fontSize);
  }

  function colorSelection(color) {
    this.execCommand('forecolor', false, color);
  }

  function backgroundColorSelection(color) {
    if(Prototype.Browser.Gecko) {
      this.execCommand('hilitecolor', false, color);
    } else {
      this.execCommand('backcolor', false, color);
    }
  }

  function alignSelection(alignment) {
    this.execCommand('justify' + alignment);
  }

  function alignSelected() {
    var node = window.getSelection().getNode();
    return Element.getStyle(node, 'textAlign');
  }

  function linkSelection(url) {
    this.execCommand('createLink', false, url);
  }

  function unlinkSelection() {
    var node = window.getSelection().getNode();
    if (this.linkSelected())
      window.getSelection().selectNode(node);

    this.execCommand('unlink', false, null);
  }

  function linkSelected() {
    var node = window.getSelection().getNode();
    return node ? node.tagName.toUpperCase() == 'A' : false;
  }

  function formatblockSelection(element){
    this.execCommand('formatblock', false, element);
  }

  function toggleOrderedList() {
    var selection, node;

    selection = window.getSelection();
    node      = selection.getNode();

    if (this.orderedListSelected() && !node.match("ol li:last-child, ol li:last-child *")) {
      selection.selectNode(node.up("ol"));
    } else if (this.unorderedListSelected()) {
      selection.selectNode(node.up("ul"));
    }

    this.execCommand('insertorderedlist', false, null);
  }

  function insertOrderedList() {
    this.toggleOrderedList();
  }

  function orderedListSelected() {
    var element = window.getSelection().getNode();
    if (element) return element.match('*[contenteditable=""] ol, *[contenteditable=true] ol, *[contenteditable=""] ol *, *[contenteditable=true] ol *');
    return false;
  }

  function toggleUnorderedList() {
    var selection, node;

    selection = window.getSelection();
    node      = selection.getNode();

    if (this.unorderedListSelected() && !node.match("ul li:last-child, ul li:last-child *")) {
      selection.selectNode(node.up("ul"));
    } else if (this.orderedListSelected()) {
      selection.selectNode(node.up("ol"));
    }

    this.execCommand('insertunorderedlist', false, null);
  }

  function insertUnorderedList() {
    this.toggleUnorderedList();
  }

  function unorderedListSelected() {
    var element = window.getSelection().getNode();
    if (element) return element.match('*[contenteditable=""] ul, *[contenteditable=true] ul, *[contenteditable=""] ul *, *[contenteditable=true] ul *');
    return false;
  }

  function insertImage(url) {
    this.execCommand('insertImage', false, url);
  }

  function insertHTML(html) {
    if (Prototype.Browser.IE) {
      var range = window.document.selection.createRange();
      range.pasteHTML(html);
      range.collapse(false);
      range.select();
    } else {
      this.execCommand('insertHTML', false, html);
    }
  }

  function execCommand(command, ui, value) {
    var handler = this.commands.get(command);
    if (handler) {
      handler.bind(this)(value);
    } else {
      try {
        window.document.execCommand(command, ui, value);
      } catch(e) { return null; }
    }

    document.activeElement.fire("field:change");
  }

  function queryCommandState(state) {
    var handler = this.queryCommands.get(state);
    if (handler) {
      return handler.bind(this)();
    } else {
      try {
        return window.document.queryCommandState(state);
      } catch(e) { return null; }
    }
  }

  function getSelectedStyles() {
    var styles = $H({});
    var editor = this;
    editor.styleSelectors.each(function(style){
      var node = editor.selection.getNode();
      styles.set(style.first(), Element.getStyle(node, style.last()));
    });
    return styles;
  }

  return {
     boldSelection:            boldSelection,
     boldSelected:             boldSelected,
     underlineSelection:       underlineSelection,
     underlineSelected:        underlineSelected,
     italicSelection:          italicSelection,
     italicSelected:           italicSelected,
     strikethroughSelection:   strikethroughSelection,
     indentSelection:          indentSelection,
     outdentSelection:         outdentSelection,
     toggleIndentation:        toggleIndentation,
     indentSelected:           indentSelected,
     fontSelection:            fontSelection,
     fontSizeSelection:        fontSizeSelection,
     colorSelection:           colorSelection,
     backgroundColorSelection: backgroundColorSelection,
     alignSelection:           alignSelection,
     alignSelected:            alignSelected,
     linkSelection:            linkSelection,
     unlinkSelection:          unlinkSelection,
     linkSelected:             linkSelected,
     formatblockSelection:     formatblockSelection,
     toggleOrderedList:        toggleOrderedList,
     insertOrderedList:        insertOrderedList,
     orderedListSelected:      orderedListSelected,
     toggleUnorderedList:      toggleUnorderedList,
     insertUnorderedList:      insertUnorderedList,
     unorderedListSelected:    unorderedListSelected,
     insertImage:              insertImage,
     insertHTML:               insertHTML,
     execCommand:              execCommand,
     queryCommandState:        queryCommandState,
     getSelectedStyles:        getSelectedStyles,

    commands: $H({}),

    queryCommands: $H({
      link:          linkSelected,
      orderedlist:   orderedListSelected,
      unorderedlist: unorderedListSelected
    }),

    styleSelectors: $H({
      fontname:    'fontFamily',
      fontsize:    'fontSize',
      forecolor:   'color',
      hilitecolor: 'backgroundColor',
      backcolor:   'backgroundColor'
    })
  };
})(window);

if (Prototype.Browser.IE) {
  Object.extend(Selection.prototype, (function() {
    function setBookmark() {
      var bookmark = $('bookmark');
      if (bookmark) bookmark.remove();

      bookmark = new Element('span', { 'id': 'bookmark' }).update("&nbsp;");
      var parent = new Element('div');
      parent.appendChild(bookmark);

      var range = this._document.selection.createRange();
      range.collapse();
      range.pasteHTML(parent.innerHTML);
    }

    function moveToBookmark() {
      var bookmark = $('bookmark');
      if (!bookmark) return;

      var range = this._document.selection.createRange();
      range.moveToElementText(bookmark);
      range.collapse();
      range.select();

      bookmark.remove();
    }

    return {
      setBookmark:    setBookmark,
      moveToBookmark: moveToBookmark
    }
  })());
} else {
  Object.extend(Selection.prototype, (function() {
    function setBookmark() {
      var bookmark = $('bookmark');
      if (bookmark) bookmark.remove();

      bookmark = new Element('span', { 'id': 'bookmark' }).update("&nbsp;");
      this.getRangeAt(0).insertNode(bookmark);
    }

    function moveToBookmark() {
      var bookmark = $('bookmark');
      if (!bookmark) return;

      var range = document.createRange();
      range.setStartBefore(bookmark);
      this.removeAllRanges();
      this.addRange(range);

      bookmark.remove();
    }

    return {
      setBookmark:    setBookmark,
      moveToBookmark: moveToBookmark
    }
  })());
}
(function() {
  function cloneWithAllowedAttributes(element, allowedAttributes) {
    var result = new Element(element.tagName), length = allowedAttributes.length, i;
    element = $(element);

    for (i = 0; i < allowedAttributes.length; i++) {
      attribute = allowedAttributes[i];
      if (element.hasAttribute(attribute)) {
        result.writeAttribute(attribute, element.readAttribute(attribute));
      }
    }

    return result;
  }

  function withEachChildNodeOf(element, callback) {
    var nodes = $A(element.childNodes), length = nodes.length, i;
    for (i = 0; i < length; i++) callback(nodes[i]);
  }

  function sanitizeNode(node, tagsToRemove, tagsToAllow, tagsToSkip) {
    var parentNode = node.parentNode;

    switch (node.nodeType) {
      case Node.ELEMENT_NODE:
        var tagName = node.tagName.toLowerCase();

        if (tagsToSkip) {
          var newNode = node.cloneNode(false);
          withEachChildNodeOf(node, function(childNode) {
            newNode.appendChild(childNode);
            sanitizeNode(childNode, tagsToRemove, tagsToAllow, tagsToSkip);
          });
          parentNode.insertBefore(newNode, node);

        } else if (tagName in tagsToAllow) {
          var newNode = cloneWithAllowedAttributes(node, tagsToAllow[tagName]);
          withEachChildNodeOf(node, function(childNode) {
            newNode.appendChild(childNode);
            sanitizeNode(childNode, tagsToRemove, tagsToAllow, tagsToSkip);
          });
          parentNode.insertBefore(newNode, node);

        } else if (!(tagName in tagsToRemove)) {
          withEachChildNodeOf(node, function(childNode) {
            parentNode.insertBefore(childNode, node);
            sanitizeNode(childNode, tagsToRemove, tagsToAllow, tagsToSkip);
          });
        }

      case Node.COMMENT_NODE:
        parentNode.removeChild(node);
    }
  }

  Element.addMethods({
    sanitizeContents: function(element, options) {
      element = $(element);

      var tagsToRemove = {};
      (options.remove || "").split(",").each(function(tagName) {
        tagsToRemove[tagName.strip()] = true;
      });

      var tagsToAllow = {};
      (options.allow || "").split(",").each(function(selector) {
        var parts = selector.strip().split(/[\[\]]/);
        var tagName = parts[0], allowedAttributes = parts.slice(1).grep(/./);
        tagsToAllow[tagName] = allowedAttributes;
      });

      var tagsToSkip = options.skip;

      withEachChildNodeOf(element, function(childNode) {
        sanitizeNode(childNode, tagsToRemove, tagsToAllow, tagsToSkip);
      });

      return element;
    }
  });
})();
(function() {
  function onReadyStateComplete(document, callback) {
    var handler;

    function checkReadyState() {
      if (document.readyState === 'complete') {
        if (handler) handler.stop();
        callback();
        return true;
      } else {
        return false;
      }
    }

    handler = Element.on(document, 'readystatechange', checkReadyState);
    checkReadyState();
  }

  function observeFrameContentLoaded(element) {
    element = $(element);

    var loaded, contentLoadedHandler;

    loaded = false;
    function fireFrameLoaded() {
      if (loaded) return;

      loaded = true;
      if (contentLoadedHandler) contentLoadedHandler.stop();
      element.fire('frame:loaded');
    }

    if (window.addEventListener) {
      contentLoadedHandler = document.on("DOMFrameContentLoaded", function(event) {
        if (element == event.element())
          fireFrameLoaded();
      });
    }

    element.on('load', function() {
      var frameDocument;

      if (typeof element.contentDocument !== 'undefined') {
        frameDocument = element.contentDocument;
      } else if (typeof element.contentWindow !== 'undefined' && typeof element.contentWindow.document !== 'undefined') {
        frameDocument = element.contentWindow.document;
      }

      onReadyStateComplete(frameDocument, fireFrameLoaded);
    });

    return element;
  }

  function onFrameLoaded(element, callback) {
    element.on('frame:loaded', callback);
    element.observeFrameContentLoaded();
  }

  Element.addMethods({
    observeFrameContentLoaded: observeFrameContentLoaded,
    onFrameLoaded: onFrameLoaded
  });
})();
document.on("dom:loaded", function() {
  if ('selection' in document && 'onselectionchange' in document) {
    var selectionChangeHandler = function() {
      var range   = document.selection.createRange();
      var element = range.parentElement();
      $(element).fire("selection:change");
    }

    document.on("selectionchange", selectionChangeHandler);
  } else {
    var previousRange;

    var selectionChangeHandler = function() {
      var element        = document.activeElement;
      var elementTagName = element.tagName.toLowerCase();

      if (elementTagName == "textarea" || elementTagName == "input") {
        previousRange = null;
        $(element).fire("selection:change");
      } else {
        var selection = window.getSelection();
        if (selection.rangeCount < 1) return;

        var range = selection.getRangeAt(0);
        if (range && range.equalRange(previousRange)) return;
        previousRange = range;

        element = range.commonAncestorContainer;
        while (element.nodeType == Node.TEXT_NODE)
          element = element.parentNode;

        $(element).fire("selection:change");
      }
    };

    document.on("mouseup", selectionChangeHandler);
    document.on("keyup", selectionChangeHandler);
  }
});
WysiHat.Formatting = (function() {
  var ACCUMULATING_LINE      = {};
  var EXPECTING_LIST_ITEM    = {};
  var ACCUMULATING_LIST_ITEM = {};

  return {
    getBrowserMarkupFrom: function(applicationMarkup) {
      var container = new Element("div").update(applicationMarkup);

      function spanify(element, style) {
        element.replace(
          '<span style="' + style +
          '" class="Apple-style-span">' +
          element.innerHTML + '</span>'
        );
      }

      function convertStrongsToSpans() {
        container.select("strong").each(function(element) {
          spanify(element, "font-weight: bold");
        });
      }

      function convertEmsToSpans() {
        container.select("em").each(function(element) {
          spanify(element, "font-style: italic");
        });
      }

      function convertDivsToParagraphs() {
        container.select("div").each(function(element) {
          element.replace("<p>" + element.innerHTML + "</p>");
        });
      }

      if (Prototype.Browser.WebKit || Prototype.Browser.Gecko) {
        convertStrongsToSpans();
        convertEmsToSpans();
      } else if (Prototype.Browser.IE || Prototype.Browser.Opera) {
        convertDivsToParagraphs();
      }

      return container.innerHTML;
    },

    getApplicationMarkupFrom: function(element) {
      var mode = ACCUMULATING_LINE, result, container, line, lineContainer, previousAccumulation;

      function walk(nodes) {
        var length = nodes.length, node, tagName, i;

        for (i = 0; i < length; i++) {
          node = nodes[i];

          if (node.nodeType == Node.ELEMENT_NODE) {
            tagName = node.tagName.toLowerCase();
            open(tagName, node);
            walk(node.childNodes);
            close(tagName);

          } else if (node.nodeType == Node.TEXT_NODE) {
            read(node.nodeValue);
          }
        }
      }

      function open(tagName, node) {
        if (mode == ACCUMULATING_LINE) {
          if (isBlockElement(tagName)) {
            if (isEmptyParagraph(node)) {
              accumulate(new Element("br"));
            }

            flush();

            if (isListElement(tagName)) {
              container = insertList(tagName);
              mode = EXPECTING_LIST_ITEM;
            }

          } else if (isLineBreak(tagName)) {
            if (isLineBreak(getPreviouslyAccumulatedTagName())) {
              previousAccumulation.parentNode.removeChild(previousAccumulation);
              flush();
            }

            accumulate(node.cloneNode(false));

            if (!previousAccumulation.previousNode) flush();

          } else {
            accumulateInlineElement(tagName, node);
          }

        } else if (mode == EXPECTING_LIST_ITEM) {
          if (isListItemElement(tagName)) {
            mode = ACCUMULATING_LIST_ITEM;
          }

        } else if (mode == ACCUMULATING_LIST_ITEM) {
          if (isLineBreak(tagName)) {
            accumulate(node.cloneNode(false));

          } else if (!isBlockElement(tagName)) {
            accumulateInlineElement(tagName, node);
          }
        }
      }

      function close(tagName) {
        if (mode == ACCUMULATING_LINE) {
          if (isLineElement(tagName)) {
            flush();
          }

          if (line != lineContainer) {
            lineContainer = lineContainer.parentNode;
          }

        } else if (mode == EXPECTING_LIST_ITEM) {
          if (isListElement(tagName)) {
            container = result;
            mode = ACCUMULATING_LINE;
          }

        } else if (mode == ACCUMULATING_LIST_ITEM) {
          if (isListItemElement(tagName)) {
            flush();
            mode = EXPECTING_LIST_ITEM;
          }

          if (line != lineContainer) {
            lineContainer = lineContainer.parentNode;
          }
        }
      }

      function isBlockElement(tagName) {
        return isLineElement(tagName) || isListElement(tagName);
      }

      function isLineElement(tagName) {
        return tagName == "p" || tagName == "div";
      }

      function isListElement(tagName) {
        return tagName == "ol" || tagName == "ul";
      }

      function isListItemElement(tagName) {
        return tagName == "li";
      }

      function isLineBreak(tagName) {
        return tagName == "br";
      }

      function isEmptyParagraph(node) {
        return node.tagName.toLowerCase() == "p" && node.childNodes.length == 0;
      }

      function read(value) {
        accumulate(document.createTextNode(value));
      }

      function accumulateInlineElement(tagName, node) {
        var element = node.cloneNode(false);

        if (tagName == "span") {
          if ($(node).getStyle("fontWeight") == "bold") {
            element = new Element("strong");

          } else if ($(node).getStyle("fontStyle") == "italic") {
            element = new Element("em");
          }
        }

        accumulate(element);
        lineContainer = element;
      }

      function accumulate(node) {
        if (mode != EXPECTING_LIST_ITEM) {
          if (!line) line = lineContainer = createLine();
          previousAccumulation = node;
          lineContainer.appendChild(node);
        }
      }

      function getPreviouslyAccumulatedTagName() {
        if (previousAccumulation && previousAccumulation.nodeType == Node.ELEMENT_NODE) {
          return previousAccumulation.tagName.toLowerCase();
        }
      }

      function flush() {
        if (line && line.childNodes.length) {
          container.appendChild(line);
          line = lineContainer = null;
        }
      }

      function createLine() {
        if (mode == ACCUMULATING_LINE) {
          return new Element("div");
        } else if (mode == ACCUMULATING_LIST_ITEM) {
          return new Element("li");
        }
      }

      function insertList(tagName) {
        var list = new Element(tagName);
        result.appendChild(list);
        return list;
      }

      result = container = new Element("div");
      walk(element.childNodes);
      flush();
      return result.innerHTML;
    }
  };
})();

WysiHat.Toolbar = Class.create((function() {
  function initialize(editor) {
    this.editor = editor;
    this.element = this.createToolbarElement();
  }

  function createToolbarElement() {
    var toolbar = new Element('div', { 'class': 'editor_toolbar' });
    this.editor.insert({before: toolbar});
    return toolbar;
  }

  function addButtonSet(set) {
    $A(set).each(function(button){
      this.addButton(button);
    }.bind(this));
  }

  function addButton(options, handler) {
    options = $H(options);

    if (!options.get('name'))
      options.set('name', options.get('label').toLowerCase());
    var name = options.get('name');

    var button = this.createButtonElement(this.element, options);

    var handler = this.buttonHandler(name, options);
    this.observeButtonClick(button, handler);

    var handler = this.buttonStateHandler(name, options);
    this.observeStateChanges(button, name, handler);
  }

  function createButtonElement(toolbar, options) {
    var button = new Element('a', {
      'class': 'button', 'href': '#'
    });
    button.update('<span>' + options.get('label') + '</span>');
    button.addClassName(options.get('name'));

    toolbar.appendChild(button);

    return button;
  }

  function buttonHandler(name, options) {
    if (options.handler)
      return options.handler;
    else if (options.get('handler'))
      return options.get('handler');
    else
      return function(editor) { editor.execCommand(name); };
  }

  function observeButtonClick(element, handler) {
    element.on('click', function(event) {
      handler(this.editor);
      event.stop();
    }.bind(this));
  }

  function buttonStateHandler(name, options) {
    if (options.query)
      return options.query;
    else if (options.get('query'))
      return options.get('query');
    else
      return function(editor) { return editor.queryCommandState(name); };
  }

  function observeStateChanges(element, name, handler) {
    var previousState;
    this.editor.on("selection:change", function(event) {
      var state = handler(this.editor);
      if (state != previousState) {
        previousState = state;
        this.updateButtonState(element, name, state);
      }
    }.bind(this));
  }

  function updateButtonState(element, name, state) {
    if (state)
      element.addClassName('selected');
    else
      element.removeClassName('selected');
  }

  return {
    initialize:           initialize,
    createToolbarElement: createToolbarElement,
    addButtonSet:         addButtonSet,
    addButton:            addButton,
    createButtonElement:  createButtonElement,
    buttonHandler:        buttonHandler,
    observeButtonClick:   observeButtonClick,
    buttonStateHandler:   buttonStateHandler,
    observeStateChanges:  observeStateChanges,
    updateButtonState:    updateButtonState
  };
})());

WysiHat.Toolbar.ButtonSets = {};

WysiHat.Toolbar.ButtonSets.Basic = $A([
  { label: "Bold" },
  { label: "Underline" },
  { label: "Italic" }
]);
/*	SWFObject v2.2 <http://code.google.com/p/swfobject/>
	is released under the MIT License <http://www.opensource.org/licenses/mit-license.php>
*/
var swfobject=function(){var D="undefined",r="object",S="Shockwave Flash",W="ShockwaveFlash.ShockwaveFlash",q="application/x-shockwave-flash",R="SWFObjectExprInst",x="onreadystatechange",O=window,j=document,t=navigator,T=false,U=[h],o=[],N=[],I=[],l,Q,E,B,J=false,a=false,n,G,m=true,M=function(){var aa=typeof j.getElementById!=D&&typeof j.getElementsByTagName!=D&&typeof j.createElement!=D,ah=t.userAgent.toLowerCase(),Y=t.platform.toLowerCase(),ae=Y?/win/.test(Y):/win/.test(ah),ac=Y?/mac/.test(Y):/mac/.test(ah),af=/webkit/.test(ah)?parseFloat(ah.replace(/^.*webkit\/(\d+(\.\d+)?).*$/,"$1")):false,X=!+"\v1",ag=[0,0,0],ab=null;if(typeof t.plugins!=D&&typeof t.plugins[S]==r){ab=t.plugins[S].description;if(ab&&!(typeof t.mimeTypes!=D&&t.mimeTypes[q]&&!t.mimeTypes[q].enabledPlugin)){T=true;X=false;ab=ab.replace(/^.*\s+(\S+\s+\S+$)/,"$1");ag[0]=parseInt(ab.replace(/^(.*)\..*$/,"$1"),10);ag[1]=parseInt(ab.replace(/^.*\.(.*)\s.*$/,"$1"),10);ag[2]=/[a-zA-Z]/.test(ab)?parseInt(ab.replace(/^.*[a-zA-Z]+(.*)$/,"$1"),10):0}}else{if(typeof O.ActiveXObject!=D){try{var ad=new ActiveXObject(W);if(ad){ab=ad.GetVariable("$version");if(ab){X=true;ab=ab.split(" ")[1].split(",");ag=[parseInt(ab[0],10),parseInt(ab[1],10),parseInt(ab[2],10)]}}}catch(Z){}}}return{w3:aa,pv:ag,wk:af,ie:X,win:ae,mac:ac}}(),k=function(){if(!M.w3){return}if((typeof j.readyState!=D&&j.readyState=="complete")||(typeof j.readyState==D&&(j.getElementsByTagName("body")[0]||j.body))){f()}if(!J){if(typeof j.addEventListener!=D){j.addEventListener("DOMContentLoaded",f,false)}if(M.ie&&M.win){j.attachEvent(x,function(){if(j.readyState=="complete"){j.detachEvent(x,arguments.callee);f()}});if(O==top){(function(){if(J){return}try{j.documentElement.doScroll("left")}catch(X){setTimeout(arguments.callee,0);return}f()})()}}if(M.wk){(function(){if(J){return}if(!/loaded|complete/.test(j.readyState)){setTimeout(arguments.callee,0);return}f()})()}s(f)}}();function f(){if(J){return}try{var Z=j.getElementsByTagName("body")[0].appendChild(C("span"));Z.parentNode.removeChild(Z)}catch(aa){return}J=true;var X=U.length;for(var Y=0;Y<X;Y++){U[Y]()}}function K(X){if(J){X()}else{U[U.length]=X}}function s(Y){if(typeof O.addEventListener!=D){O.addEventListener("load",Y,false)}else{if(typeof j.addEventListener!=D){j.addEventListener("load",Y,false)}else{if(typeof O.attachEvent!=D){i(O,"onload",Y)}else{if(typeof O.onload=="function"){var X=O.onload;O.onload=function(){X();Y()}}else{O.onload=Y}}}}}function h(){if(T){V()}else{H()}}function V(){var X=j.getElementsByTagName("body")[0];var aa=C(r);aa.setAttribute("type",q);var Z=X.appendChild(aa);if(Z){var Y=0;(function(){if(typeof Z.GetVariable!=D){var ab=Z.GetVariable("$version");if(ab){ab=ab.split(" ")[1].split(",");M.pv=[parseInt(ab[0],10),parseInt(ab[1],10),parseInt(ab[2],10)]}}else{if(Y<10){Y++;setTimeout(arguments.callee,10);return}}X.removeChild(aa);Z=null;H()})()}else{H()}}function H(){var ag=o.length;if(ag>0){for(var af=0;af<ag;af++){var Y=o[af].id;var ab=o[af].callbackFn;var aa={success:false,id:Y};if(M.pv[0]>0){var ae=c(Y);if(ae){if(F(o[af].swfVersion)&&!(M.wk&&M.wk<312)){w(Y,true);if(ab){aa.success=true;aa.ref=z(Y);ab(aa)}}else{if(o[af].expressInstall&&A()){var ai={};ai.data=o[af].expressInstall;ai.width=ae.getAttribute("width")||"0";ai.height=ae.getAttribute("height")||"0";if(ae.getAttribute("class")){ai.styleclass=ae.getAttribute("class")}if(ae.getAttribute("align")){ai.align=ae.getAttribute("align")}var ah={};var X=ae.getElementsByTagName("param");var ac=X.length;for(var ad=0;ad<ac;ad++){if(X[ad].getAttribute("name").toLowerCase()!="movie"){ah[X[ad].getAttribute("name")]=X[ad].getAttribute("value")}}P(ai,ah,Y,ab)}else{p(ae);if(ab){ab(aa)}}}}}else{w(Y,true);if(ab){var Z=z(Y);if(Z&&typeof Z.SetVariable!=D){aa.success=true;aa.ref=Z}ab(aa)}}}}}function z(aa){var X=null;var Y=c(aa);if(Y&&Y.nodeName=="OBJECT"){if(typeof Y.SetVariable!=D){X=Y}else{var Z=Y.getElementsByTagName(r)[0];if(Z){X=Z}}}return X}function A(){return !a&&F("6.0.65")&&(M.win||M.mac)&&!(M.wk&&M.wk<312)}function P(aa,ab,X,Z){a=true;E=Z||null;B={success:false,id:X};var ae=c(X);if(ae){if(ae.nodeName=="OBJECT"){l=g(ae);Q=null}else{l=ae;Q=X}aa.id=R;if(typeof aa.width==D||(!/%$/.test(aa.width)&&parseInt(aa.width,10)<310)){aa.width="310"}if(typeof aa.height==D||(!/%$/.test(aa.height)&&parseInt(aa.height,10)<137)){aa.height="137"}j.title=j.title.slice(0,47)+" - Flash Player Installation";var ad=M.ie&&M.win?"ActiveX":"PlugIn",ac="MMredirectURL="+O.location.toString().replace(/&/g,"%26")+"&MMplayerType="+ad+"&MMdoctitle="+j.title;if(typeof ab.flashvars!=D){ab.flashvars+="&"+ac}else{ab.flashvars=ac}if(M.ie&&M.win&&ae.readyState!=4){var Y=C("div");X+="SWFObjectNew";Y.setAttribute("id",X);ae.parentNode.insertBefore(Y,ae);ae.style.display="none";(function(){if(ae.readyState==4){ae.parentNode.removeChild(ae)}else{setTimeout(arguments.callee,10)}})()}u(aa,ab,X)}}function p(Y){if(M.ie&&M.win&&Y.readyState!=4){var X=C("div");Y.parentNode.insertBefore(X,Y);X.parentNode.replaceChild(g(Y),X);Y.style.display="none";(function(){if(Y.readyState==4){Y.parentNode.removeChild(Y)}else{setTimeout(arguments.callee,10)}})()}else{Y.parentNode.replaceChild(g(Y),Y)}}function g(ab){var aa=C("div");if(M.win&&M.ie){aa.innerHTML=ab.innerHTML}else{var Y=ab.getElementsByTagName(r)[0];if(Y){var ad=Y.childNodes;if(ad){var X=ad.length;for(var Z=0;Z<X;Z++){if(!(ad[Z].nodeType==1&&ad[Z].nodeName=="PARAM")&&!(ad[Z].nodeType==8)){aa.appendChild(ad[Z].cloneNode(true))}}}}}return aa}function u(ai,ag,Y){var X,aa=c(Y);if(M.wk&&M.wk<312){return X}if(aa){if(typeof ai.id==D){ai.id=Y}if(M.ie&&M.win){var ah="";for(var ae in ai){if(ai[ae]!=Object.prototype[ae]){if(ae.toLowerCase()=="data"){ag.movie=ai[ae]}else{if(ae.toLowerCase()=="styleclass"){ah+=' class="'+ai[ae]+'"'}else{if(ae.toLowerCase()!="classid"){ah+=" "+ae+'="'+ai[ae]+'"'}}}}}var af="";for(var ad in ag){if(ag[ad]!=Object.prototype[ad]){af+='<param name="'+ad+'" value="'+ag[ad]+'" />'}}aa.outerHTML='<object classid="clsid:D27CDB6E-AE6D-11cf-96B8-444553540000"'+ah+">"+af+"</object>";N[N.length]=ai.id;X=c(ai.id)}else{var Z=C(r);Z.setAttribute("type",q);for(var ac in ai){if(ai[ac]!=Object.prototype[ac]){if(ac.toLowerCase()=="styleclass"){Z.setAttribute("class",ai[ac])}else{if(ac.toLowerCase()!="classid"){Z.setAttribute(ac,ai[ac])}}}}for(var ab in ag){if(ag[ab]!=Object.prototype[ab]&&ab.toLowerCase()!="movie"){e(Z,ab,ag[ab])}}aa.parentNode.replaceChild(Z,aa);X=Z}}return X}function e(Z,X,Y){var aa=C("param");aa.setAttribute("name",X);aa.setAttribute("value",Y);Z.appendChild(aa)}function y(Y){var X=c(Y);if(X&&X.nodeName=="OBJECT"){if(M.ie&&M.win){X.style.display="none";(function(){if(X.readyState==4){b(Y)}else{setTimeout(arguments.callee,10)}})()}else{X.parentNode.removeChild(X)}}}function b(Z){var Y=c(Z);if(Y){for(var X in Y){if(typeof Y[X]=="function"){Y[X]=null}}Y.parentNode.removeChild(Y)}}function c(Z){var X=null;try{X=j.getElementById(Z)}catch(Y){}return X}function C(X){return j.createElement(X)}function i(Z,X,Y){Z.attachEvent(X,Y);I[I.length]=[Z,X,Y]}function F(Z){var Y=M.pv,X=Z.split(".");X[0]=parseInt(X[0],10);X[1]=parseInt(X[1],10)||0;X[2]=parseInt(X[2],10)||0;return(Y[0]>X[0]||(Y[0]==X[0]&&Y[1]>X[1])||(Y[0]==X[0]&&Y[1]==X[1]&&Y[2]>=X[2]))?true:false}function v(ac,Y,ad,ab){if(M.ie&&M.mac){return}var aa=j.getElementsByTagName("head")[0];if(!aa){return}var X=(ad&&typeof ad=="string")?ad:"screen";if(ab){n=null;G=null}if(!n||G!=X){var Z=C("style");Z.setAttribute("type","text/css");Z.setAttribute("media",X);n=aa.appendChild(Z);if(M.ie&&M.win&&typeof j.styleSheets!=D&&j.styleSheets.length>0){n=j.styleSheets[j.styleSheets.length-1]}G=X}if(M.ie&&M.win){if(n&&typeof n.addRule==r){n.addRule(ac,Y)}}else{if(n&&typeof j.createTextNode!=D){n.appendChild(j.createTextNode(ac+" {"+Y+"}"))}}}function w(Z,X){if(!m){return}var Y=X?"visible":"hidden";if(J&&c(Z)){c(Z).style.visibility=Y}else{v("#"+Z,"visibility:"+Y)}}function L(Y){var Z=/[\\\"<>\.;]/;var X=Z.exec(Y)!=null;return X&&typeof encodeURIComponent!=D?encodeURIComponent(Y):Y}var d=function(){if(M.ie&&M.win){window.attachEvent("onunload",function(){var ac=I.length;for(var ab=0;ab<ac;ab++){I[ab][0].detachEvent(I[ab][1],I[ab][2])}var Z=N.length;for(var aa=0;aa<Z;aa++){y(N[aa])}for(var Y in M){M[Y]=null}M=null;for(var X in swfobject){swfobject[X]=null}swfobject=null})}}();return{registerObject:function(ab,X,aa,Z){if(M.w3&&ab&&X){var Y={};Y.id=ab;Y.swfVersion=X;Y.expressInstall=aa;Y.callbackFn=Z;o[o.length]=Y;w(ab,false)}else{if(Z){Z({success:false,id:ab})}}},getObjectById:function(X){if(M.w3){return z(X)}},embedSWF:function(ab,ah,ae,ag,Y,aa,Z,ad,af,ac){var X={success:false,id:ah};if(M.w3&&!(M.wk&&M.wk<312)&&ab&&ah&&ae&&ag&&Y){w(ah,false);K(function(){ae+="";ag+="";var aj={};if(af&&typeof af===r){for(var al in af){aj[al]=af[al]}}aj.data=ab;aj.width=ae;aj.height=ag;var am={};if(ad&&typeof ad===r){for(var ak in ad){am[ak]=ad[ak]}}if(Z&&typeof Z===r){for(var ai in Z){if(typeof am.flashvars!=D){am.flashvars+="&"+ai+"="+Z[ai]}else{am.flashvars=ai+"="+Z[ai]}}}if(F(Y)){var an=u(aj,am,ah);if(aj.id==ah){w(ah,true)}X.success=true;X.ref=an}else{if(aa&&A()){aj.data=aa;P(aj,am,ah,ac);return}else{w(ah,true)}}if(ac){ac(X)}})}else{if(ac){ac(X)}}},switchOffAutoHideShow:function(){m=false},ua:M,getFlashPlayerVersion:function(){return{major:M.pv[0],minor:M.pv[1],release:M.pv[2]}},hasFlashPlayerVersion:F,createSWF:function(Z,Y,X){if(M.w3){return u(Z,Y,X)}else{return undefined}},showExpressInstall:function(Z,aa,X,Y){if(M.w3&&A()){P(Z,aa,X,Y)}},removeSWF:function(X){if(M.w3){y(X)}},createCSS:function(aa,Z,Y,X){if(M.w3){v(aa,Z,Y,X)}},addDomLoadEvent:K,addLoadEvent:s,getQueryParamValue:function(aa){var Z=j.location.search||j.location.hash;if(Z){if(/\?/.test(Z)){Z=Z.split("?")[1]}if(aa==null){return L(Z)}var Y=Z.split("&");for(var X=0;X<Y.length;X++){if(Y[X].substring(0,Y[X].indexOf("="))==aa){return L(Y[X].substring((Y[X].indexOf("=")+1)))}}}return""},expressInstallCallback:function(){if(a){var X=c(R);if(X&&l){X.parentNode.replaceChild(l,X);if(Q){w(Q,true);if(M.ie&&M.win){l.style.display="block"}}if(E){E(B)}}a=false}}}}();

(function() {

  if (window.WebSocket && !window.WEB_SOCKET_FORCE_FLASH) return;

  var logger;
  if (window.WEB_SOCKET_LOGGER) {
    logger = WEB_SOCKET_LOGGER;
  } else if (window.console && window.console.log && window.console.error) {
    logger = window.console;
  } else {
    logger = {log: function(){ }, error: function(){ }};
  }

  if (swfobject.getFlashPlayerVersion().major < 10) {
    logger.error("Flash Player >= 10.0.0 is required.");
    return;
  }
  if (location.protocol == "file:") {
    logger.error(
      "WARNING: web-socket-js doesn't work in file:///... URL " +
      "unless you set Flash Security Settings properly. " +
      "Open the page via Web server i.e. http://...");
  }

  /**
   * This class represents a faux web socket.
   * @param {string} url
   * @param {array or string} protocols
   * @param {string} proxyHost
   * @param {int} proxyPort
   * @param {string} headers
   */
  WebSocket = function(url, protocols, proxyHost, proxyPort, headers) {
    var self = this;
    self.__id = WebSocket.__nextId++;
    WebSocket.__instances[self.__id] = self;
    self.readyState = WebSocket.CONNECTING;
    self.bufferedAmount = 0;
    self.__events = {};
    if (!protocols) {
      protocols = [];
    } else if (typeof protocols == "string") {
      protocols = [protocols];
    }
    self.__createTask = setTimeout(function() {
      WebSocket.__addTask(function() {
        self.__createTask = null;
        WebSocket.__flash.create(
            self.__id, url, protocols, proxyHost || null, proxyPort || 0, headers || null);
      });
    }, 0);
  };

  /**
   * Send data to the web socket.
   * @param {string} data  The data to send to the socket.
   * @return {boolean}  True for success, false for failure.
   */
  WebSocket.prototype.send = function(data) {
    if (this.readyState == WebSocket.CONNECTING) {
      throw "INVALID_STATE_ERR: Web Socket connection has not been established";
    }
    var result = WebSocket.__flash.send(this.__id, encodeURIComponent(data));
    if (result < 0) { // success
      return true;
    } else {
      this.bufferedAmount += result;
      return false;
    }
  };

  /**
   * Close this web socket gracefully.
   */
  WebSocket.prototype.close = function() {
    if (this.__createTask) {
        clearTimeout(this.__createTask);
        this.__createTask = null;
        this.readyState = WebSocket.CLOSED;
        return;
    }
    if (this.readyState == WebSocket.CLOSED || this.readyState == WebSocket.CLOSING) {
      return;
    }
    this.readyState = WebSocket.CLOSING;
    WebSocket.__flash.close(this.__id);
  };

  /**
   * Implementation of {@link <a href="http://www.w3.org/TR/DOM-Level-2-Events/events.html#Events-registration">DOM 2 EventTarget Interface</a>}
   *
   * @param {string} type
   * @param {function} listener
   * @param {boolean} useCapture
   * @return void
   */
  WebSocket.prototype.addEventListener = function(type, listener, useCapture) {
    if (!(type in this.__events)) {
      this.__events[type] = [];
    }
    this.__events[type].push(listener);
  };

  /**
   * Implementation of {@link <a href="http://www.w3.org/TR/DOM-Level-2-Events/events.html#Events-registration">DOM 2 EventTarget Interface</a>}
   *
   * @param {string} type
   * @param {function} listener
   * @param {boolean} useCapture
   * @return void
   */
  WebSocket.prototype.removeEventListener = function(type, listener, useCapture) {
    if (!(type in this.__events)) return;
    var events = this.__events[type];
    for (var i = events.length - 1; i >= 0; --i) {
      if (events[i] === listener) {
        events.splice(i, 1);
        break;
      }
    }
  };

  /**
   * Implementation of {@link <a href="http://www.w3.org/TR/DOM-Level-2-Events/events.html#Events-registration">DOM 2 EventTarget Interface</a>}
   *
   * @param {Event} event
   * @return void
   */
  WebSocket.prototype.dispatchEvent = function(event) {
    var events = this.__events[event.type] || [];
    for (var i = 0; i < events.length; ++i) {
      events[i](event);
    }
    var handler = this["on" + event.type];
    if (handler) handler.apply(this, [event]);
  };

  /**
   * Handles an event from Flash.
   * @param {Object} flashEvent
   */
  WebSocket.prototype.__handleEvent = function(flashEvent) {

    if ("readyState" in flashEvent) {
      this.readyState = flashEvent.readyState;
    }
    if ("protocol" in flashEvent) {
      this.protocol = flashEvent.protocol;
    }

    var jsEvent;
    if (flashEvent.type == "open" || flashEvent.type == "error") {
      jsEvent = this.__createSimpleEvent(flashEvent.type);
    } else if (flashEvent.type == "close") {
      jsEvent = this.__createSimpleEvent("close");
      jsEvent.wasClean = flashEvent.wasClean ? true : false;
      jsEvent.code = flashEvent.code;
      jsEvent.reason = flashEvent.reason;
    } else if (flashEvent.type == "message") {
      var data = decodeURIComponent(flashEvent.message);
      jsEvent = this.__createMessageEvent("message", data);
    } else {
      throw "unknown event type: " + flashEvent.type;
    }

    this.dispatchEvent(jsEvent);

  };

  WebSocket.prototype.__createSimpleEvent = function(type) {
    if (document.createEvent && window.Event) {
      var event = document.createEvent("Event");
      event.initEvent(type, false, false);
      return event;
    } else {
      return {type: type, bubbles: false, cancelable: false};
    }
  };

  WebSocket.prototype.__createMessageEvent = function(type, data) {
    if (document.createEvent && window.MessageEvent && !window.opera) {
      var event = document.createEvent("MessageEvent");
      event.initMessageEvent("message", false, false, data, null, null, window, null);
      return event;
    } else {
      return {type: type, data: data, bubbles: false, cancelable: false};
    }
  };

  /**
   * Define the WebSocket readyState enumeration.
   */
  WebSocket.CONNECTING = 0;
  WebSocket.OPEN = 1;
  WebSocket.CLOSING = 2;
  WebSocket.CLOSED = 3;

  WebSocket.__flash = null;
  WebSocket.__instances = {};
  WebSocket.__tasks = [];
  WebSocket.__nextId = 0;

  /**
   * Load a new flash security policy file.
   * @param {string} url
   */
  WebSocket.loadFlashPolicyFile = function(url){
    WebSocket.__addTask(function() {
      WebSocket.__flash.loadManualPolicyFile(url);
    });
  };

  /**
   * Loads WebSocketMain.swf and creates WebSocketMain object in Flash.
   */
  WebSocket.__initialize = function() {
    if (WebSocket.__flash) return;

    if (WebSocket.__swfLocation) {
      window.WEB_SOCKET_SWF_LOCATION = WebSocket.__swfLocation;
    }
    if (!window.WEB_SOCKET_SWF_LOCATION) {
      logger.error("[WebSocket] set WEB_SOCKET_SWF_LOCATION to location of WebSocketMain.swf");
      return;
    }
    if (!window.WEB_SOCKET_SUPPRESS_CROSS_DOMAIN_SWF_ERROR &&
        !WEB_SOCKET_SWF_LOCATION.match(/(^|\/)WebSocketMainInsecure\.swf(\?.*)?$/) &&
        WEB_SOCKET_SWF_LOCATION.match(/^\w+:\/\/([^\/]+)/)) {
      var swfHost = RegExp.$1;
      if (location.host != swfHost) {
        logger.error(
            "[WebSocket] You must host HTML and WebSocketMain.swf in the same host " +
            "('" + location.host + "' != '" + swfHost + "'). " +
            "See also 'How to host HTML file and SWF file in different domains' section " +
            "in README.md. If you use WebSocketMainInsecure.swf, you can suppress this message " +
            "by WEB_SOCKET_SUPPRESS_CROSS_DOMAIN_SWF_ERROR = true;");
      }
    }
    var container = document.createElement("div");
    container.id = "webSocketContainer";
    container.style.position = "absolute";
    if (WebSocket.__isFlashLite()) {
      container.style.left = "0px";
      container.style.top = "0px";
    } else {
      container.style.left = "-100px";
      container.style.top = "-100px";
    }
    var holder = document.createElement("div");
    holder.id = "webSocketFlash";
    container.appendChild(holder);
    document.body.appendChild(container);
    swfobject.embedSWF(
      WEB_SOCKET_SWF_LOCATION,
      "webSocketFlash",
      "1" /* width */,
      "1" /* height */,
      "10.0.0" /* SWF version */,
      null,
      null,
      {hasPriority: true, swliveconnect : true, allowScriptAccess: "always"},
      null,
      function(e) {
        if (!e.success) {
          logger.error("[WebSocket] swfobject.embedSWF failed");
        }
      });
  };

  /**
   * Called by Flash to notify JS that it's fully loaded and ready
   * for communication.
   */
  WebSocket.__onFlashInitialized = function() {
    setTimeout(function() {
      WebSocket.__flash = document.getElementById("webSocketFlash");
      WebSocket.__flash.setCallerUrl(location.href);
      WebSocket.__flash.setDebug(!!window.WEB_SOCKET_DEBUG);
      for (var i = 0; i < WebSocket.__tasks.length; ++i) {
        WebSocket.__tasks[i]();
      }
      WebSocket.__tasks = [];
    }, 0);
  };

  /**
   * Called by Flash to notify WebSockets events are fired.
   */
  WebSocket.__onFlashEvent = function() {
    setTimeout(function() {
      try {
        var events = WebSocket.__flash.receiveEvents();
        for (var i = 0; i < events.length; ++i) {
          WebSocket.__instances[events[i].webSocketId].__handleEvent(events[i]);
        }
      } catch (e) {
        logger.error(e);
      }
    }, 0);
    return true;
  };

  WebSocket.__log = function(message) {
    logger.log(decodeURIComponent(message));
  };

  WebSocket.__error = function(message) {
    logger.error(decodeURIComponent(message));
  };

  WebSocket.__addTask = function(task) {
    if (WebSocket.__flash) {
      task();
    } else {
      WebSocket.__tasks.push(task);
    }
  };

  /**
   * Test if the browser is running flash lite.
   * @return {boolean} True if flash lite is running, false otherwise.
   */
  WebSocket.__isFlashLite = function() {
    if (!window.navigator || !window.navigator.mimeTypes) {
      return false;
    }
    var mimeType = window.navigator.mimeTypes["application/x-shockwave-flash"];
    if (!mimeType || !mimeType.enabledPlugin || !mimeType.enabledPlugin.filename) {
      return false;
    }
    return mimeType.enabledPlugin.filename.match(/flashlite/i) ? true : false;
  };

  if (!window.WEB_SOCKET_DISABLE_AUTO_INITIALIZATION) {
    if (window.addEventListener) {
      window.addEventListener("load", function(){
        WebSocket.__initialize();
      }, false);
    } else {
      window.attachEvent("onload", function(){
        WebSocket.__initialize();
      });
    }
  }

})();

var Alice = { };

Object.extend(Alice, {
  RE: {
    img: /^http[^\s]*\.(?:jpe?g|gif|png|bmp|svg)[^\/]*$/i,
    audio: /^http[^\s]*\.(?:wav|mp3|ogg|aiff?|m4[ar])[^\/]*$/i,
    url: /(https?:\/\/[^\s<"]*)/ig
  },

  cleanupCopy: function(node) {
    if (!node.select("li.message").length) return;

    var lines = [];
    node.select("li.message").each(function(line) {
      var left = line.down("div.left span.nick");
      var message = line.down("div.msg");
      var clean = [];
      if (left) {
        var nick = left.innerHTML.stripTags();
        nick = nick.replace(/^\s+/, "");
        nick = nick.replace(/\s+$/, "");
        clean.push("<"+nick+">");
      }
      if (message) {
        var body = message.innerHTML.stripTags();
        body = body.replace(/^\s+/, "");
        body = body.replace(/\s+$/, "");
        clean.push(body);
      }
      if (clean.length) lines.push(
        clean.join(" ").replace(/\n/g, "").escapeHTML());
    });
    node.update(lines.join("<br>"));
    node.cleanWhitespace();
  },

  epochToLocal: function(epoch, format) {
    var date = new Date(parseInt(epoch) * 1000);
    if (!date) return epoch;

    var hours = date.getHours();

    if (format == "12") {
      var ap;
      if (hours >= 12) {
        if (hours > 12) hours -= 12;
        ap = "p";
      } else {
        ap = "a"
      }
      return sprintf("%d:%02d%s", hours, date.getMinutes(), ap);
    }

    return sprintf("%02d:%02d", hours, date.getMinutes());
  },

  makeLinksClickable: function(elem) {
    var children = elem.childNodes;
    var length = children.length;

    for (var i=0; i < length; i++) {
      var node = children[i];
      if (node.nodeName != "#text") {
        Alice.makeLinksClickable(node);
      }
      else if (node.nodeValue.match(Alice.RE.url)) {
        var span = new Element("SPAN");
        span.innerHTML = node.nodeValue.escapeHTML().replace(
          Alice.RE.url, '<a href="$1" target="_blank" rel="noreferrer">$1</a>');
        node.parentNode.replaceChild(span, node);
      }
    }
  },

  growlNotify: function(message) {
    if (window.fluid) {
      window.fluid.showGrowlNotification({
        title: message.subject,
        description: message.body,
        priority: 1,
        sticky: false,
        identifier: message.msgid
      });
    }
    else if (window.webkitNotifications) {
      if (window.webkitNotifications.checkPermission() == 0) {
        var popup = window.webkitNotifications.createNotification(
          "http://static.usealice.org/image/alice.png",
          message.subject,
          message.body
        );

        popup.ondisplay = function() {
          setTimeout(function () {popup.cancel();}, 5000);
        };

        popup.show();
      }
    }
  },

  isSpecialKey: function(keyCode) {
    var special_keys = [
			16,27,9,32,13,8,145,20,144,19,45,36,46,35,33,34,37,38,39,
			40,17,18,91,112,113,114,115,116,117,118,119,120,121,122,123,
      224
		];
		return special_keys.indexOf(keyCode) > -1;
  },

  playAudio: function(image, audio) {
    image.src = '/static/image/pause.png';
    if (! audio) {
      var url = image.nextSibling.href;
      audio = new Audio(url);
      audio.addEventListener('ended', function () {
        image.src = '/static/image/play.png';
        image.onclick = function () { Alice.playAudio(image, audio) };
      });
    }
    audio.play();
    image.onclick = function() {
      audio.pause();
      this.src = '/static/image/play.png';
      this.onclick = function () { Alice.playAudio(this, audio) };
    };
  },

  joinChannel: function() {
    var network = $('join_network').value;
    var channel = $('join_channel').value;
    if (!network || !channel) {
      alert("Must select a channel and network!");
      return;
    }
    var win = alice.activeWindow();
    alice.connection.sendMessage({
      source: win.id,
      msg: "/join -"+network+" "+channel
    });
    alice.input.disabled = false;
    $('join').remove();
  },

  tabsets: {
    addSet: function () {
			var name = prompt("Please enter a name for this tab set.");
      if (name && !Alice.tabsets.hasTabset(name)) {
        Alice.tabsets.clearActive();
        $('sets').insert('<li class="active">'+name.escapeHTML()+'</li>');
        var list = $('empty_tabset').clone(true).addClassName('active').show();
        list.id = null;
        $('tabset_data').insert(list);
      }
      else {
        alert("Invalid tab set name.");
      }
    },

    hasTabset: function (name) {
      var sets = $$('#sets li');
      for (var i=0; i < sets.length; i++) {
        if (sets[i].innerHTML == name) {
          return true;
        }
      }
      return false;
    },

    submit: function (params) {
      new Ajax.Request("/savetabsets", {
        method: "post",
        parameters: Object.toQueryString(params),
        onSuccess: function(transport){
          $('tabset_menu').replace(transport.responseText);
          Alice.tabsets.remove()
        }
      });
      return false;
    },

    params: function () {
      var values = Alice.tabsets.values();
      return Alice.tabsets.sets().inject({}, function(acc, set, index) {
        acc[set] = values[index];
        return acc;
      });
    },

    sets: function () {
      if (!$('sets')) return [];
      return $('sets').select('li').map(function(li) {return li.innerHTML.unescapeHTML()});
    },

    values: function () {
      if (!$('tabset_data')) return [];

      return $$('#tabset_data ul').map(function(ul) {
        var windows = ul.select('input').filter(function(input) {
          return input.checked;
        }).map(function(input){return input.name});
        return windows.length ? windows : 'empty';
      });
    },

    remove: function () {
      alice.input.disabled = false;
      $('tabsets').remove();
    },

    clearActive: function () {
      $('tabset_data').select('.active').invoke('removeClassName', 'active');
      $('sets').select('.active').invoke('removeClassName', 'active');
    },

    removeSet: function () {
      $('tabsets').down('.active').remove();
      $('tabset_data').down('.active').remove();
    },

    focusIndex: function (i) {
      Alice.tabsets.clearActive();
      $('tabset_data').select('ul')[i].addClassName('active');
      $('sets').select('li')[i].addClassName('active');
    },

    focusSet: function (e) {
      var li = e.findElement('li');
      if (li) {
        Alice.tabsets.focusIndex(li.previousSiblings().length);
      }
    },
  },

  prefs: {
    addHighlight: function (alias) {
		  var channel = prompt("Enter a word to highlight.");
		  if (channel)
		    $('highlights').insert("<option value=\""+channel+"\">"+channel+"</option>");
		  return false;
		},

    removeHighlights: function (alias) {
		  $A($('highlights').options).each(function (option) {
		    if (option.selected) option.remove()});
		  return false;
		},

    addNick: function (nick) {
      var nick = prompt("Enter a nick.");
      if (nick)
        $('monospace_nicks').insert("<option value=\""+nick+"\">"+nick+"</option>");
      return false;
    },

    removeNicks: function (nick) {
      $A($('monospace_nicks').options).each(function (option) {
        if (option.selected) option.remove()});
      return false;
    },

    remove: function() {
      alice.input.disabled = false;
      $('prefs').remove();
    },

    submit: function(form) {
      var options = {highlights: [], monospace_nicks: []};

      ["images", "animate", "avatars", "alerts", "audio"].each(function (pref) {
        options[pref] = $(pref).checked ? "show" : "hide";
      });
      $A($("highlights").options).each(function(option) {
        options.highlights.push(option.value);
      });

      $A($("monospace_nicks").options).each(function(option) {
        options.monospace_nicks.push(option.value);
      });

      ["style", "timeformat", "quitmsg"].each(function(pref) {
        options[pref] = $(pref).value;
      });

      Alice.prefs.remove();

			new Ajax.Request('/save', {
        method: 'get',
        parameters: options,
        onSuccess: function(){
          var reload = (alice.options.avatars != options.avatars ||
                        alice.options.images != options.images ||
                        alice.options.style != options.style);

          if (reload) {
            window.location.reload();
          }
          else {
            alice.options = options;
            if (window.location.toString().match(/safe/i)) {
              alice.options.avatars = "hide";
              alice.options.images = "hide";
            }
          }
        }
      });

      return false;
    }
  },

  connections: {
    disconnectServer: function (alias) {
      $("menu_" + alias).addClassName("disconnected");
      $("menu_" + alias).removeClassName("connected");
		  $(alias + "_status").className = "disconnected";
		  $(alias + "_status").innerHTML = "disconnected";
		  $(alias + "_connection").innerHTML = "connect";
		  $(alias + "_connection").onclick = function (e) {
		    e.stop();
		    Alice.connections.serverConnection(alias, "connect");
		  };
		},

    connectServer: function (alias) {
      $("menu_" + alias).removeClassName("disconnected");
      $("menu_" + alias).addClassName("connected");
		  $(alias + "_status").className = "connected";
		  $(alias + "_status").innerHTML = "connected";
		  $(alias + "_connection").innerHTML = "disconnect";
		  $(alias + "_connection").onclick = function (e) {
		    e.stop();
		    Alice.connections.serverConnection(alias, "disconnect");
		  };
		},

    showConnection: function (alias) {
		  $$("div#servers .active").invoke("removeClassName","active");
			$("setting_" + alias).addClassName("active");
			$("menu_" + alias).addClassName("active");
	  },

    addChannel: function (alias) {
			var channel = prompt("Please enter a channel name.");
			if (channel)
			  $("channels_" + alias).insert("<option value=\""+channel+"\">"+channel+"</option>");
			return false;
	  },

    addCommand: function (alias) {
			var command = prompt("Please enter a command.");
			if (command)
			  $("on_connect_" + alias).insert("<option value=\""+command+"\">"+command+"</option>");
			return false;
		},

    removeCommands: function (alias) {
			$A($("on_connect_" + alias).options).each(function (option) {
			if (option.selected) option.remove()});
			  return false;
		},

    removeChannels: function (alias) {
			$A($("channels_" + alias).options).each(function (option) {
			if (option.selected) option.remove()});
			  return false;
		},

    addServer: function () {
			var name = prompt("Please enter a name for this server.");
			if (! name) return;
			new Ajax.Request("/serverconfig", {
			  parameters: {name: name},
			  method: 'get',
			  onSuccess: function (trans) {
			    var data = trans.responseText.evalJSON();
			    $$('#config_data table').invoke('removeClassName',"active");
			    $$('#connections li').invoke('removeClassName',"active");
			    $('config_data').down('.config_body').insert(data.config);
			    $('connections').insert(data.listitem);
			  }
		  });
	  },

    removeServer: function () {
		  var alias = $('connections').down('.active').id.replace(/^menu_/, "");
			if (alias && confirm("Are you sure you want to remove "+alias+"?")) {
			  $("menu_"+alias).remove();
			  $("setting_"+alias).remove();
			  $("connections").down("li").addClassName("active");
			  $("config_data").down("table").addClassName("active");
			}
	  },

    submit: function(form) {
      var params = form.serialize(true);
      form.select(".channelselect").each(function(select) {
        params[select.name] = $A(select.options).map(function(opt){return opt.value});
      });

      new Ajax.Request('/save', {
        method: 'post',
        parameters: params,
        onSuccess: function(){Alice.connections.remove()}
      });

      return false;
    },

    remove: function() {
      alice.input.disabled = false;
      $('servers').remove();
    },

    serverConnection: function(alias, action) {
      alice.connection.sendMessage({
        msg: '/' + action + ' ' + alias,
        source: alice.activeWindow().id,
      });

      return false;
    }
  }
});


Element.addMethods({
  redraw: function(element){
    element = $(element);
    var n = document.createTextNode(' ');
    element.appendChild(n);
    (function(){n.parentNode.removeChild(n)}).defer();
    return element;
  }
});
Alice.Application = Class.create({
  initialize: function() {
    this.options = {};
    this.isFocused = true;
    this.window_map = new Hash();
    this.previousFocus = 0;
    this.selectedSet = '';
    this.tabs = $('tabs');
    this.topic = $('topic');
    this.nicklist = $('nicklist');
    this.overlayVisible = false;
    this.lastnotify = 0;
    this.topic_height = this.topic.getStyle("height");
    this.beep = new Audio("/static/beep.mp3");

    this.oembeds = [];
    this.jsonp_callbacks = {};

    this.connection = window.WebSocket && !window.location.search.match(/&?stream=xhr/) ?
      new Alice.Connection.WebSocket(this)
      : new Alice.Connection.XHR(this);

    this.tabs_width = $('tabs_container').getWidth();
    this.tabs_layout = this.tabs.getLayout();

    this.base_filters = this.baseFilters();
    this.message_filters = [];

    this.supportsTouch = 'createTouch' in document;

    this.isPhone = window.navigator.userAgent.match(/(android|iphone|wosbrowser)/i) ? true : false;
    this.isMobile = this.isPhone || Prototype.Browser.MobileSafari;
    this.loadDelay = this.isMobile ? 3000 : 1000;
    if (window.navigator.standalone || window.navigator.userAgent.match(/Fluid/)) this.loadDelay = 0;

    this.keyboard = new Alice.Keyboard(this);

    this.input = new Alice.Input(this, "msg");
    this.submit = $("submit");

    this.submit.observe("click", function (e) {
        this.input.send(); e.stop()}.bind(this));

    this.tabs.observe("webkitTransitionEnd", this.shiftEnd.bind(this));
    this.tabs.observe("transitionend", this.shiftEnd.bind(this));

    this.makeSortable();
    this.setupTopic();
    this.setupNicklist();
    this.setupMenus();
  },

  getBacklog: function (win, max, limit) {
    this.connection.requestChunk(win.id, limit, max);
  },

  fetchOembeds: function(cb) {
    this.getJSON("https://noembed.com/providers", function(response) {
      try {
        var providers = response.evalJSON();
        this.oembeds = providers.inject([], function(acc, site){
          return acc.concat(site.patterns.map(function(pat){return new RegExp(pat)}));
        });
        if (cb) cb();
      } catch (e) {
        if (cb) cb();
      }
    }.bind(this));

    setTimeout(this.fetchOembeds.bind(this), 1000 * 60 * 5);
  },

  embed: function(a, win) {
    var params = {
      url: a.href,
      maxheight: 300,
    };
    var url = "https://www.noembed.com/embed?" + Object.toQueryString(params);
    this.getJSON(url, function(response) {
      var data = response.evalJSON();
      this.embedContent(a, win, data);
    }.bind(this));
  },

  getJSON: function(url, handler) {
<<<<<<< HEAD
    if ("XDomainRequest" in window) {
      var req = new XDomainRequest();
=======
    if ("XDomainReq" in window) {
      var req = new XDomainReq();
>>>>>>> 5b075498
      req.open("GET", url);
      req.onload = function() {
        handler(req.responseText);
      };
      req.send();
    }
    else {
      var req = new XMLHttpRequest();
      req.open("GET", url);
      req.onreadystatechange = function(){
        if (req.readyState == 4) {
          handler(req.responseText);
        }
      };
      req.send();
    }
  },

  embedContent: function(a, win, data) {
    if (!data || !data.html) return;

    var html = data.html;
    var elem = new Element("DIV", {"class": "oembed"});

    if (data.provider_name == "Twitter") {
      var position = win.captureScrollPosition();
      elem.setStyle({display: "block"});
      elem.update(html);
      a.replace(elem);
      win.scrollToPosition(position);
      Alice.makeLinksClickable(elem);
      return;
    }

    var position = win.captureScrollPosition();
    a.update(data.title);
    a.insert({
      after: '<sup class="external"><a target="_blank" href="'+data.url+'">'
             +data.provider_name+'</a></sup>'
    });
    a.up("div.msg").insert(elem);
    win.scrollToPosition(position);

    a.observe('click', function(e) {
      e.stop();
      var position = win.captureScrollPosition();
      if (elem.innerHTML) {
        elem.innerHTML = "";
        elem.style.display = "none";
        return;
      }
      elem.style.display = "block";
      elem.innerHTML = html;
      Alice.makeLinksClickable(elem);
      var images = elem.select("img");
      if (images.length) {
        images.each(function(img) {
          img.observe("load", function(e) {
            win.scrollToPosition(position);
            img.stopObserving(img, "load");
          });
        });
      }
      win.scrollToPosition(position);
    });
  },

  actionHandlers: {
    join: function (action) {
      var win = this.getWindow(action['window'].id);
      if (!win) {
        this.insertWindow(action['window'].id, action.html);
        win = this.openWindow(action['window']);
        this.updateOverflowMenus();
        if (this.selectedSet && !this.currentSetContains(win)) {
          if (confirm("You joined "+win.title+" which is not in the '"+this.selectedSet+"' set. Do you want to add it?")) {
            this.tabsets[this.selectedSet].push(win.id);
            win.show();
            Alice.tabsets.submit(this.tabsets);
          }
          else {
            win.hide();
          }
        }
      }
      else {
        win.enable();
      }
    },
    part: function (action) {
      this.closeWindow(action['window_id']);
    },
    trim: function (action) {
      var win = this.getWindow(action['window_id']);
      if (win) {
        win.messageLimit = action['lines'];
        win.trimMessages();
      }
    },
    nicks: function (action) {
      var win = this.getWindow(action['window_id']);
      if (win) win.updateNicks(action.nicks);
    },
    alert: function (action) {
      this.activeWindow().showAlert(action['body']);
    },
    clear: function (action) {
      var win = this.getWindow(action['window_id']);
      if (win) win.clearMessages();
    },
    announce: function (action) {
      this.activeWindow().announce(action['body']);
    },
    connect: function (action) {
      if ($('servers')) {
        Alice.connections.connectServer(action['network']);
      }
    },
    disconnect: function (action) {
<<<<<<< HEAD
      var windows = this.windows().map(function(win) {
        if (win.network == action['network']) {
          win.disable();
        }
      });
=======
      action['windows'].each(function (win_id) {
        var win = this.getWindow(win_id);
        if (win) win.disable();
      }.bind(this));
>>>>>>> 5b075498
      if ($('servers')) {
        Alice.connections.disconnectServer(action['network']);
      }
    },
    focus: function (action) {
      if (!action['window_number']) return;
      var window_number = action['window_number'];
      if (window_number == "next") {
        this.nextWindow();
      }
      else if (window_number.match(/^prev/)) {
        this.previousWindow();
      }
      else if (indow_number.match(/^\d+$/)) {
        var tab = this.tabs.down('li', window_number);
        if (tab) {
          var window_id = tab.id.replace('_tab','');
          this.getWindow(window_id).focus();
        }
      }
    }
  },

  toggleHelp: function() {
    var help = $('help');
    help.visible() ? help.hide() : help.show();
  },

  toggleJoin: function() {
    this.connection.get("/join", function (transport) {
      this.input.disabled = true;
      $('windows').insert(transport.responseText);
    }.bind(this));
  },

  toggleConfig: function(e) {
    this.connection.get("/config", function (transport) {
      this.input.disabled = true;
      $('windows').insert(transport.responseText);
    }.bind(this));

    if (e) e.stop();
  },

  togglePrefs: function(e) {
    this.connection.get("/prefs", function (transport) {
      this.input.disabled = true;
      $('windows').insert(transport.responseText);
    }.bind(this));

    if (e) e.stop();
  },

  toggleTabsets: function(e) {
    this.connection.get("/tabsets", function (transport) {
      this.input.disabled = true;
      $('windows').insert(transport.responseText);
      Alice.tabsets.focusIndex(0);
    }.bind(this));
  },

  windows: function () {
    return this.window_map.values();
  },

  nth_window: function(n) {
    var tab = this.tabs.down('.visible:not(.info_tab)', n - 1);
    if (tab) {
      var m = tab.id.match(/([^_]+)_tab/);
      if (m) {
        return this.window_map.get(m[1]);
      }
    }
  },

  info_window: function(n) {
    return this.windows().find(function(win) {
      if (win.type == "info") return win;
    });
  },

  openWindow: function(serialized, msgid) {
    if (!msgid) msgid = this.msgid();
    var win = new Alice.Window(this, serialized, msgid);
    this.addWindow(win);
    return win;
  },

  addWindow: function(win) {
    this.window_map.set(win.id, win);
    if (window.fluid)
      window.fluid.addDockMenuItem(win.title, win.focus.bind(win));
  },

  removeWindow: function(win) {
    this.tabs_layout = this.tabs.getLayout();

    this.windows().invoke("updateTabLayout");

    if (win.active) this.focusLast();
    if (window.fluid)
      window.fluid.removeDockMenuItem(win.title);
    if (win.id == this.previousFocus.id) {
      this.previousFocus = 0;
    }
    this.window_map.unset(win.id);
    this.connection.closeWindow(win);
    win = null;
  },

  getWindow: function(windowId) {
    return this.window_map.get(windowId);
  },

  activeWindow: function() {
    var windows = this.windows();
    for (var i=0; i < windows.length; i++) {
      if (windows[i].active) return windows[i];
    }
    for (var i=0; i < windows.length; i++) {
      if (windows[i].type != "info") return windows[i];
    }
    if (windows[0]) return windows[0];
  },

  addFilters: function(list) {
    this.message_filters = this.message_filters.concat(list);
  },

  applyFilters: function(li, win) {
    if (li.hasClassName("filtered")) return;
    var length = this.base_filters.length;

    for (var i=0; i < length; i++) {
      this.base_filters[i].call(this, li, win);
    }

    li.addClassName("filtered");

    if (li.hasClassName("message")) {
      var msg = li.down("div.msg");
      var length = this.message_filters.length;
      for (var i=0; i < length; i++) {
        var stop = this.message_filters[i].call(this, msg, win);
        if (stop) return;
      }
    }
  },

  nextWindow: function() {
    var active = this.activeWindow();

    var nextTab = active.tab.next('.visible');
    if (!nextTab) nextTab = this.tabs.down('.visible');
    if (!nextTab) return;

    var id = nextTab.id.replace('_tab','');
    if (id != active.id) {
      var win = this.getWindow(id);
      win.focus();
      return win;
    }
  },

  updateOverflowMenus: function() {
    var left = $('tab_menu_left');
    var right = $('tab_menu_right');

    left.removeClassName("unread");
    left.removeClassName("highlight");
    right.removeClassName("unread");
    right.removeClassName("highlight");

    var left_menu = left.down('ul');
    var right_menu = right.down('ul');

    left_menu.innerHTML = "";
    right_menu.innerHTML = "";

    this.windows().each(function(win) {

      if (!win.visible) return;

      var pos = win.getTabPosition();

      if (pos.left) {
        var classes = win.statuses;
        classes.each(function(c){left.addClassName(c)});
        left_menu.innerHTML += sprintf('<li rel="%s" class="%s"><span>%s</span></a>', win.id, classes.join(" "), win.title)
      }
      else if (pos.right) {
        var classes = win.statuses;
        classes.each(function(c){right.addClassName(c)});
        right_menu.innerHTML += sprintf('<li rel="%s" class="%s"><span>%s</span></a>', win.id, classes.join(" "), win.title)
      }

    }.bind(this));

    this.toggleMenu(left, !!left_menu.innerHTML);
    this.toggleMenu(right, !!right_menu.innerHTML);
  },

  toggleMenu: function(menu, active) {
    if (active) {
      menu.addClassName("active");
    }
    else {
      menu.removeClassName("active");
    }
  },

  nextUnreadWindow: function() {
    var active = this.activeWindow();
    var tabs = active.tab.nextSiblings().concat(active.tab.previousSiblings().reverse());
    var unread = tabs.find(function(tab) {
      return tab.hasClassName("unread") && tab.hasClassName("visible")
    });

    if (unread) {
      var id = unread.id.replace("_tab","");
      if (id) {
        this.getWindow(id).focus();
      }
    }
  },

  focusLast: function() {
    if (this.previousFocus && this.previousFocus.id != this.activeWindow().id)
      this.previousFocus.focus();
    else
      this.previousWindow();
  },

  previousWindow: function() {
    var active = this.activeWindow();

    var previousTab = this.activeWindow().tab.previous('.visible');
    if (!previousTab) previousTab = this.tabs.select('.visible').last();
    if (!previousTab) return;

    var id = previousTab.id.replace('_tab','');
    if (id != active.id) this.getWindow(id).focus();
  },

  closeWindow: function(windowId) {
    var win = this.getWindow(windowId);
    if (win) win.close();
  },

  insertWindow: function(windowId, html) {
    if (!$(windowId)) {
      $('windows').insert(html['window']);
      $('tabs').insert(html.tab);
      this.makeSortable();
    }
  },

  highlightChannelSelect: function(id, classname) {
    if (!classname) classname = "unread";
    ['tab_menu_left', 'tab_menu_right'].find(function(menu) {
      menu = $(menu);

      var li = menu.down('li[rel='+id+']');
      if (li) {
        li.addClassName(classname);
        menu.addClassName(classname);
        return true;
      }
      return false;
    });
  },

  unHighlightChannelSelect: function(id) {
    ['tab_menu_left', 'tab_menu_right'].find(function(menu) {
      menu = $(menu);

      var li = menu.down('li[rel='+id+']');
      if (li) {
        li.removeClassName("unread");
        li.removeClassName("highlight");
        ["unread", "highlight"].each(function(c) {
          if (!menu.select('li').any(function(li) {return li.hasClassName(c)})) {
            menu.removeClassName(c);
          }
        });
        return true;
      }
      return false;
    });
  },

  handleAction: function(action) {
    if (this.actionHandlers[action.event]) {
      this.actionHandlers[action.event].call(this,action);
    }
  },

  displayMessage: function(message) {
    var win = this.getWindow(message['window'].id);
    if (win) {
      win.addMessage(message);
    } else {
      this.connection.requestWindow(
        message['window'].title, message['window'].id
      );
    }
  },

  displayChunk: function(message) {
    var win = this.getWindow(message['window_id']);
    if (win) win.addChunk(message);
  },

  focusHash: function(hash) {
    if (!hash) hash = window.location.hash;
    if (hash) {
      hash = decodeURI(hash);
      hash = hash.replace(/^#/, "");

      if (hash.substr(0,1) != "/") {
        var name = hash.match(/^([^\/]+)/)[0];
        hash = hash.substr(name.length);
        if (this.tabsets[name]) {
          if (this.selectedSet != name) this.showSet(name);
        }
        else {
          window.location.hash = hash;
          window.location = window.location.toString();
          return false;
        }
      }

      var windows = this.windows();
      for (var i = 0; i < windows.length; i++) {
        var win = windows[i];
        if (win.hashtag == hash) {
          if (!win.active) win.focus();
          return true;
        }
      }
    }
    return false;
  },

  tabShift: function() {
    return this.tabs_layout.get('left');
  },

  tabsWidth: function() {
    return this.tabs_width;
  },

  freeze: function() {
    $('windows').setStyle({
      width: document.viewport.getWidth()+"px",
      right: "auto",
    });
  },

  thaw: function() {
    $('windows').setStyle({
      width: "auto",
      right: "0px",
    });
  },

  shiftTabs: function(shift) {
    var current = this.tabShift();

    var left = current + shift;
    var time = Math.min(Math.max(0.1, Math.abs(shift) / 100), 0.5);

    this.tabs.style.webkitTransitionDuration = time+"s";
    this.tabs.setStyle({left: left+"px"});
    this.tabs_layout = this.tabs.getLayout();
  },

  shiftEnd: function(e) {
    this.tabs_layout = this.tabs.getLayout();
    this.updateOverflowMenus();
  },

  makeSortable: function() {
    Sortable.create('tabs', {
      overlap: 'horizontal',
      constraint: 'horizontal',
      format: /(.+)/,
      only: ["info_tab", "channel_tab", "privmsg_tab"],
      onUpdate: function (res) {
        var tabs = res.childElements();
        var order = tabs.collect(function(t){
          var m = t.id.match(/([^_]+)_tab/);
          if (m) return m[1]
        });
        if (order.length) this.connection.sendTabOrder(order);

        setTimeout(function(){
          this.windows().invoke("updateTabLayout");
          this.activeWindow().shiftTab();
        }.bind(this), 100);
      }.bind(this)
    });
  },

  addMissed: function() {
    if (!window.fluid) return;
    window.fluid.dockBadge ? window.fluid.dockBadge++ :
                             window.fluid.dockBadge = 1;
  },

  clearMissed: function() {
    if (!window.fluid) return;
    window.fluid.dockBadge = "";
  },

  ready: function() {
    this.freeze();
    setTimeout(this.updateOverflowMenus.bind(this), 1000);

    if (this.isMobile) {
      this.connection.connect(function() {
        this.focusHash() || this.activeWindow().focus();
      }.bind(this));
    }
    else {
      this.fetchOembeds(function() {
        this.connection.connect(function() {
          this.focusHash() || this.activeWindow().focus();
        }.bind(this));
      }.bind(this));
    }
  },

  log: function () {
    var win = this.activeWindow();
    for (var i=0; i < arguments.length; i++) {
      if (window.console && window.console.log) {
        console.log(arguments[i]);
      }
      if (this.options.debug == "true") {
        if (win) {
          win.addMessage({
            html: '<li class="message monospace"><div class="left">console</div><div class="msg">'+arguments[i].toString()+'</div></li>'
          });
        }
      }
    }
  },

  msgid: function() {
    var ids = this.windows().map(function(w){return w.msgid});
    return Math.max.apply(Math, ids);
  },

  setSource: function(id) {
    $('source').value = id;
  },

  showSet: function(name) {
    var ids = this.tabsets[name];
    if (ids) {
      var elem = $('tabset_menu').select('li').find(function(li) {
        return li.innerHTML.unescapeHTML() == name;
      });
      elem.up('ul').select('li').invoke('removeClassName', 'selectedset');
      elem.addClassName('selectedset');

      this.windows().each(function(win) {
        ids.indexOf(win.id) >= 0 || win.type == "privmsg" ? win.show() : win.hide();
      });

      this.selectSet(name);

      var active = this.activeWindow();

      if (!active.visible) {
        active = this.nextWindow();
      }

      if (active) active.shiftTab();
      setTimeout(this.updateOverflowMenus.bind(this), 2000);
    }
  },

  selectSet: function(name) {
    var hash = window.location.hash;
    hash = hash.replace(/^[^\/]*/, name);
    window.location.hash = hash;
    window.location = window.location.toString();
    this.selectedSet = name;
  },

  clearSet: function(elem) {
    elem.up('ul').select('li').invoke('removeClassName', 'selectedset');
    elem.addClassName('selectedset');
    this.windows().invoke("show");
    this.selectSet('');
    this.updateOverflowMenus();
    this.activeWindow().shiftTab();
  },

  currentSetContains: function(win) {
    var set = this.selectedSet;
    if (win.type == "channel" && set && this.tabsets[set]) {
      return (this.tabsets[set].indexOf(win.id) >= 0);
    }
    return true;
  },

  displayTopic: function(new_topic) {
    this.topic.update(new_topic || "no topic set");
    Alice.makeLinksClickable(this.topic);
  },

  displayNicks: function(nicks) {
    this.nicklist.innerHTML = nicks.sort(function(a, b) {
      a = a.toLowerCase();
      b = b.toLowerCase();
      if (a > b)
        return 1
      if (a < b)
        return -1
      return 0;
    }).map(function(nick) {
      return '<li><a>'+nick.escapeHTML()+'</a></li>';
    }).join("");
  },

  toggleNicklist: function() {
    var windows = $('windows');
    var win = this.activeWindow();
    var position = win.captureScrollPosition();
    if (windows.hasClassName('nicklist'))
      windows.removeClassName('nicklist');
    else
      windows.addClassName('nicklist');
    win.scrollToPosition(position);
  },

  setupNicklist: function() {
    this.nicklist.observe("click", function(e) {
      var li = e.findElement('a');
      if (li) {
        var nick = a.innerHTML;
        this.connection.requestWindow(nick, this.activeWindow().id);
      }
    }.bind(this));
  },

  setupTopic: function() {
    this.topic.observe(this.supportsTouch ? "touchstart" : "click", function(e) {
      if (e.findElement("a")) return;
      if (this.supportsTouch) e.stop();
      if (this.topic.getStyle("height") == this.topic_height) {
        this.topic.setStyle({height: "auto"});
      } else {
        this.topic.setStyle({height: this.topic_height});
      }
    }.bind(this));
  },

  setupMenus: function() {
    var click = this.supportsTouch ? "touchend" : "mouseup";

    $('join_button').observe(click, function (e) {
      e.stop();
      this.toggleJoin();
    }.bind(this));

    $('config_menu').on(click, ".dropdown li", function(e,li) {
      e.stop();
      var text = li.textContent;

      if (text.match(/Help/)) {
        this.toggleHelp();
      } else if (text.match(/Preferences/)) {
        this.togglePrefs();
      } else if (text.match(/Connections/)) {
        this.toggleConfig();
      }

      $$('.dropdown.open').invoke("removeClassName", "open");
    }.bind(this));

    $('tabset_dropdown').on(click, ".dropdown li span", function(e,li) {
      e.stop();
      var name = li.innerHTML.unescapeHTML();

      if (name == "Edit Sets")
        this.toggleTabsets();
      else if (name == "All tabs")
        this.clearSet(li);
      else if (this.tabsets[name])
        this.showSet(name);

      $$('.dropdown.open').invoke("removeClassName", "open");
    }.bind(this));

    ['tab_menu_left', 'tab_menu_right'].each(function(side) {
      $(side).on(click, ".dropdown li", function(e, li) {
        e.stop();
        if (li.getAttribute("rel")) {
          $(side).removeClassName("open");
          var win = this.getWindow(li.getAttribute("rel"));
          if (win) win.focus();
        }
      }.bind(this));
    }.bind(this));
  },

  baseFilters: function() {
    return [
      function(li, win) {
        Alice.makeLinksClickable(li.down("div.msg"));
      },

      function(li, win) {
        if (li.hasClassName("avatar")) {
          if (this.options.avatars == "show") {
            var avatar = li.getAttribute("avatar");
            if (avatar)
              li.down("a.nick").insert('<img src="'+alice.options.image_prefix+avatar+'" />');
          }
          else {
            li.removeClassName("avatar");
          }
        }
      },

      function(li, win) {
        if (li.hasClassName("consecutive")) {
          var prev = li.previous();
          if (!prev) return;

          if (prev && prev.hasClassName("avatar") && !prev.hasClassName("consecutive"))
            prev.down('div.msg').setStyle({minHeight: '0px'});
          if (prev && prev.hasClassName("monospaced"))
            prev.down('div.msg').setStyle({paddingBottom: '0px'});
        }
      },

      function(li, win) {
        var stamp = li.down('.timestamp');
        if (!stamp) return;

        var remove = false;
        var seconds = stamp.innerHTML.strip();

        if (li.hasClassName("message")) {
          var time = new Date(seconds * 1000);
          var diff = (time - win.lasttimestamp) / 1000;
          remove = !(diff >= 300 || (diff > 60 && time.getMinutes() % 5 == 0));
          if (!remove) win.lasttimestamp = time;
        }

        if (remove) {
          stamp.remove();
        }
        else {
          stamp.update(Alice.epochToLocal(seconds, this.options.timeformat));
          stamp.style.opacity = 1;
        }
      },

      function(li, win) {
        if (!this.overlayVisible || !li.hasClassName("avatar")) return;

        var nick = li.down('span.nick');
        if (nick) nick.style.opacity = 1;
      },

      function(li, win) {
        if (win.bulk_insert) return;

        if (li.hasClassName("message") && !win.active && win.title != "info") {
          if (li.hasClassName("highlight") || win.type == "privmsg")
            win.markUnread("highlight");
          else if (!li.hasClassName("self"))
            win.markUnread();
        }
      },

      function(li, win) {
        if (this.options.alerts != "show" && this.options.audio != "show") return;
        if (this.isFocused || win.bulk_insert || li.hasClassName("self")) return;

        if (li.hasClassName("highlight") || win.type == "privmsg") {
          var prefix = "";

          if (win.type != "privmsg")
            prefix = li.down("span.nick").innerHTML.stripTags().unescapeHTML() + " in ";

          var message = {
            body: li.down(".msg").innerHTML.stripTags().unescapeHTML(),
            subject: prefix + win.title.stripTags().unescapeHTML()
          };

          var time = (new Date()).getTime();
          if (time - this.lastnotify > 5000) {
            this.lastnotify = time;
            if (this.options.alerts == "show")
              Alice.growlNotify(message);
            if (this.options.audio == "show") {
              this.beep.currentTime = 0;
              this.beep.play();
            }
          }
          this.addMissed();
        }
      }
    ];
  },

  toggleOverlay: function () {
    this.overlayVisible = !this.overlayVisible;
    var opacity = this.overlayVisible ? 1 : 0;

    $$("li.avatar span.nick").each(function(span){
      span.style.opacity = opacity;
    });
  }

});
Alice.Connection = {
  gotoLogin: function() {
    window.location = "/login";
  },

  connect: function(cb) {
    if (this.reconnect_count > 3) {
      this.aborting = true;
      this.changeStatus("ok");

      if (this.type == "websocket") {
        this.application.activeWindow().showAlert("WebSocket connection failed, falling back...");
        this.application.connection = new Alice.Connection.XHR(this.application);
        this.application.connection.connect();
        return;
      }

      this.application.activeWindow().showAlert("Alice server is not responding (<a href='javascript:alice.connection.reconnect()'>reconnect</a>)");
      return;
    }
    this.pings = [];
    this.closeConnection();
    this.len = 0;
    this.reconnect_count++;

    this.changeStatus("loading");
    this._connect(cb);
  },

  changeStatus: function(classname) {
    $('connection_status').className = classname;
  },

  reconnect: function () {
    this.reconnecting = true;
    this.reconnect_count = 0;
    this.connect();
  },

  handleException: function(request, exception) {
    this.application.log("encountered an error with stream.");
    this.application.log(exception);
    this.connected = false;
    if (!this.aborting)
      setTimeout(this.connect.bind(this), 2000);
    else
      this.changeStatus("ok");
  },

  handleComplete: function(transport) {
    this.application.log("connection was closed cleanly.");
    this.connected = false;
    if (!this.aborting)
      setTimeout(this.connect.bind(this), 2000);
    else
      this.changeStatus("ok");
  },

  processQueue: function(data) {
    try {
      var queue = data.queue;
      var length = queue.length;
      for (var i=0; i<length; i++) {
        if (queue[i].type == "identify") {
          this.id = queue[i].id;
        }
        else if (queue[i].type == "action")
          this.application.handleAction(queue[i]);
        else if (queue[i].type == "message") {
          if (queue[i].timestamp)
            queue[i].timestamp = Alice.epochToLocal(queue[i].timestamp, this.application.options.timeformat);
          this.application.displayMessage(queue[i]);
        }
        else if (queue[i].type == "chunk") {
          this.application.displayChunk(queue[i]);
        }
      }
    }
    catch (e) {
      this.application.log(e.toString());
    }
  },

  get: function(path, callback) {
    new Ajax.Request(path, {
      method: 'get',
      on401: this.gotoLogin,
      onSuccess: callback
    });
  },

  sendTabOrder: function (windows) {
    new Ajax.Request('/tabs', {
      method: 'post',
      on401: this.gotoLogin,
      parameters: {tabs: windows}
    });
  },

  requestChunk: function (win, limit, max) {
    if (!this.connected) return;
    this.sendMessage({
      source: win,
      msg: "/chunk " + limit + " " + max,
    });
  }
};
Alice.Connection.WebSocket = Class.create(Alice.Connection, {
  initialize: function(application) {
    this.type = "websocket";
    this.application = application;
    this.connected = false;
    this.aborting = false;
    this.request = null;
    this.reconnect_count = 0;
    this.reconnecting = false;
  },

  _connect: function(cb) {
    var now = new Date();
    this.application.log("opening new websocket stream");
    this.changeStatus("ok");
    var parameters = Object.toQueryString({
      t: now.getTime() / 1000,
      tab: this.application.activeWindow().id
    });
    var protocol = (window.location.protocol.match(/^https/) ? "wss://" : "ws://");
    var url = protocol + window.location.host + "/wsstream?" + parameters;
    this.request = new WebSocket(url);
    this.request.onopen = function(){
      this.connected = true;
      setTimeout(cb, 100);
    }.bind(this);
    this.request.onmessage = this.handleUpdate.bind(this);
    this.request.onerror = this.handleException.bind(this);
    this.request.onclose = this.handleComplete.bind(this);
  },

  handleUpdate: function(e) {
    var data = e.data.evalJSON();
    this.processQueue(data);
  },

  sendMessage: function(form) {
    if (!this.connected) return false;

    var params = form;
    if (form.nodeName && form.nodeName == "FORM") {
      params = Form.serialize(form, true);
    }

    params['stream'] = this.id;
    this.request.send(Object.toJSON(params));
    return true;
  },

  closeConnection: function() {
    this.aborting = true;
    if (this.request) this.request.close();
    this.aborting = false;
  },

  closeWindow: function(win) {
    this.sendMessage({source: win.id, msg: "/close"});
  },

  handleException: function(exception) {
    this.application.log("encountered an error with stream.");
    this.application.log(exception);
    this.connected = false;
    if (!this.aborting)
      setTimeout(this.connect.bind(this), 2000);
    else
      this.changeStatus("ok");
  },

  requestWindow: function(title, windowId, message) {
    this.sendMessage({source: windowId, msg: "/create " + title});
    if (message) {
      setTimeout(function() {
        this.application.displayMessage(message)
      }.bind(this), 1000);
    }
  }

});
Alice.Connection.XHR = Class.create(Alice.Connection, {
  initialize: function(application) {
    this.type = "xhr";
    this.pings = [];
    this.pingLimit = 10;
    this.seperator = "--xalicex\n";
    this.len = 0;

    this.application = application;
    this.connected = false;
    this.aborting = false;
    this.request = null;
    this.reconnect_count = 0;
    this.reconnecting = false;
  },

  _connect: function(cb) {
    setTimeout(function () {
    var now = new Date();
    this.application.log("opening new xhr stream");
    this.changeStatus("ok");
    this.request = new Ajax.Request('/stream', {
      method: 'get',
      parameters: {
        t: now.getTime() / 1000,
        tab: this.application.activeWindow().id
      },
      on401: this.gotoLogin,
      on500: this.gotoLogin,
      on502: this.gotoLogin,
      on503: this.gotoLogin,
      onException: this.handleException.bind(this),
      onInteractive: function(transport) {
        if (!this.connected) {
          this.connected = true;
          setTimeout(cb, 0);
        }
        this.handleUpdate(transport);
      }.bind(this),
      onComplete: this.handleComplete.bind(this)
    });
    }.bind(this), this.application.loadDelay);
  },

  handleUpdate: function(transport) {
    if (this.reconnecting) {
      this.application.activeWindow().showHappyAlert("Reconnected to the Alice server");
      this.reconnecting = false;
    }

    this.reconnect_count = 0;

    var time = new Date();
    var data = transport.responseText.slice(this.len);
    var start, end;
    start = data.indexOf(this.seperator);

    if (start > -1) {
      start += this.seperator.length;
      end = data.indexOf(this.seperator, start);
      if (end == -1) return;
    }
    else return;

    this.len += (end + this.seperator.length) - start;
    data = data.slice(start, end);
    var data = data.evalJSON();

    this.processQueue(data);

    if (data.time) {
      var lag = this.addPing(time / 1000 -  data.time);

      if (lag > 5) {
        this.application.log("lag is over 5s, reconnecting.");
        this.connect();
      }
    }
  },

  addPing: function(ping) {
    this.pings.push(ping);
    if (this.pings.length > this.pingLimit)
      this.pings.shift();

    var lag = this.lag();
    return lag;
  },

  lag: function() {
    if (!this.pings.length) return 0;
    return this.pings.inject(0, function (acc, n) {return acc + n}) / this.pings.length;
  },

  sendMessage: function(form) {
    if (!this.connected) return false;

    var params;
    if (form.nodeName && form.nodeName == "FORM") {
      params = Form.serialize(form);
      params += "&stream="+this.id;
    }
    else {
      params = form;
      params['stream'] = this.id;
    }

    new Ajax.Request('/say', {
      method: 'post',
      parameters: params,
      on401: this.gotoLogin,
      onException: function (request, exception) {
        alert("There was an error sending a message.");
      }
    });

    return true;
  },

  closeConnection: function() {
    this.aborting = true;
    if (this.request && this.request.transport)
      this.request.transport.abort();
    this.aborting = false;
  },

  closeWindow: function(win) {
    new Ajax.Request('/say', {
      method: 'post',
      on401: this.gotoLogin,
      parameters: {
        source: win.id,
        msg: "/close",
        stream: this.id
      }
    });
  },

  requestWindow: function(title, windowId, message) {
    new Ajax.Request('/say', {
      method: 'post',
      parameters: {
        source: windowId,
        msg: "/create " + title,
        stream: this.id
      },
      on401: this.gotoLogin,
      onSuccess: function (transport) {
        this.handleUpdate(transport);
        if (message) {
          setTimeout(function() {
            this.application.displayMessage(message)
          }.bind(this), 1000);
        }
      }.bind(this)
    });
  }

});
Alice.Window = Class.create({
  initialize: function(application, serialized, msgid) {
    this.application = application;

    this.element = $(serialized['id']);
    this.title = serialized['title'];
    this.type = serialized['type'];
    this.hashtag = serialized['hashtag'];
    this.network = serialized['network'];
    this.id = this.element.identify();
    this.active = false;
    this.topic = serialized['topic'];
    this.tab = $(this.id + "_tab");
    this.tab_layout = this.tab.getLayout();
    this.tabButton = $(this.id + "_tab_button");
    this.messages = this.element.down('.messages');
    this.visibleNick = "";
    this.visibleNickTimeout = "";
    this.lasttimestamp = new Date(0);
    this.nicks = [];
    this.nicks_order = [];
    this.statuses = [];
    this.messageLimit = this.application.isMobile ? 50 : 100;
    this.chunkSize = this.messageLimit / 2;
    this.msgid = msgid || 0;
    this.visible = true;
    this.forceScroll = false;
    this.lastScrollPosition = 0;

    this.setupEvents();
  },

  hide: function() {
    this.element.hide();
    this.tab.addClassName('hidden');
    this.tab.removeClassName('visible');
    this.visible = false;
  },

  show: function() {
    this.element.show();
    this.tab.addClassName('visible');
    this.tab.removeClassName('hidden');
    this.visible = true;
    this.updateTabLayout();
  },

  setupEvents: function() {
    this.application.supportsTouch ? this.setupTouchEvents() : this.setupMouseEvents();
  },

  setupTouchEvents: function() {
    this.messages.observe("touchstart", function (e) {
      this.showNick(e);
    }.bind(this));
    this.tab.observe("touchstart", function (e) {
      e.stop();
      if (!this.active) this.focus();
    }.bind(this));
    this.tabButton.observe("touchstart", function(e) {
      if (this.active) {
        e.stop();
        confirm("Are you sure you want to close this tab?") && this.close()
      }
    }.bind(this));
  },

  setupMouseEvents: function() {
    this.tab.observe("mousedown", function(e) {
      if (!this.active) {this.focus(); this.focusing = true}
    }.bind(this));

    this.tab.observe("click", function(e) {this.focusing = false}.bind(this));

    this.tabButton.observe("click", function(e) {
      if (this.active && !this.focusing)
        if (this.type != "channel" || confirm("Are you sure you want to leave "+this.title+"?"))
          this.close()
    }.bind(this));

    this.messages.observe("mouseover", this.showNick.bind(this));
  },

  checkScrollBack: function() {
    if (this.active && this.element.scrollTop <= 150) {
      clearInterval(this.scrollListener);
      var first = this.messages.down("li[id]");
      if (first) {
        first = first.id.replace("msg-", "") - 1;
        this.messageLimit += this.chunkSize;
      }
      else {
        first = this.msgid;
      }
      this.application.log("requesting chunk" + first);
      this.tab.addClassName("loading");
      this.application.getBacklog(this, first, this.chunkSize);
    }
    else {
      clearTimeout(this.scrollListener);
      this.scrollListener = setTimeout(this.checkScrollBack.bind(this), 1000);
    }
  },

  clearMessages: function() {
    clearTimeout(this.scrollListener);
    this.messages.update("");
    this.lastNick = "";
  },

  updateTabLayout: function() {
    this.tab_layout = this.tab.getLayout();
  },

  getTabPosition: function() {
    var shift = this.application.tabShift();

    var tabs_width = this.application.tabsWidth();
    var tab_width = this.tab_layout.get("width");

    var offset_left = this.tab_layout.get("left") + shift;
    var offset_right = tabs_width - (offset_left + tab_width);

    var overflow_right = Math.abs(Math.min(0, offset_right));
    var overflow_left = Math.abs(Math.min(0, offset_left));

    return {
      right: overflow_right,
      left: overflow_left
    };
  },

  shiftTab: function() {
    var left = null
      , time = 0
      , pos = this.getTabPosition();

    if (pos.left) {
      this.application.shiftTabs(pos.left);
    }
    else if (pos.right) {
      this.application.shiftTabs(-pos.right);
    }
  },

  unFocus: function() {
    this.lastScrollPosition = this.captureScrollPosition();
    this.active = false;
    this.element.removeClassName('active');
    this.tab.removeClassName('active');
    clearTimeout(this.scrollListener);
    this.addFold();
  },

  addFold: function() {
    this.messages.select("li.fold").invoke("removeClassName", "fold");
    var last = this.messages.childElements().last();
    if (last) last.addClassName("fold");
  },

  showNick: function (e) {
    var li = e.findElement("li.message");
    if (li && li.hasClassName("avatar")) {
      if (this.application.overlayVisible || li == this.visibleNick) return;
      clearTimeout(this.visibleNickTimeout);

      this.visibleNick = li;
      var nick;
      if (li.hasClassName("consecutive")) {
        var stem = li.previous("li:not(.consecutive)");
        if (!stem) return;
        nick = stem.down("span.nick");
      } else {
        nick = li.down("span.nick");
      }

      if (nick) {
        this.visibleNickTimeout = setTimeout(function(nick) {
          if (nick) nick.style.opacity = 1;

          setTimeout(function(){
            if (this.application.overlayVisible) return;
            if (nick) nick.style.opacity = 0;
          }.bind(this, nick) , 1000);
        }.bind(this, nick), 500);
      }
    }
    else {
      this.visibleNick = "";
      clearTimeout(this.visibleNickTimeout);
    }
  },

  focus: function(event) {
    if (!this.application.currentSetContains(this)) return;

    this.application.previousFocus = this.application.activeWindow();
    if (this != this.application.previousFocus)
      this.application.previousFocus.unFocus();

    if (!this.active) {
      this.active = true;

      this.scrollToPosition(this.lastScrollPosition);

      setTimeout(function(){
        this.scrollToPosition(this.lastScrollPosition);
        if (!this.scrollBackEmpty) this.checkScrollBack();
      }.bind(this), 0);
    }

    this.element.addClassName('active');
    this.tab.addClassName('active');

    this.application.setSource(this.id);
    this.application.displayNicks(this.nicks);
    this.markRead();
    this.setWindowHash();

    this.shiftTab();

    var last = this.messages.childElements().last();
    if (last && last.hasClassName("fold"))
      last.removeClassName("fold");

    this.application.displayTopic(this.topic);
    document.title = this.title;
    return this;
  },

  setWindowHash: function () {
    var new_hash = "#" + this.application.selectedSet + this.hashtag;
    if (new_hash != window.location.hash) {
      window.location.hash = encodeURI(new_hash);
      window.location = window.location.toString();
    }
  },

  markRead: function () {
    this.tab.removeClassName("unread");
    this.tab.removeClassName("highlight");
    this.statuses = [];
    this.application.unHighlightChannelSelect(this.id);
  },

  markUnread: function(classname) {
    var classes = ["unread"];
    if (classname) classes.push(classname);

    classes.each(function(c){this.tab.addClassName(c)}.bind(this));
    this.application.highlightChannelSelect(this.id, classes);
    this.statuses = classes;
  },

  disable: function () {
    this.markRead();
    this.tab.addClassName('disabled');
  },

  enable: function () {
    this.tab.removeClassName('disabled');
  },

  close: function(event) {
    this.tab.remove();
    this.element.remove();
    this.application.removeWindow(this);
  },

  showHappyAlert: function (message) {
    this.messages.insert(
      "<li class='event happynotice'><div class='msg'>"+message+"</div></li>"
    );
    this.scrollToPosition(0);
  },

  showAlert: function (message) {
    this.messages.insert(
      "<li class='event notice'><div class='msg'>"+message+"</div></li>"
    );
    this.scrollToPosition(0);
  },

  announce: function (message) {
    message = message.escapeHTML();
    this.messages.insert(
      "<li class='message monospaced announce'><div class='msg'>"+message+"</div></li>"
    );
    this.scrollToPosition(0);
  },

  trimMessages: function() {
    this.messages.select("li").reverse().slice(this.messageLimit).invoke("remove");
  },

  addChunk: function(chunk) {
    if (chunk.nicks) this.updateNicks(chunk.nicks);
    clearTimeout(this.scrollListener);

    if (chunk.range.length == 0) {
      this.scrollBackEmpty = true;
      this.tab.removeClassName("loading");
      return;
    }

    var position = this.captureScrollPosition();

    if (chunk['range'][0] > this.msgid) {
      this.messages.insert({"bottom": chunk['html']});
      this.trimMessages();
      this.msgid = chunk['range'][1];
    }
    else {
      this.bulk_insert = true;
      this.messages.insert({"top": chunk['html']});
    }

    this.messages.select("li:not(.filtered)").each(function (li) {
      this.application.applyFilters(li, this);
    }.bind(this));

    this.bulk_insert = false;

    this.scrollToPosition(position);
    setTimeout(function(){this.removeClassName("loading")}.bind(this.tab), 1000);
    this.scrollListener = setTimeout(this.checkScrollBack.bind(this), 1000);
  },

  addMessage: function(message) {
    if (!message.html || message.msgid <= this.msgid) return;

    if (message.msgid) this.msgid = message.msgid;
    if (message.nicks) this.updateNicks(message.nicks);

    var position = this.captureScrollPosition();

    this.messages.insert(message.html);
    this.trimMessages();

    this.scrollToPosition(position);

    var li = this.messages.select("li").last();
    this.application.applyFilters(li, this);

    this.scrollToPosition(position);

    if (message.event == "topic") {
      this.topic = message.body;
      if (this.active) this.application.displayTopic(this.topic);
    }

    this.element.redraw();
    this.promoteNick(message.nick);
  },

  promoteNick: function(nick) {
    if (this.nicks_order.last() == nick) return;

    var index = this.nicks_order.indexOf(nick);
    if (index > -1) this.nicks_order.splice(index, 1);

    this.nicks_order.push(nick);
  },

  captureScrollPosition: function() {
    if (!this.active) return;
    if (this.forceScroll) return 0;

    var bottom = this.element.scrollTop + this.element.offsetHeight;
    var height = this.element.scrollHeight;

    return height - bottom;
  },

  scrollToPosition: function(position) {
    if (!this.active) return;
    this.element.scrollTop = this.element.scrollHeight - this.element.offsetHeight - position;
  },

  getNicknames: function () {
    return this.nicks.sort(function(a, b) {

      var pos_a = this.nicks_order.indexOf(a),
          pos_b = this.nicks_order.indexOf(b);

      if (pos_a == pos_b)
        return a.toLowerCase().localeCompare(b.toLowerCase());
      else if (pos_a > pos_b)
        return -1;
      else if (pos_a < pos_b)
        return 1;

    }.bind(this));
  },

  updateNicks: function(nicks) {
    this.nicks = nicks;
    if (this.active) this.application.displayNicks(this.nicks);
  },

  removeImage: function(e) {
    e.stop();
    var div = e.findElement('div.image');
    if (div) {
      var a = div.down("a");
      var id = a.identify();
      a.update(a.href);
      a.style.display = "inline";
      div.replace(a);
      var contain = a.up();
      contain.innerHTML = contain.innerHTML.replace("\n", "");
      var a = $(id);
      a.observe("click", function(e){e.stop();this.inlineImage(a)}.bind(this));
    }
  },

  inlineImage: function(a) {
    a.stopObserving("click");
    var src = a.readAttribute("img") || a.innerHTML;
    var prefix = alice.options.image_prefix;

    var img = new Element("IMG", {src: prefix + src});
    img.hide();

    img.observe("load", function(){
      var wrap = new Element("DIV", {"class": "image"});
      var hide = new Element("A", {"class": "hideimg"});
      var position = this.captureScrollPosition();

      img.show();
      a.replace(wrap);
      wrap.insert(a);
      a.update(img);
      a.insert(hide);
      a.style.display = "inline-block";
      hide.observe("click", this.removeImage.bind(this));
      hide.update("hide");

      this.scrollToPosition(position);
    }.bind(this));

    a.insert({after: img});
  }
});

Alice.Toolbar = Class.create(WysiHat.Toolbar, {
  createButtonElement: function(toolbar, options) {
    var button = Element('button');
    button.update(options.get('label'));
    button.addClassName(options.get('name'));
    toolbar.appendChild(button);

    return button;
  },
  observeButtonClick: function(element, handler) {
    element.on('click', function(e) {e.stop()});
    element.on('mouseup', function(event) {
      alice.input.focus();

      handler(this.editor, element, this);

      this.editor.fire("selection:change");

      event.stop();
    }.bind(this));
  },
});

Object.extend(Alice.Toolbar, {
  updateColors: function (editor) {
    var range = alice.input.range || editor;
    if (range) {
      var node = range.getNode();
      var fg = node.getStyle("color");
      var bg = node.getStyle("background-color");
      var button = alice.input.toolbar.element.down("button.colors");
      button.setStyle({"border-color": fg, "background-color": bg});
    }
    return 1;
  }
});

Alice.Toolbar.ButtonSet = [
  {
    label: "",
    name: "colors",
    query: Alice.Toolbar.updateColors,
    handler: function (editor, button, toolbar) {
      var cb = function (color, fg) {
        if (fg) {
          button.setStyle({"border-color": color})
          editor.colorSelection(color);
        } else {
          button.setStyle({"background-color": color});
          editor.backgroundColorSelection(color);
        }
      };
      if (toolbar.picker) {
        toolbar.picker.remove();
        toolbar.picker = undefined;
      } else {
        toolbar.picker = new Alice.Colorpicker(button, cb);
      }
    }
  },
  {
    label: "b",
    name: "bold",
    handler: function (editor, button, toolbar) {
      editor.boldSelection();
    }
  },
  {
    label: "i",
    name: "italic",
    handler: function (editor, button, toolbar) {
      editor.italicSelection();
    }
  },
  {
    label: "u",
    name: "underline",
    handler: function (editor, button, toolbar) {
      var elem = toolbar.element.down(".underline");
      if (elem.hasClassName("selected"))
       elem.removeClassName("selected");
      else
       elem.addClassName("selected");

      editor.underlineSelection();
    }
  }
];

Alice.Colorpicker = Class.create({
  initialize: function(button, callback) {
    var elem = new Element("div").addClassName("color_picker");

    var toggle = new Element("div").addClassName("toggle");
    var blank = new Element("span").addClassName("blank").addClassName("color");
    blank.setStyle({"background-color": "none"});
    blank.insert("&#8416;");
    toggle.insert('<span id="fg" class="active">fg</span><span id="bg">bg</span>');
    toggle.insert(blank);
    elem.insert(toggle);

    var colorcontainer = new Element("div").addClassName("colors");
    this.colors().each(function(color) {
      var box = new Element("span").addClassName("color");
      box.setStyle({"background-color": color});
      colorcontainer.insert(box);
    });
    elem.insert(colorcontainer);

    document.body.insert(elem);
    elem.observe("mousedown", this.clicked.bind(this));
    elem.observe("mouseup", function(e) {e.stop()});

    this.button = button;
    this.elem = elem;
    this.cb = callback;
    this.fg = true;
  },

  clicked: function(e) {
    e.stop();

    var box = e.findElement("span.color");
    if (box) {
      var color = box.getStyle("background-color");
      if (color) this.cb(color, this.fg);
      return;
    }

    if (e.findElement("span#fg")) {
      this.elem.down("#bg").removeClassName("active");
      this.elem.down("#fg").addClassName("active");

      this.fg = true;
      return;
    }

    if (e.findElement("span#bg")) {
      this.elem.down("#fg").removeClassName("active");
      this.elem.down("#bg").addClassName("active");
      this.fg = false;
      return;
    }
  },

  remove: function() {
    this.elem.remove();
  },

  colors: function() {
    return ["#fff", "#000", "#008", "#080", "#f00", "#800", "#808", "#f80",
            "#ff0", "#0f0", "#088", "#0ff", "#00f", "#f0f", "#888", "#ccc"];
  }
});
Alice.Input = Class.create({
  initialize: function(application, element) {

    this.application = application;
    this.textarea = $(element);
    this.disabled = false;

    if (this.canContentEditable()) {
      this.editor = WysiHat.Editor.attach(this.textarea);
      this.element = this.editor;
      this.toolbar = new Alice.Toolbar(this.element)
      this.toolbar.addButtonSet(Alice.Toolbar.ButtonSet);
      var input = new Element("input", {type: "hidden", name: "html", value: 1});
      this.textarea.form.appendChild(input);

      document.observe("mousedown", function(e) {
        if (!e.findElement(".editor")) this.uncancelNextFocus();
      }.bind(this));

      this.editor.observe("keydown", function(){this.cancelNextFocus()}.bind(this));
      this.editor.observe("keyup", this.updateRange.bind(this));
      this.editor.observe("mouseup", this.updateRange.bind(this));
      this.editor.observe("paste", this.pasteHandler.bind(this));

      this.toolbar.element.on("mouseup","button",function(){
        this.cancelNextFocus();
      }.bind(this));
    } else {
      this.element = this.textarea;
      this.element.observe("keydown", this.resize.bind(this));
      this.element.observe("cut", this.resize.bind(this));
      this.element.observe("paste", this.resize.bind(this));
      this.element.observe("change", this.resize.bind(this));
    }

    this.history = [];
    this.index = -1;
    this.buffer = "";
    this.completion = false;
    this.focused = false;

    if (!this.application.isMobile) this.focus();

    this.element.observe("blur", this.onBlur.bind(this));
  },

  setValue: function(value) {
    this.textarea.setValue(value);
    if (this.editor) {
      this.editor.update(value);
      var text = document.createElement("BR");
      this.editor.appendChild(text);
    }
  },

  getValue: function() {
    if (this.editor) {
      return this.editor.innerHTML;
    }
    return this.textarea.getValue();
  },

  onKeyPress: function(event) {
    if (event.keyCode != Event.KEY_TAB) {
      this.completion = false;
      this.element.stopObserving("keypress");
    }
  },

  uncancelNextFocus: function() {
    this.skipThisFocus = false;
  },

  cancelNextFocus: function() {
    this.skipThisFocus = true;
  },

  focus: function(force) {
    if (this.disabled) return;

    if (!force) {
      if (this.focused) return;

      if (this.skipThisFocus) {
        this.skipThisFocus = false;
        return;
      }
    }

    this.focused = true;

    if (this.editor) {
      var selection = window.getSelection();
      selection.removeAllRanges();
      if (this.range) {
        selection.addRange(this.range);
      } else {
        var text = document.createTextNode("");
        this.editor.appendChild(text);
        selection.selectNode(text);
        this.range = selection.getRangeAt(0);
      }
      this.editor.focus();
    } else {
      this.textarea.focus();
    }
  },

  onBlur: function(e) {
    this.focused = false;
  },

  previousCommand: function() {
    if (this.index-- == -1) {
      this.index = this.history.length - 1;
      this.stash();
    }

    this.update();
  },

  nextCommand: function() {
    if (this.index++ == -1) {
      this.stash();
    } else if (this.index == this.history.length) {
      this.index = -1;
    }

    this.update();
  },

  newLine: function() {
    this.application.log("newLine");
  },

  send: function() {
    var msg = this.getValue();

    if (msg.length > 1024*2) {
      alert("That message is way too long, dude.");
      return;
    }

    if (this.editor) this.textarea.value = msg;

    var success = this.application.connection.sendMessage(this.textarea.form);
    if (success) {
      this.history.push(msg);
      this.setValue("");
      if (this.editor) this.editor.update();
      this.index = -1;
      this.stash();
      this.update();
      this.focus(1);
    }
    else {
      alert("Could not send message, not connected!");
    }
  },

  completeNickname: function(prev) {
    if (this.disabled) return;
    if (!this.completion) {
      this.completion = new Alice.Completion(this.application.activeWindow().getNicknames(), this.editor);
      this.element.observe("keypress", this.onKeyPress.bind(this));
    }

    if (prev)
      this.completion.prev();
    else
      this.completion.next();
  },

  stopCompletion: function() {
    if (this.completion) {
      this.completion.restore();
      this.completion = false;
      this.element.stopObserving("keypress");
    }
  },

  stash: function() {
    this.buffer = this.getValue();
  },

  update: function() {
    this.setValue(this.getCommand(this.index));
  },

  getCommand: function(index) {
    if (index == -1) {
      return this.buffer;
    } else {
      return this.history[index];
    }
  },

  resize: function() {
    (function() {
      var height = this.getContentHeight();
      if (height == 0) {
        this.element.setStyle({ height: null, top: 0 });
      } else if (height <= 150) {
        this.element.setStyle({ height: height + "px", top: "0px" });
      }
    }).bind(this).defer();
  },

  getContentHeight: function() {
    var element = new Element("div").setStyle({
      position:   "absolute",
      visibility: "hidden",
      left:       "-" + this.element.getWidth() + "px",
      width:      this.element.getWidth() - 7 + "px",
      fontFamily: this.element.getStyle("fontFamily"),
      fontSize:   this.element.getStyle("fontSize"),
      lineHeight: this.element.getStyle("lineHeight"),
      whiteSpace: "pre-wrap",
      wordWrap:   "break-word"
    });

    if (this.editor) element.addClassName("editor");

    var value = this.getValue();
    element.update(value.replace(/\n$/, "\n\n").replace("\n", "<br>"));
    $(document.body).insert(element);

    var height = element.getHeight();
    element.remove();
    return height;
  },

  canContentEditable: function() {
    var element = new Element("div", {contentEditable: "true"});
    return  ! (element.contentEditable == null || this.application.isMobile || Prototype.Browser.IE);
  },

  updateRange: function (e) {
    var selection = window.getSelection();
    if (selection.rangeCount > 0) {
      var range = selection.getRangeAt(0);
      this.range = range;
    }
  },

  pasteHandler: function(e) {
    if (!e.clipboardData) return;

    var items = e.clipboardData.items;
    if (items) {
      var output = "";
      for (var i=0; i < items.length; i++) {
        var blob = items[i].getAsFile();
        if (blob && blob.type.match(/image/)) {
          e.stop();
          var fd = new FormData();
          fd.append("image", blob);
          fd.append("key", "f1f60f1650a07bfe5f402f35205dffd4");
          var xhr = new XMLHttpRequest();
          xhr.open("POST", "http://api.imgur.com/2/upload.json");
          xhr.onload = function() {
            var url = xhr.responseText.evalJSON();
            this.editor.insertHTML(url.upload.links.original);
            this.updateRange();
          }.bind(this);
          xhr.send(fd);
          return;
        }
      }
    }

    var text = e.clipboardData.getData("Text");
    if (text) {
      e.preventDefault();
      text = text.escapeHTML().replace(/\n+/g, "<br>\n");
      this.editor.insertHTML(text);
      this.updateRange();
      return;
    }

    var url = e.clipboardData.getData("URL");
    if (url) {
      e.preventDefault();
      this.editor.insertHTML(url);
      this.updateRange();
      return;
    }

  }
});
Alice.Keyboard = Class.create({
  initialize: function(application) {
    this.application = application;
    this.isMac = navigator.platform.match(/mac/i);
    this.lastCycle = 0;
    this.cycleDelay = 300;
    this.enable();

    if (!this.application.isMobile) {
      this.shortcut("Cmd+C", { propagate: true });
      this.shortcut("Ctrl+C", { propagate: true });
      this.shortcut("Cmd+B");
      this.shortcut("Cmd+I");
      this.shortcut("Cmd+Shift+U");
      this.shortcut("Opt+Up");
      this.shortcut("Opt+Down");
      this.shortcut("Cmd+Shift+M");
      this.shortcut("Cmd+Shift+J");
      this.shortcut("Cmd+Shift+K");
      this.shortcut("Cmd+K");
      this.shortcut("Cmd+Shift+Left");
      this.shortcut("Cmd+Shift+Right");
      this.shortcut("Cmd+Shift+H");
      this.shortcut("Cmd+Shift+L");
      this.shortcut("Cmd+U");
      this.shortcut("Esc");
      this.shortcut("Cmd", { propagate: true });
      this.shortcut("Tab", { propagate: true });
      this.shortcut("Shift+Tab", { propagate: true });
      for (var i = 0; i < 10; i++) {
        this.shortcut("Cmd+"+i);
        if (!this.isMac) this.shortcut("Opt+"+i);
      }
    }

    this.shortcut("Enter");
  },

  shortcut: function(name, options) {

    var meta = this.isMac ? "Meta" : "Ctrl";

    var keystroke = name.replace("Cmd", meta).replace("Opt", "Alt"),
        method = "on" + name.replace(/\+/g, "");

    window.shortcut.add(keystroke, function(event) {
      if (this.enabled) {
        this.activeWindow = this.application.activeWindow();
        if (method.match(/\d$/)) {
          this.onNumeric.call(this, event, method.substr(-1));
        }
        else {
          this[method].call(this, event);
        }
        delete this.activeWindow;
      }
    }.bind(this), options);
  },

  onCmd: function(e) {
    if (e.keyCode == 186) {
      e.stop();
      this.application.nextUnreadWindow();
    }
  },

  onNumeric: function(event, number) {
    var win = this.application.nth_window(number);
    if (number == 0) {
      win = this.application.info_window();
    }
    if (win) win.focus();
  },

  onCmdC: function(event) {
    this.application.input.cancelNextFocus();
  },

  onCtrlC: function(event) {
    this.onCmdC(event);
  },

  onCmdK: function() {
    this.activeWindow.clearMessages();
    this.application.connection.sendMessage({
      msg: "/clear",
      source: this.activeWindow.id,
    });
  },

  onCmdB: function() {
    if (this.application.input.editor) {
      this.application.input.focus();
      this.application.input.editor.boldSelection();
    }
  },

  onCmdShiftU: function() {
    if (this.application.input.editor) {
      this.application.input.focus();
      this.application.input.editor.underlineSelection();
    }
  },

  onCmdI: function() {
    if (this.application.input.editor) {
      this.application.input.focus();
      this.application.input.editor.italicSelection();
    }
  },

  onCmdU: function() {
    this.application.nextUnreadWindow();
  },

  onCmdShiftM: function() {
    this.application.windows().invoke('markRead');
  },

  onCmdShiftJ: function() {
    this.activeWindow.scrollToPosition(0);
  },

  onCmdShiftK: function() {
    this.application.toggleOverlay();
  },

  onCmdRight: function() {
    this.application.nextWindow();
  },

  onCmdShiftL: function() {
    this.application.nextWindow();
  },

  onCmdShiftRight: function() {
    this.application.nextWindow();
  },

  onCmdLeft: function() {
    this.application.previousWindow();
  },

  onCmdShiftH: function() {
    this.application.previousWindow();
  },

  onCmdShiftLeft: function() {
    this.application.previousWindow();
  },

  onOptUp: function() {
    this.application.input.previousCommand();
  },

  onOptDown: function() {
    this.application.input.nextCommand();
  },

  onEnter: function() {
    this.application.input.send();
  },

  onTab: function(e) {
    if (!e.findElement('div.config')) {
      e.stop();
      this.application.input.completeNickname();
    }
  },

  onShiftTab: function(e) {
    if (!e.findElement('div.config')) {
      e.stop();
      this.application.input.completeNickname(true);
    }
  },

  onEsc: function() {
    this.application.input.stopCompletion();
  },

  enable: function() {
    this.enabled = true;
  },

  disable: function() {
    this.enabled = false;
  }
});
Alice.Completion = Class.create({
  initialize: function(candidates, editor) {
    var range = this.getRange();
    if (!range) return;

    this.element = range.startContainer;
    this.editor = editor;
    if (this.element == this.editor) {
      this.addTextNode();
    }

    this.value = this.element.data || "";
    this.index = range.startOffset;

    this.findStem();
    this.matches = this.matchAgainst(candidates);
    this.matchIndex = -1;
  },

  addTextNode: function() {

    this.editor.innerHTML = "";
    var node = document.createTextNode("");
    this.editor.appendChild(node);
    var selection = window.getSelection();
    selection.removeAllRanges();
    selection.selectNode(node);
    range = selection.getRangeAt(0);
    this.element = node;
  },

  getRange: function() {
    var selection = window.getSelection();
    if (selection.rangeCount > 0) {
      return selection.getRangeAt(0);
    }
    if (document.createRange) {
      return document.createRange();
    }
    return null;
  },

  setRange: function(range) {
    if (!range) return;
    var selection = window.getSelection();
    selection.removeAllRanges();
    selection.addRange(range);
  },

  next: function() {
    if (!this.matches.length) return;
    if (++this.matchIndex == this.matches.length) this.matchIndex = 0;
    this.complete();
  },

  prev: function() {
    if (!this.matches.length) return;
    if (--this.matchIndex <= 0) this.matchIndex = this.matches.length - 1;
    this.complete();
  },

  complete: function() {
    var match = this.matches[this.matchIndex];
    match += this.leftOffset == 0 ? ":\u00a0" : "\u00a0";
    this.restore(match, this.leftOffset + match.length);
  },

  restore: function(stem, index) {
    if (!this.element.parentNode)
      this.addTextNode();

    this.element.data = this.stemLeft + (stem || this.stem) + this.stemRight;
    this.setCursorToIndex(Object.isUndefined(index) ? this.index : index);
  },

  setCursorToIndex: function(index) {
    var range = this.getRange();
    range.setStart(this.element, index);
    range.setEnd(this.element, index);
    this.setRange(range);
  },

  findStem: function() {
    var left = [], right = [], chr, index, length = this.value.length;

    for (index = this.index - 1; index >= 0; index--) {
      chr = this.value.charAt(index);
      if (!Alice.Completion.PATTERN.test(chr)) break;
      left.unshift(chr);
    }

    for (index = this.index; index < length; index++) {
      chr = this.value.charAt(index);
      if (!Alice.Completion.PATTERN.test(chr)) break;
      right.push(chr);
    }

    this.stem = left.concat(right).join("");
    this.stemLeft  = this.value.substr(0, this.index - left.length);
    this.stemRight = this.value.substr(this.index + right.length);
    this.leftOffset = this.index - left.length;
  },

  matchAgainst: function(candidates) {
    return candidates.grep(new RegExp("^" + RegExp.escape(this.stem), "i"));
  }
});

Alice.Completion.PATTERN = /[A-Za-z0-9\[\\\]^_{|}-]/;

if (window == window.parent) {
  document.observe("dom:loaded", function () {
    var alice = new Alice.Application();
    window.alice = alice;

    $('helpclose').observe("click", function () { $('help').hide(); });
    $('nicklist_toggle').observe("click", function () { alice.toggleNicklist() });

    $$('.dropdown').each(function (menu) {
      menu.observe(alice.supportsTouch ? "touchstart" : "mousedown", function (e) {
        e.stop();
        var element = e.element('.dropdown');
        if (element.hasClassName("dropdown")) {
          if (menu.hasClassName("open")) {
            menu.removeClassName("open");
          }
          else {
            $$(".dropdown.open").invoke("removeClassName", "open");
            menu.addClassName("open");
          }
        }
      });
    });

    document.observe(alice.supportsTouch ? "touchend" : "mouseup", function (e) {
      if (e.findElement('.dropdown')) return;
      $$('.dropdown.open').invoke("removeClassName", "open");
    });


    if (alice.isMobile) {
      $('nicklist_toggle').addClassName('visible');
    }
    else {
      window.onkeydown = function (e) {
        if (!alice.input.disabled && !Alice.isSpecialKey(e.which))
          alice.input.focus();
      };


      var windows = $('windows');
      var toggle = $('nicklist_toggle');

      var resize = function () {
        var active = alice.activeWindow();
        var position = active.captureScrollPosition();

        var end = function(){
          alice.freeze();
          alice.tabs_width = $('tabs_container').getWidth();
          alice.updateOverflowMenus();
          active.scrollToPosition(position);
          active.shiftTab();
          window.onresize = resize;
        };

        var end_timer;

        window.onresize = function() {
          clearTimeout(end_timer);
          end_timer = setTimeout(end, 1000);
        };
      };

      window.onresize = resize;

      var move = function(e) {
        var width = document.viewport.getWidth();
        var left = windows.hasClassName('nicklist') ? 200 : 100;
        var visible  = toggle.hasClassName('visible');
        if (!visible && width - e.pointerX() > left)
          return;

        toggle.addClassName('visible');

        var end = function() {
          toggle.removeClassName('visible');
          window.onmousemove = move;
        };
        var end_timer;

        window.onmousemove = function() {
          clearTimeout(end_timer);
          end_timer = setTimeout(end, 1000);
        };
      };

      window.onmousemove = move;

      window.onfocus = function () {
        alice.input.focus();

        alice.freeze();
        alice.tabs_width = $('tabs_container').getWidth();
        alice.updateOverflowMenus();

        alice.isFocused = true
        alice.clearMissed();
      };

      window.status = " ";
      window.onblur = function () {
        alice.isFocused = false
      };
    }

    window.onhashchange = function (e) {alice.focusHash()};

    window.onorientationchange = function() {
      var active = alice.activeWindow();
      active.scrollToPosition(0);
      alice.freeze();
      active.shiftTab();
    };

    document.observe("copy", function(e) {
      if (!e.findElement("ul.messages")) return;

      if(!Prototype.Browser.IE && typeof window.getSelection !== 'undefined') {
        var buffer = new Element("DIV", {"class": "copybuffer"});
        document.getElementsByTagName("body")[0].appendChild(buffer);
        var sel = window.getSelection();
        var range = sel.getRangeAt(0);
        buffer.appendChild(range.cloneContents());
        Alice.cleanupCopy(buffer);
        sel.selectAllChildren(buffer);

        setTimeout(function() {
          if(typeof window.getSelection().setBaseAndExtent !== 'undefined') {
            sel.setBaseAndExtent(
              range.startContainer,
              range.startOffset,
              range.endContainer,
              range.endOffset
            );
          }
        }, 0);

      }
    });

    if (alice.isMobile) return;

    alice.addFilters([
      function(msg, win) {
        msg.select("a").filter(function(a) {
          return Alice.RE.audio.match(a.href);
        }).each(function(a) {
          var img = new Element("IMG", {"class": "audio", src: "/static/image/play.png"});
          img.onclick = function(){ Alice.playAudio(img) };
          a.insert({before: img})
        });
      },
      function (msg, win) {
        if (alice.options.images == "show") {
          var matches = msg.select("a").inject(0, function(acc, a) {
            var oembed = alice.oembeds.find(function(service) {
              return service.match(a.href);
            });
            if (oembed) {
              alice.embed(a, win);
              acc++;
            }
            return acc;
          });
          return matches > 0;
        }
      },
      function (msg, win) {
        msg.select("a").filter(function(a) {
          var img = a.readAttribute("img") || a.innerHTML;
          return img.match(Alice.RE.img);
        }).each(function(a) {
          var image = a.readAttribute("img") || a.href;
          if (alice.options.images == "show" && !image.match(/#(nsfw|hide)$/))
            win.inlineImage(a);
          else
            a.observe("click", function(e){e.stop();win.inlineImage(a)});
        });
      }
    ]);

    if (window.navigator.userAgent.match(/chrome/i)) {
      alice.addFilters([
        function(msg, win) {
          msg.setStyle({borderWidthTop: "1px"});
        }
      ]);
    }
  });

  setInterval(function(){new Ajax.Request("/say")}, 1000 * 60 * 5);
}<|MERGE_RESOLUTION|>--- conflicted
+++ resolved
@@ -10740,13 +10740,8 @@
   },
 
   getJSON: function(url, handler) {
-<<<<<<< HEAD
     if ("XDomainRequest" in window) {
       var req = new XDomainRequest();
-=======
-    if ("XDomainReq" in window) {
-      var req = new XDomainReq();
->>>>>>> 5b075498
       req.open("GET", url);
       req.onload = function() {
         handler(req.responseText);
@@ -10866,18 +10861,11 @@
       }
     },
     disconnect: function (action) {
-<<<<<<< HEAD
       var windows = this.windows().map(function(win) {
         if (win.network == action['network']) {
           win.disable();
         }
       });
-=======
-      action['windows'].each(function (win_id) {
-        var win = this.getWindow(win_id);
-        if (win) win.disable();
-      }.bind(this));
->>>>>>> 5b075498
       if ($('servers')) {
         Alice.connections.disconnectServer(action['network']);
       }
