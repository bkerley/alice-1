package App::Alice;

use Digest::CRC qw/crc16/;
use Encode;
use Text::MicroTemplate::File;
use App::Alice::Window;
use App::Alice::InfoWindow;
use App::Alice::HTTPD;
use App::Alice::IRC;
use App::Alice::Signal;
use App::Alice::Config;
use Moose;

our $VERSION = '0.01';

has cond => (
  is       => 'rw',
  isa      => 'AnyEvent::CondVar'
);

has config => (
  is       => 'ro',
  isa      => 'App::Alice::Config',
  default  => sub {App::Alice::Config->new},
);

has ircs => (
  is      => 'ro',
  isa     => 'HashRef',
  default => sub {{}},
);

has httpd => (
  is      => 'ro',
  isa     => 'App::Alice::HTTPD',
  lazy    => 1,
  default => sub {
    App::Alice::HTTPD->new(app => shift);
  },
);

has dispatcher => (
  is      => 'ro',
  isa     => 'App::Alice::CommandDispatch',
  default => sub {
    App::Alice::CommandDispatch->new(app => shift);
  }
);

has notifier => (
  is      => 'ro',
  default => sub {
    eval {
      if ($^O eq 'darwin') {
        require App::Alice::Notifier::Growl;
        return App::Alice::Notifier::Growl->new;
      }
      elsif ($^O eq 'linux') {
        require App::Alice::Notifier::LibNotify;
        return App::Alice::Notifier::LibNotify->new;
      }
    }
  }
);

has window_map => (
  traits    => ['Hash'],
  isa       => 'HashRef[App::Alice::Window|App::Alice::InfoWindow]',
  default   => sub {{}},
  handles   => {
    windows       => 'values',
    add_window    => 'set',
    has_window    => 'exists',
    get_window    => 'get',
    remove_window => 'delete',
    window_ids    => 'keys',
  }
);

has 'template' => (
  is => 'ro',
  isa => 'Text::MicroTemplate::File',
  lazy => 1,
  default => sub {
    my $self = shift;
    Text::MicroTemplate::File->new(
      include_path => $self->config->assetdir . '/templates',
      cache        => 1,
    );
  },
);

has 'info_window' => (
  is => 'ro',
  isa => 'App::Alice::InfoWindow',
  lazy => 1,
  default => sub {
    my $self = shift;
    my $info = App::Alice::InfoWindow->new(
      assetdir => $self->config->assetdir,
      app      => $self,
    );
    $self->add_window($info->title, $info);
    return $info;
  }
);

sub BUILD {
  my $self = shift;
<<<<<<< HEAD
  $self->meta->error_class('Moose::Error::Croak');
=======
  for my $sig (qw/INT QUIT/) {
    AnyEvent->signal(
      signal => $sig,
      cb     => sub {App::Alice::Signal->new(app => $self, type => $sig)}
    );
  }
>>>>>>> e487a20b
}

sub run {
  my $self = shift;
  $self->cond(AnyEvent->condvar);
  
  # initialize template and httpd because they are lazy
  $self->template;
  $self->httpd;

  $self->add_irc_server($_, $self->config->servers->{$_})
    for keys %{$self->config->servers};

  say STDERR "Location: http://localhost:". $self->config->port ."/view";
  
  my @sigs;
  for my $sig (qw/INT QUIT/) {
    my $w = AnyEvent->signal(
      signal => $sig,
      cb     => sub {App::Alice::Signal->new(app => $self, type => $sig)}
    );
    push @sigs, $w;
  }
  
  $self->cond->wait;
  print STDERR "Disconnecting...\n";
  $_->disconnect('alice') for $self->connections;
}

sub dispatch {
  my ($self, $command, $window) = @_;
  $self->dispatcher->handle($command, $window);
}

sub merge_config {
  my ($self, $new_config) = @_;
  for my $newserver (values %$new_config) {
    if (! exists $self->config->servers->{$newserver->{name}}) {
      $self->add_irc_server($newserver->{name}, $newserver);
    }
    for my $key (keys %$newserver) {
      $self->config->servers->{$newserver->{name}}{$key} = $newserver->{$key};
    }
  }
}

sub tab_order {
  my ($self, $window_ids) = @_;
  my $order = [];
  for my $count (0 .. scalar @$window_ids - 1) {
    if (my $window = $self->get_window($window_ids->[$count])) {
      next unless $window->is_channel
           and $self->config->servers->{$window->irc->alias};
      push @$order, $window->title;
    }
  }
  $self->config->order($order);
  $self->config->write;
}

sub buffered_messages {
  my ($self, $min) = @_;
  return [ map {$_->{buffered} = 1; $_;}
           grep {$_->{msgid} > $min}
           map {@{$_->msgbuffer}} $self->windows
         ];
}

sub connections {
  my $self = shift;
  return values %{$self->ircs};
}

sub find_window {
  my ($self, $title, $connection) = @_;
  return $self->info_window if $title eq "info";
  my $id = "win_" . crc16(lc($title . $connection->alias));
  if (my $window = $self->get_window($id)) {
    return $window;
  }
}

sub find_or_create_window {
  my ($self, $title, $connection) = @_;
  return $self->info_window if $title eq "info";
  if (my $window = $self->find_window($title, $connection)) {
    return $window;
  }
  my $id = "win_" . crc16(lc($title . $connection->alias));
  my $window = App::Alice::Window->new(
    title    => $title,
    irc      => $connection,
    assetdir => $self->config->assetdir,
    app      => $self,
  );  
  $self->add_window($id, $window);
}

sub sorted_windows {
  my $self = shift;
  my %order;
  if ($self->config->order) {
    %order = map {$self->config->order->[$_] => $_}
             0 .. @{$self->config->order} - 1;
  }
  $order{info} = "##";
  sort {
    my ($c, $d) = ($a->title, $b->title);
    $c =~ s/^#//;
    $d =~ s/^#//;
    $c = $order{$a->title} . $c if exists $order{$a->title};
    $d = $order{$b->title} . $d if exists $order{$b->title};
    $c cmp $d;
  } $self->windows
}

sub close_window {
  my ($self, $window) = @_;
  $self->send([$window->close_action]);
  $self->log_debug("sending a request to close a tab: " . $window->title)
    if $self->httpd->stream_count;
  $self->remove_window($window->id);
}

sub add_irc_server {
  my ($self, $name, $config) = @_;
  $self->ircs->{$name} = App::Alice::IRC->new(
    app    => $self,
    alias  => $name,
    config => $config
  );
}

sub log_info {
  my ($self, $session, $body, $highlight) = @_;
  $highlight = 0 unless $highlight;
  $self->info_window->format_message($session, $body, highlight => $highlight);
}

sub send {
  my ($self, $messages, $force) = @_;
  # add any highlighted messages to the log window
  push @$messages, map {$self->log_info($_->{nick}, $_->{body}, highlight => 1)}
                  grep {$_->{highlight}} @$messages;
  
  $self->httpd->broadcast($messages, $force);
  
  return unless $self->notifier and ! $self->httpd->stream_count;
  for my $message (@$messages) {
    $self->notifier->display($message) if $message->{highlight};
  }
}

sub format_notice {
  my ($self, $event, $nick, $body) = @_;
  $body = decode("utf8", $body, Encode::FB_QUIET);
  my $message = {
    type      => "action",
    event     => $event,
    nick      => $nick,
    body      => $body,
    msgid     => App::Alice::Window->next_msgid,
  };
  $message->{full_html} = $self->render('event',$message);
  $message->{event} = "notice";
  return $message;
}

sub render {
  my ($self, $template, @data) = @_;
  return $self->template->render_file("$template.html", $self, @data)->as_string;
}

sub log_debug {
  my $self = shift;
  say STDERR join " ", @_ if $self->config->debug;
}

__PACKAGE__->meta->make_immutable;
1;<|MERGE_RESOLUTION|>--- conflicted
+++ resolved
@@ -104,20 +104,6 @@
     return $info;
   }
 );
-
-sub BUILD {
-  my $self = shift;
-<<<<<<< HEAD
-  $self->meta->error_class('Moose::Error::Croak');
-=======
-  for my $sig (qw/INT QUIT/) {
-    AnyEvent->signal(
-      signal => $sig,
-      cb     => sub {App::Alice::Signal->new(app => $self, type => $sig)}
-    );
-  }
->>>>>>> e487a20b
-}
 
 sub run {
   my $self = shift;
