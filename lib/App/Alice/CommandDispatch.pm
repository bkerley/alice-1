package App::Alice::CommandDispatch;

use Encode;
use Moose;
  
has 'handlers' => (
  is => 'rw',
  isa => 'ArrayRef',
  default => sub {
    my $self = shift;
    [
      {sub => '_say',     re => qr{^([^/].*)}s},
      {sub => 'query',    re => qr{^/query\s+(\S+)}},
<<<<<<< HEAD
      {sub => 'names',    re => qr{^/n(?:ames)?\s*$}, in_channel => 1},
      {sub => '_joinpass',re => qr{^/j(?:oin)?\s+(#\S+)\s+(\S+)}},     
      {sub => '_join',    re => qr{^/j(?:oin)?\s+(?:\-(\S+)\s+)?(\S+)(?:\s+(\S+))?}},
=======
      {sub => 'nick',     re => qr{^/nick\s+(\S+)}},
      {sub => 'names',    re => qr{^/n(?:ames)?}, in_channel => 1},
      {sub => '_join',    re => qr{^/j(?:oin)?\s+(?:\-(\S+)\s+)?(.+)}},
>>>>>>> 9e6b2bf8
      {sub => 'part',     re => qr{^/part}, in_channel => 1},
      {sub => 'create',   re => qr{^/create\s+(\S+)}},
      {sub => 'close',    re => qr{^/(?:close|wc)}},
      {sub => 'clear',    re => qr{^/clear}},
      {sub => 'topic',    re => qr{^/topic(?:\s+(.+))?}, in_channel => 1},
      {sub => 'whois',    re => qr{^/whois\s+(\S+)}},
      {sub => 'me',       re => qr{^/me\s+(.+)}},
      {sub => 'quote',    re => qr{^/(?:quote|raw)\s+(.+)}},
      {sub => 'disconnect',re=> qr{^/disconnect\s+(\S+)}},
      {sub => 'connect',  re => qr{^/connect\s+(\S+)}},
      {sub => 'ignore',   re => qr{^/ignore\s+(\S+)}},
      {sub => 'unignore', re => qr{^/unignore\s+(\S+)}},
      {sub => 'ignores',  re => qr{^/ignores?}},
      {sub => 'notfound', re => qr{^/(.+)(?:\s.*)?}},
    ]
  }
);

has 'app' => (
  is       => 'ro',
  isa      => 'App::Alice',
  required => 1,
);

sub handle {
  my ($self, $command, $window) = @_;
  for my $handler (@{$self->handlers}) {
    my $re = $handler->{re};
    if ($command =~ /$re/) {
      my @args = grep {defined $_} ($5, $4, $3, $2, $1); # up to 5 captures
      if ($handler->{in_channel} and !$window->is_channel) {
        $self->app->send([
          $window->format_announcement("$command can only be used in a channel")
        ]);
      }
      else {
        my $sub = $handler->{sub};
        if ($self->meta->find_method_by_name($sub)) {
          $self->$sub($window, @args);
        }
        else {
          $self->app->send($self->app->log_info(
            "Error handling $command: $sub sub not found"));
        }
      }
      return;
    }
  }
}

sub names {
  my ($self, $window) = @_;
  $self->app->send([$window->format_announcement($window->nick_table)]);
}

sub whois {
  my ($self, $window, $nick) = @_;
  $nick = decode("utf8", $nick, Encode::FB_QUIET);
  $self->app->send([$window->format_announcement($window->irc->whois_table($nick))]);
}

sub query {
  my ($self, $window, $nick) = @_;
  $nick = decode("utf8", $nick, Encode::FB_QUIET);
  my $new_window = $self->app->find_or_create_window($nick, $window->irc);
  $self->app->send([$new_window->join_action]);
}

sub _join {
  my ($self, $window, $channel, $network) = @_;
  my $irc = $window->irc;
  if ($network and $self->app->ircs->{$network}) {
    $irc = $self->app->ircs->{$network};
  }
  my @params = split /\s+/, $channel;
  if ($irc and $irc->cl->is_channel_name($params[0])) {
    $self->app->send([$irc->log_info("joining $params[0]")]);
    $irc->cl->send_srv(JOIN => @params);
  }
}

sub _joinpass {
  my ($self, $window, $password, $channel) = @_;
  my $irc = $window->irc;
  if($irc and $channel =~ /^[#&]/) {
    $self->app->send([$irc->log_info("joining $channel with password $password")]);
    $irc->cl->send_srv(JOIN => $channel, $password);
  }
}

sub part {
  my ($self, $window) = @_;
  $window->part if $window->is_channel;
}

sub close {
  my ($self, $window) = @_;
  $window->is_channel ?
    $window->part : $self->app->close_window($window);
}

sub nick {
  my ($self, $window, $nick) = @_;
  $window->irc->cl->send_srv(NICK => $nick);
}

sub create {
  my ($self, $window, $name) = @_;
  $name = decode("utf8", $name, Encode::FB_QUIET);
  my $new_window = $self->app->find_or_create_window($name, $window->irc);
  $self->app->send([$new_window->join_action]);
}

sub clear {
  my ($self, $window) = @_;
  $window->clear_buffer;
  $self->app->send([$window->clear_action]);
}

sub topic {
  my ($self, $window, $new_topic) = @_;
  if ($new_topic) {
    $window->set_topic($new_topic);
  }
  else {
    my $topic = $window->topic;
    $self->app->send([
      $window->format_event("topic", $topic->{author}, $topic->{string})
    ]);
  }
}

sub me {
  my ($self, $window, $action) = @_;
  $self->app->send([$window->format_message($window->nick, "• $action")]);
  $window->irc->cl->send_srv(CTCP => $window->title, "ACTION $1");
}

sub quote {
  my ($self, $window, $commands) = @_;
  $commands = decode("utf8", $commands, Encode::FB_QUIET);
  $window->irc->cl->send_raw(split /\s+/, $commands);
}

sub disconnect {
  my ($self, $window, $network) = @_;
  my $irc = $self->app->ircs->{$network};
  if ($irc and $irc->is_connected) {
    $irc->disconnect;
  }
}

sub connect {
  my ($self, $window, $network) = @_;
  my $irc  = $self->app->ircs->{$network};
  if ($irc and !$irc->is_connected) {
    $irc->connect;
  }
}

sub ignores {
  my ($self, $window) = @_;
  my $msg = join ", ", $self->app->ignores;
  $msg = "none" unless $msg;
  $self->app->send([
    $window->format_announcement("Ignoring:\n$msg")
  ]);
}

sub ignore {
  my ($self, $window, $nick) = @_;
  $self->app->add_ignore($nick);
  $self->app->send([$window->format_announcement("Ignoring $nick")]);
}

sub unignore {
  my ($self, $window, $nick) = @_;
  $self->app->remove_ignore($nick);
  $self->app->send([$window->format_announcement("No longer ignoring $nick")]);
}

sub notfound {
  my ($self, $window, $command) = @_;
  $self->app->send([$window->format_announcement("Invalid command $command")]);
}

sub _say {
  my ($self, $window, $msg) = @_;
  $self->app->send([$window->format_message($window->nick, $msg)]);
  $msg = decode("utf8", $msg, Encode::FB_QUIET);
  $window->irc->cl->send_srv(PRIVMSG => $window->title, $msg);
}

__PACKAGE__->meta->make_immutable;
1;<|MERGE_RESOLUTION|>--- conflicted
+++ resolved
@@ -11,15 +11,9 @@
     [
       {sub => '_say',     re => qr{^([^/].*)}s},
       {sub => 'query',    re => qr{^/query\s+(\S+)}},
-<<<<<<< HEAD
-      {sub => 'names',    re => qr{^/n(?:ames)?\s*$}, in_channel => 1},
-      {sub => '_joinpass',re => qr{^/j(?:oin)?\s+(#\S+)\s+(\S+)}},     
-      {sub => '_join',    re => qr{^/j(?:oin)?\s+(?:\-(\S+)\s+)?(\S+)(?:\s+(\S+))?}},
-=======
       {sub => 'nick',     re => qr{^/nick\s+(\S+)}},
       {sub => 'names',    re => qr{^/n(?:ames)?}, in_channel => 1},
       {sub => '_join',    re => qr{^/j(?:oin)?\s+(?:\-(\S+)\s+)?(.+)}},
->>>>>>> 9e6b2bf8
       {sub => 'part',     re => qr{^/part}, in_channel => 1},
       {sub => 'create',   re => qr{^/create\s+(\S+)}},
       {sub => 'close',    re => qr{^/(?:close|wc)}},
@@ -101,15 +95,6 @@
   }
 }
 
-sub _joinpass {
-  my ($self, $window, $password, $channel) = @_;
-  my $irc = $window->irc;
-  if($irc and $channel =~ /^[#&]/) {
-    $self->app->send([$irc->log_info("joining $channel with password $password")]);
-    $irc->cl->send_srv(JOIN => $channel, $password);
-  }
-}
-
 sub part {
   my ($self, $window) = @_;
   $window->part if $window->is_channel;
