package App::Alice::IRC;

use Encode;
use AnyEvent;
use AnyEvent::IRC::Client;
use Digest::MD5 qw/md5_hex/;
use Moose;

has 'cl' => (
  is      => 'rw',
  isa     => 'AnyEvent::IRC::Client',
  default => sub {AnyEvent::IRC::Client->new},
);

has 'alias' => (
  isa      => 'Str',
  is       => 'ro',
  required => 1,
);

has 'nick_cached' => (
  isa      => 'Str',
  is       => 'rw',
  lazy     => 1,
  default  => sub {
    my $self = shift;
    return $self->config->{nick};
  },
);

has 'config' => (
  isa      => 'HashRef',
  is       => 'rw',
  lazy     => 1,
  default  => sub {
    my $self = shift;
    return $self->app->config->{$self->alias};
  },
);

has 'app' => (
  isa      => 'App::Alice',
  is       => 'ro',
  required => 1,
);

has 'reconnect_timer' => (
  is => 'rw'
);

has 'reconnect_count' => (
  traits => ['Counter'],
  is  => 'rw',
  isa => 'Int',
  default   => 0,
  handles   => {
    increase_reconnect_count => 'inc',
    reset_reconnect_count => 'reset',
  },
);

has [qw/is_connected disabled removed/] => (
  is  => 'rw',
  isa => 'Bool',
  default => 0,
);

has nicks => (
  traits    => ['Hash'],
  is        => 'rw',
  isa       => 'HashRef[HashRef|Undef]',
  default   => sub {{}},
  handles   => {
    remove_nick   => 'delete',
    includes_nick => 'exists',
    get_nick_info => 'get',
    all_nicks     => 'keys',
    all_nick_info => 'values',
    set_nick_info => 'set',
  }
);

sub BUILD {
  my $self = shift;
  $self->cl->enable_ssl(1) if $self->config->{ssl};
  $self->disabled(1) unless $self->config->{autoconnect};
  $self->cl->reg_cb(
    registered     => sub{$self->registered(@_)},
    channel_add    => sub{$self->channel_add(@_)},
    channel_remove => sub{$self->channel_remove(@_)},
    channel_topic  => sub{$self->channel_topic(@_)},
    join           => sub{$self->_join(@_)},
    part           => sub{$self->part(@_)},
    nick_change    => sub{$self->nick_change(@_)},
    ctcp_action    => sub{$self->ctcp_action(@_)},
    publicmsg      => sub{$self->publicmsg(@_)},
    privatemsg     => sub{$self->privatemsg(@_)},
    connect        => sub{$self->connected(@_)},
    disconnect     => sub{$self->disconnected(@_)},
    dcc_request    => sub{$self->dcc_request(@_)},
    dcc_connected  => sub{$self->dcc_connected(@_)},
    irc_352        => sub{$self->irc_352(@_)}, # WHO info
    irc_366        => sub{$self->irc_366(@_)}, # end of NAMES
    irc_372        => sub{$self->log_info($_[1]->{params}[1], 1)}, # MOTD info
    irc_377        => sub{$self->log_info($_[1]->{params}[1], 1)}, # MOTD info
    irc_378        => sub{$self->log_info($_[1]->{params}[1], 1)}, # MOTD info
  );
  $self->connect unless $self->disabled;
}

sub log_info {
  my ($self, $msg, $monospaced) = @_;
  $self->app->log_info($self->alias, $msg, 0, $monospaced);
}

sub window {
  my ($self, $title) = @_;
  $title = decode("utf8", $title, Encode::FB_QUIET);
  return $self->app->find_or_create_window(
           $title, $self);
}

sub nick {
  my $self = shift;
  my $nick = $self->cl->nick;
  if ($nick and $nick ne "") {
    $self->nick_cached($nick);
    return $nick;
  }
  return $self->nick_cached;
}

sub windows {
  my $self = shift;
  return grep {$_->id ne "info" && $_->irc->alias eq $self->alias} $self->app->windows;
}

sub connect {
  my $self = shift;
  $self->disabled(0);
  $self->increase_reconnect_count;
  if (!$self->config->{host} or !$self->config->{port}) {
    $self->app->send([$self->log_info("can't connect: missing either host or port")]);
    return;
  }
  if ($self->reconnect_count > 1) {
    $self->app->send([
      $self->log_info("reconnecting: attempt " . $self->reconnect_count),
    ]);
  }
  else {
    $self->app->send([$self->log_info("connecting")]);
  }
  $self->cl->connect(
    $self->config->{host}, $self->config->{port},
    {
      nick     => $self->config->{nick},
      real     => $self->config->{ircname},
      password => $self->config->{password},
      user     => $self->config->{username},
    }
  );
}

sub connected {
  my ($self, $cl, $err) = @_;
  $self->log_info("connected");
  if (defined $err) {
    $self->app->send([
      $self->log_info("connect error: $err")
    ]);
    $self->reconnect(60);
  }
  else {
    $self->reset_reconnect_count;
    $self->is_connected(1);
    $self->cl->register(
      $self->config->{nick},
      $self->config->{username},
      $self->config->{ircname},
      $self->config->{password},
    );
  }
}

sub reconnect {
  my ($self, $time) = @_;
  if ($self->reconnect_count > 4) {
    $self->app->send([$self->log_info("too many failed reconnects, giving up")]);
    return;
  }
  $time = 60 unless $time >= 0;
  $self->app->send([$self->log_info("reconnecting in $time seconds")]);
  $self->reconnect_timer(
    AnyEvent->timer(after => $time, cb => sub {
      $self->connect unless $self->is_connected;
    })
  );
}

sub registered {
  my $self = shift;
  my @log;
  $self->cl->enable_ping (60, sub {
    $self->is_connected(0);
    $self->app->send([$self->log_info("ping timeout")]);
    $self->reconnect(0);
  });
  for (@{$self->config->{on_connect}}) {
    push @log, $self->log_info("sending $_");
    $self->cl->send_raw(split /\s+/);
  }

  for (@{$self->config->{channels}}) {
    push @log, $self->log_info("joining $_");
<<<<<<< HEAD
    $self->cl->send_srv("JOIN", split(/\s+/, $_));
=======
    $self->cl->send_srv("JOIN", split /\s+/);
>>>>>>> 9e6b2bf8
  }
  $self->app->send(\@log);
};

sub disconnected {
  my ($self, $cl, $reason) = @_;
  return if $reason eq "reconnect requested.";
  $reason = "" unless $reason;
  $self->app->send([$self->log_info("disconnected: $reason")]);
  $self->is_connected(0);
  $self->reconnect(0) unless $self->disabled;
  if ($self->removed) {
    delete $self->app->ircs->{$self->alias};
    $self = undef;
  }
}

sub disconnect {
  my $self = shift;
  $self->disabled(1);
  if ($self->is_connected) {
    $self->cl->send_srv("QUIT" => $self->app->config->quitmsg);
  }
  else {
    $self->cl->disconnect;
  }
}

sub remove {
  my $self = shift;
  $self->removed(1);
  $self->disconnect;
}

sub publicmsg {
  my ($self, $cl, $channel, $msg) = @_;
  my $nick = (split '!', $msg->{prefix})[0];
  return if $self->app->is_ignore($nick);
  my $text = $msg->{params}[1];
  my $window = $self->window($channel);
  $self->app->logger->log_message(time, $nick, $channel, $text);
  $self->app->send([$window->format_message($nick, $text)]);
}

sub privatemsg {
  my ($self, $cl, $nick, $msg) = @_;
  my $from = (split /!/, $msg->{prefix})[0];
  return if $self->app->is_ignore($from);
  my $text = $msg->{params}[1];
  if ($msg->{command} eq "PRIVMSG") {
    my $window = $self->window($from);
    $self->app->logger->log_message(time, $from, $from, $text);
    $self->app->send([$window->format_message($from, $text)]); 
  }
  elsif ($msg->{command} eq "NOTICE") {
    $self->app->send([$self->log_info($text)]);
  }
}

sub ctcp_action {
  my ($self, $cl, $nick, $channel, $msg, $type) = @_;
  return if $self->app->is_ignore($nick);
  my $window = $self->window($channel);
  my $text = "• $msg";
  $self->app->logger->log_message(time, $nick, $channel, $text);
  $self->app->send([$window->format_message($nick, $text)]);
}

sub nick_change {
  my ($self, $cl, $old_nick, $new_nick, $is_self) = @_;
  $self->rename_nick($old_nick, $new_nick);
  $self->app->send([
    map {$_->format_event("nick", $old_nick, $new_nick)}
        $self->nick_windows($new_nick)
  ]);
}

sub _join {
  my ($self, $cl, $nick, $channel, $is_self) = @_;
  my $window = $self->window($channel);
  if ($is_self) {
    $self->cl->send_srv("WHO $channel");
  }
  else {
    $self->cl->send_srv("WHO $nick");
    if (!$self->includes_nick($nick)) {
      $self->add_nick($nick, {nick => $nick, channels => {$channel => ''}}); 
    }
    else {
      $self->get_nick_info($nick)->{channels}{$channel} = '';
    }
    $self->app->send([$window->format_event("joined", $nick)]);
  }
}

sub channel_add {
  my ($self, $cl, $msg, $channel, @nicks) = @_;
  my $window = $self->window($channel);
  for (@nicks) {
    if (!$self->includes_nick($_)) {
      $self->add_nick($_, {nick => $_, channels => {$channel => ''}}); 
    }
    else {
      $self->get_nick_info($_)->{channels}{$channel} = '';
    }
  }
}

sub part {
  my ($self, $cl, $nick, $channel, $is_self, $msg) = @_;
  if ($is_self) {
    my $window = $self->app->find_window($channel, $self);
    if ($window) {
      $self->app->send([$self->log_info("leaving $channel")]);
      $self->app->close_window($window);
    }
  }
}

sub channel_remove {
  my ($self, $cl, $msg, $channel, @nicks) = @_;
  return unless @nicks;
  return if grep {$_ eq $self->nick} @nicks;
  my $window = $self->window($channel);
  $self->remove_nicks(@nicks);
  $self->app->send([
    map {$window->format_event("left", $_, $msg->{params}[0])} @nicks
  ]);
}

sub channel_topic {
  my ($self, $cl, $channel, $topic, $nick) = @_;
  my $window = $self->window($channel);
  $window->topic({string => $topic, author => $nick, time => time});
  $self->app->send([$window->format_event("topic", $nick, $topic)]);
}

sub channel_nicks {
  my ($self, $channel) = @_;
  return map {$_->{nick}} grep {exists $_->{channels}{$channel}} $self->all_nick_info;
}

sub nick_channels {
  my ($self, $nick) = @_;
  my $info = $self->get_nick_info($nick);
  return keys %{$info->{channels}} if $info->{channels};
}

sub nick_windows {
  my ($self, $nick) = @_;
  if ($self->nick_channels($nick)) {
    return map {$self->window($_)} $self->nick_channels($nick);
  }
  return;
}

sub irc_352 {
  my ($self, $cl, $msg) = @_;
  my (undef, $channel, $user, $ip, $server, $nick, $flags, $real) = @{$msg->{params}};
  return unless $nick;
  $real =~ s/^\d // if $real;
  my $info = {
    IP       => $ip     || "",
    server   => $server || "",
    real     => $real   || "",
    channels => {$channel => $flags},
    nick     => $nick,
  };
  if ($self->includes_nick($nick)) {
    my $prev_info = $self->get_nick_info($nick);
    $info->{channels} = {
      %{$prev_info->{channels}},
      %{$info->{channels}},
    }
  }  
  $self->set_nick_info($nick, $info);
}

sub irc_366 {
  my ($self, $cl, $msg) = @_;
  my $window = $self->window($msg->{params}[1]);
  $self->app->send([
    $window->join_action,
    $window->nicks_action,
  ]);
}

sub rename_nick {
  my ($self, $nick, $new_nick) = @_;
  return unless $self->includes_nick($nick);
  my $info = $self->get_nick_info($nick);
  $self->set_nick_info($new_nick, $info);
  $self->remove_nick($nick);
}

sub remove_nicks {
  my ($self, @nicks) = @_;
  for (@nicks) {
    $self->remove_nick($_);
  }
}

sub add_nick {
  my ($self, $nick, $data) = @_;
  $self->set_nick_info($nick, $data);
}

sub nick_avatar {
  my ($self, $nick) = @_;
  my $info = $self->get_nick_info($nick);
  if ($info and $info->{real}) {
    if ($info->{real} =~ /.+@.+/) {
      return "//www.gravatar.com/avatar/"
           . md5_hex($info->{real}) . "?s=32&amp;r=x";
    }
    elsif ($info->{real} =~ /^https?:(\/\/\S+(?:jpe?g|png|gif))/) {
      return $1;
    }
    else {
      return undef;
    }
  }
}

sub whois_table {
  my ($self, $nick) = @_;
  my $info = $self->get_nick_info($nick);
  return "No info for user \"$nick\"" if !$info;
  return "real: $info->{real}\nhost: $info->{IP}\nserver: $info->{server}\nchannels: " .
         join " ", keys %{$info->{channels}};
}

sub log_debug {
  my $self = shift;
  return unless $self->config->show_debug and @_;
  say STDERR join " ", @_;;
}

__PACKAGE__->meta->make_immutable;
1;<|MERGE_RESOLUTION|>--- conflicted
+++ resolved
@@ -213,11 +213,7 @@
 
   for (@{$self->config->{channels}}) {
     push @log, $self->log_info("joining $_");
-<<<<<<< HEAD
-    $self->cl->send_srv("JOIN", split(/\s+/, $_));
-=======
     $self->cl->send_srv("JOIN", split /\s+/);
->>>>>>> 9e6b2bf8
   }
   $self->app->send(\@log);
 };
