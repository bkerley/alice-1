--- conflicted
+++ resolved
@@ -232,11 +232,7 @@
   my $chan = lc $req->uri->query_param('chan');
   my $session = $req->uri->query_param('session');
   my $irc = $self->irc->connection_from_alias($session);
-<<<<<<< HEAD
-  my $channel = 1 if ($chan =~ /^#/);
-=======
   my $is_channel = 1 if ($chan =~ /^#/);
->>>>>>> 3b8df3e6
   return 200 unless $session;
   if (length $msg) {
     if ($msg =~ /^\/query (\S+)/) {
@@ -245,27 +241,16 @@
     elsif ($msg =~ /^\/j(?:oin)? (.+)/) {
       $irc->yield("join", $1);
     }
-<<<<<<< HEAD
-    elsif ($channel and $msg =~ /^\/part\s?(.+)?/) {
-=======
     elsif ($is_channel and $msg =~ /^\/part\s?(.+)?/) {
->>>>>>> 3b8df3e6
       $irc->yield("part", $1 || $chan);
     }
     elsif ($msg =~ /^\/window new (.+)/) {
       $self->create_tab($1, $session);
     }
-<<<<<<< HEAD
-    elsif ($channel and $msg =~ /^\/n(?:ames)?/ and $chan) {
-      $self->show_nicks($chan, $session);
-    }
-    elsif ($channel and $msg =~ /^\/topic\s?(.+)?/) {
-=======
     elsif ($is_channel and $msg =~ /^\/n(?:ames)?/ and $chan) {
       $self->show_nicks($chan, $session);
     }
     elsif ($is_channel and $msg =~ /^\/topic\s?(.+)?/) {
->>>>>>> 3b8df3e6
       if ($1) {
         $irc->yield("topic", $chan, $1);
       }
@@ -519,11 +504,7 @@
   my $irc = $self->irc->connection_from_alias($session);
   if ($name !~ /^#/ and my $user = $irc->nick_info($name)) {
     $action->{topic}  = {
-<<<<<<< HEAD
       Value => $user->{Userhost} . " ($session)"
-=======
-      Value => $user->{Userhost}
->>>>>>> 3b8df3e6
     };
   }
 
