package Alice::HTTPD;

use strict;
use warnings;

use Moose;
use bytes;
use Encode;
use MIME::Base64;
use Time::HiRes qw/time/;
use POE;
use POE::Component::Server::HTTP;
use JSON;
use Template;
use URI::QueryParam;
use IRC::Formatting::HTML;
use YAML qw/DumpFile/;

has 'config' => (
  is  => 'ro',
  isa => 'HashRef',
  required => 1,
  trigger => sub {
    my $self = shift;
    POE::Component::Server::HTTP->new(
      Port            => $self->config->{port},
      PreHandler      => {
        '/'             => sub{$self->check_authentication(@_)},
      },
      ContentHandler  => {
        '/serverconfig' => sub{$self->server_config(@_)},
        '/config'       => sub{$self->send_config(@_)},
        '/save'         => sub{$self->save_config(@_)},
        '/view'         => sub{$self->send_index(@_)},
        '/stream'       => sub{$self->setup_stream(@_)},
        '/favicon.ico'  => sub{$self->not_found(@_)},
        '/say'          => sub{$self->handle_message(@_)},
        '/static/'      => sub{$self->handle_static(@_)},
        '/autocomplete' => sub{$self->handle_autocomplete(@_)},
      },
      StreamHandler    => sub{$self->handle_stream(@_)},
    );
    POE::Session->create(
      object_states => [
        $self => {
          _start => 'start_ping',
          ping   => 'ping',
        }
      ],
    );
  },
);

before qw/send_config save_config send_index setup_stream not_found
          handle_message handle_static handle_autocomplete server_config/ => sub {
  $_[1]->header(Connection => 'close');
  $_[2]->header(Connection => 'close');
  $_[2]->streaming(0);
  $_[2]->code(200);
};

has 'irc' => (
  is  => 'rw',
  isa => 'Alice::IRC',
  weak_ref => 1,
);

has 'streams' => (
  is  => 'rw',
  isa => 'ArrayRef[POE::Component::Server::HTTP::Response]',
  default => sub {[]},
);

has 'seperator' => (
  is  => 'ro',
  isa => 'Str',
  default => '--xalicex',
);

has 'commands' => (
  is => 'ro',
  isa => 'ArrayRef[Str]',
  default => sub { [qw/join part names topic me query/] },
  lazy => 1,
);

has 'tt' => (
  is => 'ro',
  isa => 'Template',
  default => sub {
    Template->new(
      INCLUDE_PATH => 'data/templates',
      ENCODING     => 'UTF8'
    );
  },
);

has 'msgbuffer' => (
  is => 'rw',
  isa => 'ArrayRef[HashRef]',
  default => sub {[]},
);

after 'msgbuffer' => sub {
  my $self = shift;
  while (@{$self->{msgbuffer}} >= 100) {
    shift @{$self->{msgbuffer}};
  }
};

has 'msgid' => (
  is => 'rw',
  isa => 'Int',
  default => 0,
);

after 'msgid' => sub {
  my $self = shift;
  $self->{msgid} = $self->{msgid} + 1;
};

sub check_authentication {
  my ($self, $req, $res)  = @_;

  return RC_OK unless ($self->config->{auth}
      and ref $self->config->{auth} eq 'HASH'
      and $self->config->{auth}{username}
      and $self->config->{auth}{password});

  if (my $auth  = $req->header('authorization')) {
    $self->log_debug("Auth handler called");

    $auth     =~ s/^Basic //;
    $auth     = decode_base64($auth);
    my ($user,$password)  = split(/:/, $auth);

    if ($self->{config}->{auth}->{username} eq $user &&
        $self->{config}->{auth}->{password} eq $password) {
      $self->log_debug("Authenticated");
      return RC_OK;
    }
  }

  $self->log_debug("Authentication handler called");
  $res->code(401);
  $res->header('WWW-Authenticate' => 'Basic realm="Alice"');
  $res->close();
  return RC_DENY;
}

sub setup_stream {
  my ($self, $req, $res) = @_;
  
  # XHR tries to reconnect again with this header for some reason
  return 200 if defined $req->header('error');
  
  $self->log_debug("opening a streaming http connection");
  $res->streaming(1);
  $res->content_type('multipart/mixed; boundary=xalicex; charset=utf-8');
  $res->{msgs} = [];
  $res->{actions} = [];
  
  # populate the msg queue with any buffered messages that are newer
  # than the provided msgid
  if (defined (my $msgid = $req->uri->query_param('msgid'))) {
    $res->{msgs} = [ grep {$_->{msgid} > $msgid} @{$self->{msgbuffer}} ];
  }
  push @{$self->streams}, $res;
  return 200;
}

sub handle_stream {
  my ($self, $req, $res) = @_;
  if ($res->is_error) {
    $self->end_stream($res);
    return;
  }
  if (@{$res->{msgs}} or @{$res->{actions}}) {
    my $output;
    if (! $res->{started}) {
      $res->{started} = 1;
      $output .= $self->seperator."\n";
    }
    $output .= to_json({msgs => $res->{msgs}, actions => $res->{actions}, time => time});
    my $padding = " " x (1024 - bytes::length $output);
    $res->send($output . $padding . "\n" . $self->seperator . "\n");
    if ($res->is_error) {
      $self->end_stream($res);
      return;
    }
    else {
      $res->{msgs} = [];
      $res->{actions} = [];
      $res->continue;
    }
  }
}

sub end_stream {
  my ($self, $res) = @_;
  $self->log_debug("closing a streaming http connection");
  for (0 .. scalar @{$self->streams} - 1) {
    if (! $self->streams->[$_] or ($res and $res == $self->streams->[$_])) {
      splice(@{$self->streams}, $_, 1);
    }
  }
  $res->close;
  $res->continue;
}

sub start_ping {
  $_[KERNEL]->delay(ping => 30);
}

sub ping {
  my $self = $_[OBJECT];
  my $data = {
    type  => "action",
    event => "ping",
  };
  push @{$_->{actions}}, $data for @{$self->streams};
  $_->continue for @{$self->streams};
  $_[KERNEL]->delay(ping => 15);
}

sub handle_message {
  my ($self, $req, $res) = @_;
  my $msg  = $req->uri->query_param('msg');
  my $chan = lc $req->uri->query_param('chan');
  my $session = $req->uri->query_param('session');
  my $irc = $self->irc->connection_from_alias($session);
  my $is_channel = 1 if ($chan =~ /^#/);
  return 200 unless $session;
  if (length $msg) {
    if ($msg =~ /^\/query (\S+)/) {
      $self->create_tab($1, $session);
    }
    elsif ($msg =~ /^\/j(?:oin) (.+)/) {
      $irc->yield("join", $1);
    }
    elsif ($is_channel and $msg =~ /^\/part\s?(.+)?/) {
      $irc->yield("part", $1 || $chan);
    }
    elsif ($msg =~ /^\/window new (.+)/) {
      $self->create_tab($1, $session);
    }
    elsif ($is_channel and $msg =~ /^\/n(?:ames)?/ and $chan) {
      $self->show_nicks($chan, $session);
    }
    elsif ($is_channel and $msg =~ /^\/topic\s?(.+)?/) {
      if ($1) {
        $irc->yield("topic", $chan, $1);
      }
      else {
        my $topic = $irc->channel_topic($chan);
        $self->send_topic(
          $topic->{SetBy}, $chan, $session, decode_utf8($topic->{Value})
        );
      }
    }
    elsif ($msg =~ /^\/me (.+)/) {
      my $nick = $irc->nick_name;
      $self->display_message($nick, $chan, $session, decode_utf8("• $1"));
      $irc->yield("ctcp", $chan, "ACTION $1");
    }
    elsif ($msg =~ /^\/(?:quote|raw) (.+)/) {
      $irc->yield("quote", $1);
    }
    elsif ($msg =~ /^\/(.+?)(?:\s|$)/) {
      $self->display_announcement($chan, $session, "Invalid command $1");
    }
    else {
      $self->log_debug("sending message to $chan");
      my $nick = $irc->nick_name;
      $self->display_message($nick, $chan, $session, decode_utf8($msg));
      $irc->yield("privmsg", $chan, $msg);
    }
  }

  return 200;
}

sub handle_static {
  my ($self, $req, $res) = @_;
  my $file = $req->uri->path;
  my ($ext) = ($file =~ /[^\.]\.(.+)$/);
  if (-e "data$file") {
    open my $fh, '<', "data$file";
    $self->log_debug("serving static file: $file");
    if ($ext =~ /png|gif|jpg|jpeg/i) {
      $res->content_type("image/$ext"); 
    }
    elsif ($ext =~ /js/) {
      $res->header("Cache-control" => "no-cache");
      $res->content_type("text/javascript");
    }
    elsif ($ext =~ /css/) {
      $res->header("Cache-control" => "no-cache");
      $res->content_type("text/css");
    }
    else {
      $self->not_found($req, $res);
    }
    my @file = <$fh>;
    $res->content(join "", @file);
    return 200;
  }
  $self->not_found($req, $res);
}

sub send_index {
  my ($self, $req, $res) = @_;
  $self->log_debug("serving index");
  $res->content_type('text/html; charset=utf-8');
  my $output = '';
  my $channels = [];
  for my $irc ($self->irc->connections) {
    my $session = $irc->session_alias;
    for my $channel (keys %{$irc->channels}) {
      push @$channels, {
        chanid  => $self->channel_id($channel, $session),
        chan    => $channel,
        session => $session,
        topic   => $irc->channel_topic($channel),
        server  => $irc,
      }
    }
  }
  $self->tt->process('index.tt', {
    channels  => $channels,
    style     => $self->config->{style} || "default",
  }, \$output) or die $!;
  $res->content($output);
  return 200;
}

sub send_config {
  my ($self, $req, $res) = @_;
  $self->log_debug("serving config");
  $res->header("Cache-control" => "no-cache");
  my $output = '';
  $self->tt->process('config.tt', {
    config      => $self->config,
    connections => [ sort {$a->{alias} cmp $b->{alias}}
                     $self->irc->connections ],
  }, \$output);
  $res->content($output);
  return 200;
}

sub server_config {
  my ($self, $req, $res) = @_;
  $self->log_debug("serving blank server config");
  $res->header("Cache-control" => "no-cache");
  my $name = $req->uri->query_param('name');
  $self->log_debug($name);
  my $config = '';
  $self->tt->process('server_config.tt', {name => $name}, \$config);
  my $listitem = '';
  $self->tt->process('server_listitem.tt', {name => $name}, \$listitem);
  $res->content(to_json({config => $config, listitem => $listitem}));
  return 200;
}

sub save_config {
  my ($self, $req, $res) = @_;
  $self->log_debug("saving config");
  my $new_config = {};
  my $servers;
  for my $name ($req->uri->query_param) {
    next unless $req->uri->query_param($name);
    if ($name =~ /^(.+)_(.+)/) {
      if ($2 eq "channels") {
        $new_config->{$1}{$2} = [$req->uri->query_param($name)];
      }
      else {
        $new_config->{$1}{$2} = $req->uri->query_param($name);
      }
    }
  }
  for my $newserver (values %$new_config) {
    if (! exists $self->config->{servers}{$newserver->{name}}) {
      $self->irc->add_server($newserver->{name}, $newserver);
    }
    $self->config->{servers}{$newserver->{name}} = $newserver;
  }
  DumpFile($ENV{HOME}.'/.alice.yaml', $self->config);
}

sub handle_autocomplete {
  my ($self, $req, $res) = @_;
  $res->content_type('text/html; charset=utf-8');
  my $query = $req->uri->query_param('msg');
  my $chan = $req->uri->query_param('chan');
  my $session_alias = $req->uri->query_param('session');
  my $irc = $self->irc->connection_from_alias($session_alias);
  ($query) = $query =~ /((?:^\/)?[\d\w]*)$/;
  return 200 unless $query;
  $self->log_debug("handling autocomplete for $query");
  my @matches = sort {lc $a cmp lc $b} grep {/^\Q$query\E/i} $irc->channel_list($chan);
  push @matches, sort grep {/^\Q$query\E/i} map {"/$_"} @{$self->commands};
  my $html = '';
  $self->tt->process('autocomplete.tt',{matches => \@matches}, \$html) or die $!;
  $res->content($html);
  return 200;
}

sub not_found {
  my ($self, $req, $res) = @_;
  $self->log_debug("serving 404:", $req->uri->path);
  $res->code(404);
  return 404;
}

sub send_topic {
  my ($self, $who, $channel, $session, $topic, $time) = @_;
  my $nick = ( split /!/, $who)[0];
  $self->display_event($nick, $channel, $session, "topic", $topic, $time);
}

sub display_event {
  my ($self, $nick, $channel, $session, $event_type, $msg, $event_time) = @_;

  my $event = {
    type      => "message",
    event     => $event_type,
    nick      => $nick,
    chan      => $channel,
    chanid    => $self->channel_id($channel, $session),
    session   => $session,
    message   => $msg,
    msgid     => $self->msgid,
    timestamp => make_timestamp(),
  };

  my $html = '';
  $self->tt->process("event.tt", $event, \$html);
  $event->{full_html} = $html;
  push @{$self->msgbuffer}, $event;
  $self->send_data($event);
}

sub display_message {
  my ($self, $nick, $channel, $session, $text) = @_;
  my $html = IRC::Formatting::HTML->formatted_string_to_html($text);
  my $mynick = $self->irc->connection_from_alias($session)->nick_name;
  my $msg = {
    type      => "message",
    event     => "say",
    nick      => $nick,
    chan      => $channel,
    chanid    => $self->channel_id($channel, $session),
    session   => $session,
    msgid     => $self->msgid,
    self      => $nick eq $mynick,
    html      => $html,
    message   => $text,
    highlight => $text =~ /\b$mynick\b/i || 0,
    timestamp => make_timestamp(),
  };
  $html = '';
  $self->tt->process("message.tt", $msg, \$html);
  $msg->{full_html} = $html;
  push @{$self->msgbuffer}, $msg;
  $self->send_data($msg);
}

sub display_announcement {
  my ($self, $channel, $session, $str) = @_;
  $self->send_data({
    type    => "message",
    event   => "announce",
    chan    => $channel,
    chanid  => channel_id($channel, $session),
    session => $session,
    str     => $str
  });
}

sub clients {
  my $self = shift;
  return scalar @{$self->streams};
}

sub create_tab {
  my ($self, $name, $session) = @_;
  my $action = {
    type      => "action",
    event     => "join",
    chan      => $name,
    chanid    => $self->channel_id($name, $session),
    session   => $session,
    timestamp => make_timestamp(),
  };

  my $irc = $self->irc->connection_from_alias($session);
  if ($name !~ /^#/ and my $user = $irc->nick_info($name)) {
    $action->{topic}  = {
      Value => $user->{Userhost}
    };
  }

  my $chan_html = '';
  $self->tt->process("channel.tt", $action, \$chan_html);
  $action->{html}{channel} = $chan_html;
  my $tab_html = '';
  $self->tt->process("tab.tt", $action, \$tab_html);
  $action->{html}{tab} = $tab_html;
  $self->send_data($action);
  $self->log_debug("sending a request for a new tab: $name " . $action->{chanid}) if $self->clients;
}

sub close_tab {
  my ($self, $name, $session) = @_;
  $self->send_data({
    type      => "action",
    event     => "part",
    chanid    => $self->channel_id($name, $session),
    chan      => $name,
    session   => $session,
    timestamp => make_timestamp(),
  });
  $self->log_debug("sending a request to close a tab: $name") if $self->clients;
}

sub send_data {
  my ($self, $data) = @_;
  return unless $self->clients;
  for my $res (@{$self->streams}) {
    if ($data->{type} eq "message") {
      push @{$res->{msgs}}, $data;
    }
    elsif ($data->{type} eq "action") {
      push @{$res->{actions}}, $data;
    }
  }
  $_->continue for @{$self->streams};
}

sub show_nicks {
  my ($self, $channel, $session) = @_;
  my $irc = $self->irc->connection_from_alias($session);
<<<<<<< HEAD
  $self->send_data({
    type    => "message",
    event   => "announce",
    chanid  => $self->channel_id($chan, $session),
    chan    => $chan,
    session => $session,
    str     => format_nick_table($irc->channel_list($chan))
  });
=======
  $self->display_announcement($channel, $session, format_nick_table($irc->channel_list($channel)));
>>>>>>> dbc648e4
}

sub format_nick_table {
  my @nicks = @_;
  return "" unless @nicks;
  my $maxlen = 0;
  for (@nicks) {
    my $length = length $_;
    $maxlen = $length if $length > $maxlen;
  }
  my $cols = int(74  / $maxlen + 2);
  my (@rows, @row);
  for (sort {lc $a cmp lc $b} @nicks) {
    push @row, $_ . " " x ($maxlen - length $_);
    if (@row >= $cols) {
      push @rows, [@row];
      @row = ();
    }
  }
  push @rows, [@row] if @row;
  return join "\n", map {join " ", @$_} @rows;
}

sub array_index {
  while (@_) { return @_-1  if $_[0] eq pop }
}

sub channel_id {
  my ($self, $chan, $session) = @_;
  my $irc = $self->irc->connection($session);
  my $index = array_index($chan, keys %{$irc->channels});
  my $id = join "_", $chan, $session, $index;
  $id =~ s/[#&]/chan_/;
  return lc $id;
}

sub make_timestamp {
  return sprintf("%02d:%02d", (localtime)[2,1])
}

sub log_debug {
  my $self = shift;
  print STDERR join " ", @_, "\n" if $self->config->{debug};
}

sub log_info {
  print STDERR join " ", @_, "\n";
}

__PACKAGE__->meta->make_immutable;
no Moose;
1;<|MERGE_RESOLUTION|>--- conflicted
+++ resolved
@@ -540,18 +540,7 @@
 sub show_nicks {
   my ($self, $channel, $session) = @_;
   my $irc = $self->irc->connection_from_alias($session);
-<<<<<<< HEAD
-  $self->send_data({
-    type    => "message",
-    event   => "announce",
-    chanid  => $self->channel_id($chan, $session),
-    chan    => $chan,
-    session => $session,
-    str     => format_nick_table($irc->channel_list($chan))
-  });
-=======
   $self->display_announcement($channel, $session, format_nick_table($irc->channel_list($channel)));
->>>>>>> dbc648e4
 }
 
 sub format_nick_table {
