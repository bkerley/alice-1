--- conflicted
+++ resolved
@@ -184,23 +184,6 @@
     return 200;
   }
 
-<<<<<<< HEAD
-sub send_index {
-  my ($self, $req, $res) = @_;
-  $self->log_debug("serving index");
-  $res->content_type('text/html; charset=utf-8');
-  my $output = '';
-  my $channels = [];
-  for my $irc ($self->irc->connections) {
-    my $session = $irc->session_alias;
-    for my $channel (keys %{$irc->channels}) {
-      push @$channels, {
-        chanid  => $self->channel_id($channel, $session),
-        chan    => $channel,
-        session => $session,
-        topic   => $irc->channel_topic($channel),
-        server  => $irc,
-=======
   method handle_static ($req, $res) {
     my $file = $req->uri->path;
     my ($ext) = ($file =~ /[^\.]\.(.+)$/);
@@ -209,7 +192,6 @@
       $self->log_debug("serving static file: $file");
       if ($ext =~ /png|gif|jpg|jpeg/i) {
         $res->content_type("image/$ext"); 
->>>>>>> 5cc30912
       }
       elsif ($ext =~ /js/) {
         $res->header("Cache-control" => "no-cache");
@@ -249,144 +231,6 @@
     return 200;
   }
 
-<<<<<<< HEAD
-sub not_found {
-  my ($self, $req, $res) = @_;
-  $self->log_debug("serving 404:", $req->uri->path);
-  $res->code(404);
-  return 404;
-}
-
-sub send_topic {
-  my ($self, $who, $channel, $session, $topic, $time) = @_;
-  my $nick = ( split /!/, $who)[0];
-  $self->display_event($nick, $channel, $session, "topic", $topic, $time);
-}
-
-sub display_event {
-  my ($self, $nick, $channel, $session, $event_type, $msg, $event_time) = @_;
-
-  my $event = {
-    type      => "message",
-    event     => $event_type,
-    nick      => $nick,
-    chan      => $channel,
-    chanid    => $self->channel_id($channel, $session),
-    session   => $session,
-    message   => $msg,
-    msgid     => $self->msgid,
-    timestamp => make_timestamp(),
-  };
-
-  if ($event_time) {
-    my $datetime        = DateTime->from_epoch( epoch  => $event_time );
-    $event->{eventtime} = $datetime->strftime('%T, %A %d %B, %Y');
-  }
-
-  my $html = '';
-  $self->tt->process("event.tt", $event, \$html);
-  $event->{full_html} = $html;
-  $self->{msgbuffer}{$channel} = [] unless exists $self->{msgbuffer}{$channel};
-  push @{$self->msgbuffer->{$channel}}, $event;
-  $self->send_data($event);
-}
-
-sub display_message {
-  my ($self, $nick, $channel, $session, $text) = @_;
-  my $html = IRC::Formatting::HTML->formatted_string_to_html($text);
-  my $mynick = $self->irc->connection_from_alias($session)->nick_name;
-  my $msg = {
-    type      => "message",
-    event     => "say",
-    nick      => $nick,
-    chan      => $channel,
-    chanid    => $self->channel_id($channel, $session),
-    session   => $session,
-    msgid     => $self->msgid,
-    self      => $nick eq $mynick,
-    html      => $html,
-    message   => $text,
-    highlight => $text =~ /\b$mynick\b/i || 0,
-    timestamp => make_timestamp(),
-  };
-  $html = '';
-  $self->tt->process("message.tt", $msg, \$html);
-  $msg->{full_html} = $html;
-  $self->{msgbuffer}{$channel} = [] unless exists $self->{msgbuffer}{$channel};
-  push @{$self->msgbuffer->{$channel}}, $msg;
-  $self->send_data($msg);
-}
-
-sub display_announcement {
-  my ($self, $channel, $session, $str) = @_;
-  my $announcement = {
-    type    => "message",
-    event   => "announce",
-    chan    => $channel,
-    chanid  => channel_id($channel, $session),
-    session => $session,
-    message => $str
-  };
-  my $html = '';
-  $self->tt->process("announcement.tt", $announcement, \$html);
-  $announcement->{full_html} = $html;
-  $self->send_data($announcement);
-}
-
-sub has_clients {
-  my $self = shift;
-  return scalar @{$self->streams};
-}
-
-sub create_tab {
-  my ($self, $name, $session) = @_;
-  my $action = {
-    type      => "action",
-    event     => "join",
-    chan      => $name,
-    chanid    => $self->channel_id($name, $session),
-    session   => $session,
-    timestamp => make_timestamp(),
-  };
-
-  my $irc = $self->irc->connection_from_alias($session);
-  if ($name !~ /^#/ and my $user = $irc->nick_info($name)) {
-    $action->{topic}  = {
-      Value => $user->{Userhost} . " ($session)"
-    };
-  }
-
-  my $chan_html = '';
-  $self->tt->process("channel.tt", $action, \$chan_html);
-  $action->{html}{channel} = $chan_html;
-  my $tab_html = '';
-  $self->tt->process("tab.tt", $action, \$tab_html);
-  $action->{html}{tab} = $tab_html;
-  $self->send_data($action);
-  $self->log_debug("sending a request for a new tab: $name " . $action->{chanid}) if $self->has_clients;
-}
-
-sub close_tab {
-  my ($self, $name, $session) = @_;
-  $self->send_data({
-    type      => "action",
-    event     => "part",
-    chanid    => $self->channel_id($name, $session),
-    chan      => $name,
-    session   => $session,
-    timestamp => make_timestamp(),
-  });
-  delete $self->{msgbuffer}{$name};
-  $self->log_debug("sending a request to close a tab: $name") if $self->has_clients;
-}
-
-sub send_data {
-  my ($self, $data) = @_;
-  return unless $self->has_clients;
-  for my $res (@{$self->streams}) {
-    if ($data->{type} eq "message") {
-      push @{$res->{msgs}}, $data;
-=======
   method send_config ($req, $res) {
     $self->log_debug("serving config");
     $res->header("Cache-control" => "no-cache");
@@ -427,7 +271,6 @@
           $new_config->{$1}{$2} = $req->uri->query_param($name);
         }
       }
->>>>>>> 5cc30912
     }
     for my $newserver (values %$new_config) {
       if (! exists $self->config->{servers}{$newserver->{name}}) {
@@ -463,29 +306,6 @@
     }
     $_->continue for @{$self->streams};
   }
-<<<<<<< HEAD
-  push @rows, [@row] if @row;
-  return join "\n", map {join " ", @$_} @rows;
-}
-
-sub array_index {
-  while (@_) { return @_-1  if $_[0] eq pop }
-}
-
-sub channel_id {
-  my ($self, $chan, $session) = @_;
-  my $irc = $self->irc->connection($session);
-  my $index = array_index($chan, keys %{$irc->channels});
-  my $id = join "_", $chan, $session, $index;
-  $id =~ s/[#&]/chan_/;
-  return lc $id;
-}
-
-sub make_timestamp {
-  return sprintf("%02d:%02d", (localtime)[2,1])
-}
-=======
->>>>>>> 5cc30912
 
   sub log_debug {
     my $self = shift;
